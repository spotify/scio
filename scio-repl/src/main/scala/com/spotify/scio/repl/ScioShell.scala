--- conflicted
+++ resolved
@@ -107,13 +107,8 @@
   // scalastyle:on method.length
 
   /** Runs an instance of the shell. */
-<<<<<<< HEAD
   def main(args: Array[String]): Unit = {
-    sys.props("bigquery.plugin.disable.dump") = "true"
-=======
-  def main(args: Array[String]) {
     sys.props(BigQuerySysProps.DisableDump.flag) = "true"
->>>>>>> 9df3d06f
     val retVal = process(args)
     if (!retVal) {
       sys.exit(1)
