--- conflicted
+++ resolved
@@ -106,11 +106,6 @@
     steps:
       - build:
           build-steps:
-<<<<<<< HEAD
-            - run: sbt -v $SBT_OPTS scalafmtCheckAll scalafmtSbtCheck javafmtCheckAll
-                "; scalafixEnable; scalafixAll --check"
-            - run: cd scalafix; sbt -v $SBT_OPTS  scalafmtCheckAll scalafmtSbtCheck
-=======
             - run:
                 command: |
                   sbt -v $SBT_OPTS \
@@ -120,7 +115,6 @@
             - run:
                 command: |
                   cd scalafix; sbt -v $SBT_OPTS  scalafmtCheckAll scalafmtSbtCheck
->>>>>>> 64e6ae61
 
   build_scalafix_rules_212:
     executor: scala_212
@@ -134,10 +128,12 @@
     steps:
       - build:
           build-steps:
-            - run: sbt -v $SBT_OPTS
-                coverage
-                "++$SCALA_VERSION test"
-                "++$SCALA_VERSION coverageAggregate"
+            - run:
+                command: |
+                  sbt -v $SBT_OPTS \
+                  coverage \
+                  "++$SCALA_VERSION test" \
+                  "++$SCALA_VERSION coverageAggregate"
             - run: ./scripts/circleci_repl.sh
             - run: bash <(curl -s https://codecov.io/bash)
 
