/*
 * Copyright 2021 Spotify AB.
 *
 * Licensed under the Apache License, Version 2.0 (the "License");
 * you may not use this file except in compliance with the License.
 * You may obtain a copy of the License at
 *
 *     http://www.apache.org/licenses/LICENSE-2.0
 *
 * Unless required by applicable law or agreed to in writing,
 * software distributed under the License is distributed on an
 * "AS IS" BASIS, WITHOUT WARRANTIES OR CONDITIONS OF ANY
 * KIND, either express or implied.  See the License for the
 * specific language governing permissions and limitations
 * under the License.
 */

package com.spotify.scio.parquet.types

import java.lang.{Boolean => JBoolean}
import com.spotify.scio.ScioContext
import com.spotify.scio.coders.{Coder, CoderMaterializer}
import com.spotify.scio.io.{ScioIO, Tap, TapOf, TapT}
import com.spotify.scio.parquet.read.{ParquetRead, ParquetReadConfiguration, ReadSupportFactory}
import com.spotify.scio.parquet.{BeamInputFile, GcsConnectorUtil, ParquetConfiguration}
import com.spotify.scio.util.ScioUtil
import com.spotify.scio.util.FilenamePolicySupplier
import com.spotify.scio.values.SCollection
import magnolify.parquet.ParquetType
import org.apache.beam.sdk.io.fs.ResourceId
import org.apache.beam.sdk.transforms.SerializableFunctions
import org.apache.beam.sdk.transforms.SimpleFunction
import org.apache.beam.sdk.io.hadoop.SerializableConfiguration
import org.apache.beam.sdk.io.hadoop.format.HadoopFormatIO
import org.apache.beam.sdk.io.{DynamicFileDestinations, FileSystems, WriteFiles}
import org.apache.beam.sdk.options.ValueProvider.StaticValueProvider
import org.apache.beam.sdk.values.TypeDescriptor
import org.apache.hadoop.conf.Configuration
import org.apache.hadoop.mapreduce.Job
import org.apache.parquet.filter2.predicate.FilterPredicate
import org.apache.parquet.hadoop.ParquetInputFormat
import org.apache.parquet.hadoop.metadata.CompressionCodecName

import scala.jdk.CollectionConverters._
import scala.reflect.ClassTag

final case class ParquetTypeIO[T: ClassTag: Coder: ParquetType](
  path: String
) extends ScioIO[T] {
  override type ReadP = ParquetTypeIO.ReadParam
  override type WriteP = ParquetTypeIO.WriteParam
  override val tapT: TapT.Aux[T, T] = TapOf[T]

  private val tpe: ParquetType[T] = implicitly[ParquetType[T]]

  override protected def read(sc: ScioContext, params: ReadP): SCollection[T] = {
    val conf = ParquetConfiguration.ofNullable(params.conf)
    val useSplittableDoFn = conf.getBoolean(
      ParquetReadConfiguration.UseSplittableDoFn,
      ParquetReadConfiguration.UseSplittableDoFnDefault
    )

    if (useSplittableDoFn) {
      readSplittableDoFn(sc, conf, params)
    } else {
      readLegacy(sc, conf, params)
    }
  }

  private def readSplittableDoFn(
    sc: ScioContext,
    conf: Configuration,
    params: ReadP
  ): SCollection[T] = {
    val filePattern = ScioUtil.filePattern(path, params.suffix)
    if (params.predicate != null) {
      ParquetInputFormat.setFilterPredicate(conf, params.predicate)
    }

    val coder = CoderMaterializer.beam(sc, implicitly[Coder[T]])

    sc.applyTransform(
      ParquetRead.read(
        ReadSupportFactory.typed,
        new SerializableConfiguration(conf),
        filePattern,
        identity[T]
      )
    ).setCoder(coder)
  }

  private def readLegacy(sc: ScioContext, conf: Configuration, params: ReadP): SCollection[T] = {
    val cls = ScioUtil.classOf[T]
    val job = Job.getInstance(conf)
    val filePattern = ScioUtil.filePattern(path, params.suffix)
    GcsConnectorUtil.setInputPaths(sc, job, filePattern)
    tpe.setupInput(job)
    job.getConfiguration.setClass("key.class", classOf[Void], classOf[Void])
    job.getConfiguration.setClass("value.class", cls, cls)

    if (params.predicate != null) {
      ParquetInputFormat.setFilterPredicate(job.getConfiguration, params.predicate)
    }

    val source = HadoopFormatIO
      .read[JBoolean, T]
      // Hadoop input always emit key-value, and `Void` causes NPE in Beam coder
      .withKeyTranslation(new SimpleFunction[Void, JBoolean]() {
        override def apply(input: Void): JBoolean = true
      })
      .withValueTranslation(
        new SimpleFunction[T, T]() {
          override def apply(input: T): T = input
          override def getInputTypeDescriptor: TypeDescriptor[T] = TypeDescriptor.of(cls)
        },
        CoderMaterializer.beam(sc, Coder[T])
      )
      .withConfiguration(job.getConfiguration)
      .withSkipValueClone(job.getConfiguration.getBoolean(ParquetReadConfiguration.SkipClone, true))
    sc.applyTransform(source).map(_.getValue)
  }

  private def parquetOut(
    path: String,
    suffix: String,
    numShards: Int,
    compression: CompressionCodecName,
    conf: Configuration,
    filenamePolicySupplier: FilenamePolicySupplier,
    prefix: String,
    shardNameTemplate: String,
    isWindowed: Boolean,
    tempDirectory: ResourceId,
    isLocalRunner: Boolean
  ) = {
    require(tempDirectory != null, "tempDirectory must not be null")
    val fp = FilenamePolicySupplier.resolve(
      filenamePolicySupplier = filenamePolicySupplier,
      prefix = prefix,
      shardNameTemplate = shardNameTemplate,
      isWindowed = isWindowed
    )(ScioUtil.strippedPath(path), suffix)
    val dynamicDestinations = DynamicFileDestinations
      .constant(fp, SerializableFunctions.identity[T])
    val job = Job.getInstance(ParquetConfiguration.ofNullable(conf))
    if (isLocalRunner) GcsConnectorUtil.setCredentials(job)
    val sink = new ParquetTypeFileBasedSink[T](
      StaticValueProvider.of(tempDirectory),
      dynamicDestinations,
      tpe,
      job.getConfiguration,
      compression
    )
    val transform = WriteFiles.to(sink).withNumShards(numShards)
    if (!isWindowed) transform else transform.withWindowedWrites()
  }

  override protected def write(data: SCollection[T], params: WriteP): Tap[T] = {
    data.applyInternal(
      parquetOut(
        path,
        params.suffix,
        params.numShards,
        params.compression,
        params.conf,
        params.filenamePolicySupplier,
        params.prefix,
        params.shardNameTemplate,
        ScioUtil.isWindowed(data),
        ScioUtil.tempDirOrDefault(params.tempDirectory, data.context),
        ScioUtil.isLocalRunner(data.context.options.getRunner)
      )
    )
    tap(ParquetTypeIO.ReadParam(params))
  }

  override def tap(params: ReadP): Tap[tapT.T] =
    ParquetTypeTap(path, params)
}

object ParquetTypeIO {

  object ReadParam {
    val DefaultPredicate: FilterPredicate = null
    val DefaultConfiguration: Configuration = null
    val DefaultSuffix: String = null

    private[scio] def apply(params: WriteParam): ReadParam =
      new ReadParam(
        conf = params.conf,
        suffix = params.suffix
      )
  }
  final case class ReadParam private (
    predicate: FilterPredicate = ReadParam.DefaultPredicate,
    conf: Configuration = ReadParam.DefaultConfiguration,
    suffix: String = ReadParam.DefaultSuffix
  )

  object WriteParam {
<<<<<<< HEAD
    val DefaultNumShards: Int = 0
    val DefaultSuffix: String = ".parquet"
    val DefaultCompression: CompressionCodecName = CompressionCodecName.GZIP
    val DefaultConfiguration: Configuration = null
    val DefaultFilenamePolicySupplier: FilenamePolicySupplier = null
    val DefaultPrefix: String = null
    val DefaultShardNameTemplate: String = null
    val DefaultTempDirectory: String = null
=======
    private[scio] val DefaultNumShards = 0
    private[scio] val DefaultSuffix = ".parquet"
    private[scio] val DefaultCompression = CompressionCodecName.ZSTD
    private[scio] val DefaultConfiguration = null
    private[scio] val DefaultShardNameTemplate = null
    private[scio] val DefaultTempDirectory = null
    private[scio] val DefaultFilenamePolicySupplier = null
>>>>>>> f96671ba
  }

  final case class WriteParam private (
    numShards: Int = WriteParam.DefaultNumShards,
    suffix: String = WriteParam.DefaultSuffix,
    compression: CompressionCodecName = WriteParam.DefaultCompression,
    conf: Configuration = WriteParam.DefaultConfiguration,
    filenamePolicySupplier: FilenamePolicySupplier = WriteParam.DefaultFilenamePolicySupplier,
    prefix: String = WriteParam.DefaultPrefix,
    shardNameTemplate: String = WriteParam.DefaultShardNameTemplate,
    tempDirectory: String = WriteParam.DefaultTempDirectory
  )
}

final case class ParquetTypeTap[T: ClassTag: Coder: ParquetType](
  path: String,
  params: ParquetTypeIO.ReadParam
) extends Tap[T] {
  override def value: Iterator[T] = {
    val tpe = implicitly[ParquetType[T]]
    val filePattern = ScioUtil.filePattern(path, params.suffix)
    val xs = FileSystems.`match`(filePattern).metadata().asScala.toList
    xs.iterator.flatMap { metadata =>
      val reader = tpe.readBuilder(BeamInputFile.of(metadata.resourceId())).build()
      new Iterator[T] {
        private var current: T = reader.read()
        override def hasNext: Boolean = current != null
        override def next(): T = {
          val r = current
          current = reader.read()
          r
        }
      }
    }
  }

  override def open(sc: ScioContext): SCollection[T] =
    sc.read(ParquetTypeIO[T](path))(params)
}<|MERGE_RESOLUTION|>--- conflicted
+++ resolved
@@ -198,24 +198,14 @@
   )
 
   object WriteParam {
-<<<<<<< HEAD
     val DefaultNumShards: Int = 0
     val DefaultSuffix: String = ".parquet"
-    val DefaultCompression: CompressionCodecName = CompressionCodecName.GZIP
+    val DefaultCompression: CompressionCodecName = CompressionCodecName.ZSTD
     val DefaultConfiguration: Configuration = null
     val DefaultFilenamePolicySupplier: FilenamePolicySupplier = null
     val DefaultPrefix: String = null
     val DefaultShardNameTemplate: String = null
     val DefaultTempDirectory: String = null
-=======
-    private[scio] val DefaultNumShards = 0
-    private[scio] val DefaultSuffix = ".parquet"
-    private[scio] val DefaultCompression = CompressionCodecName.ZSTD
-    private[scio] val DefaultConfiguration = null
-    private[scio] val DefaultShardNameTemplate = null
-    private[scio] val DefaultTempDirectory = null
-    private[scio] val DefaultFilenamePolicySupplier = null
->>>>>>> f96671ba
   }
 
   final case class WriteParam private (
