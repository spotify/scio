/*
 * Copyright 2016 Spotify AB.
 *
 * Licensed under the Apache License, Version 2.0 (the "License");
 * you may not use this file except in compliance with the License.
 * You may obtain a copy of the License at
 *
 *     http://www.apache.org/licenses/LICENSE-2.0
 *
 * Unless required by applicable law or agreed to in writing,
 * software distributed under the License is distributed on an
 * "AS IS" BASIS, WITHOUT WARRANTIES OR CONDITIONS OF ANY
 * KIND, either express or implied.  See the License for the
 * specific language governing permissions and limitations
 * under the License.
 */

import sbt.*
import sbt.util.CacheImplicits.*
import Keys.*
import explicitdeps.ExplicitDepsPlugin.autoImport.moduleFilterRemoveValue
import sbtassembly.AssemblyPlugin.autoImport.*
import com.github.sbt.git.SbtGit.GitKeys.gitRemoteRepo
import com.here.bom.Bom
import com.typesafe.tools.mima.core.*
import de.heikoseeberger.sbtheader.CommentCreator
import org.typelevel.scalacoptions.JavaMajorVersion.javaMajorVersion

// To test release candidates, find the beam repo and add it as a resolver
// ThisBuild / resolvers += "apache-beam-staging" at "https://repository.apache.org/content/repositories/"
val beamVendorVersion = "0.1"
val beamVersion = "2.67.0"

// check version used by beam
// https://github.com/apache/beam/blob/v2.67.0/buildSrc/src/main/groovy/org/apache/beam/gradle/BeamModulePlugin.groovy
val autoServiceVersion = "1.0.1"
val autoValueVersion = "1.9"
val avroVersion = sys.props.getOrElse("avro.version", "1.11.4")
val bigdataossVersion = "2.2.26"
val bigdataoss3Version = "3.1.3"
val bigtableClientVersion = "1.28.0"
val commonsCodecVersion = "1.18.0"
val commonsCompressVersion = "1.26.2"
val commonsIoVersion = "2.16.1"
val commonsLang3Version = "3.14.0"
val commonsMath3Version = "3.6.1"
val gcpLibrariesVersion = "26.62.0"
val googleClientsVersion = "2.0.0"
val guavaVersion = "33.1.0-jre"
val hamcrestVersion = "2.1"
val httpClientVersion = "4.5.13"
val httpCoreVersion = "4.4.14"
val jacksonVersion = "2.15.4"
val jodaTimeVersion = "2.10.14"
val nettyVersion = "4.1.118.Final"
val protobufVersion = "3.25.5" // stuck on Protobuf 3: https://github.com/spotify/scio/issues/5617
val slf4jVersion = "1.7.30"
val zstdJniVersion = "1.5.6-3"
// dependent versions
val googleApiServicesBigQueryVersion = s"v2-rev20250511-$googleClientsVersion"
val googleApiServicesDataflowVersion = s"v1b3-rev20250519-$googleClientsVersion"
val googleApiServicesPubsubVersion = s"v1-rev20220904-$googleClientsVersion"
// beam tested versions
val zetasketchVersion = "0.1.0" // sdks/java/extensions/zetasketch/build.gradle
val flinkVersion = "1.19.0" // runners/flink/1.19/build.gradle
val flinkMinorVersion = VersionNumber(flinkVersion).numbers.take(2).mkString(".")
val hadoopVersion = "3.4.1" // sdks/java/io/parquet/build.gradle
val sparkVersion = "3.5.0" // runners/spark/3/build.gradle
val sparkMajorVersion = VersionNumber(sparkVersion).numbers.take(1).mkString(".")

// check recommended versions from libraries-bom
// https://storage.googleapis.com/cloud-opensource-java-dashboard/com.google.cloud/libraries-bom/26.62.0/index.html
val failureAccessVersion = "1.0.2"
val checkerQualVersion = "3.49.0"
val jsr305Version = "3.0.2"
val perfmarkVersion = "0.27.0"

val algebirdVersion = "0.13.10"
val annoy4sVersion = "0.10.0"
val annoyVersion = "0.2.6"
val breezeVersion = "2.1.0"
val caffeineVersion = "2.9.3"
val cassandraDriverVersion = "3.11.5"
val cassandraVersion = "3.11.19"
val catsVersion = "2.13.0"
val chillVersion = "0.10.0"
val circeVersion = "0.14.14"
val commonsTextVersion = "1.10.0"
val elasticsearch7Version = "7.17.21"
<<<<<<< HEAD
val elasticsearch8Version = "8.18.5"
val fansiVersion = "0.5.0"
=======
val elasticsearch8Version = "8.18.3"
val fansiVersion = "0.5.1"
>>>>>>> 641d37cd
val featranVersion = "0.8.0"
val httpAsyncClientVersion = "4.1.5"
val jakartaJsonVersion = "2.1.3"
val javaLshVersion = "0.12"
val jedisVersion = "6.1.0"
val jnaVersion = "5.17.0"
val junitInterfaceVersion = "0.13.3"
val junitVersion = "4.13.2"
val kantanCodecsVersion = "0.6.0"
val kantanCsvVersion = "0.8.0"
val kryoVersion = "4.0.3"
val magnoliaVersion = "1.1.10"
val magnolifyVersion = "0.7.4"
val metricsVersion = "4.2.32"
val munitVersion = "1.1.1"
val neo4jDriverVersion = "4.4.20"
val ndArrayVersion = "0.3.3"
val parquetExtraVersion = "0.4.3"
val parquetVersion = "1.15.2"
val pprintVersion = "0.9.0"
val protobufGenericVersion = "0.2.9"
val scalacheckVersion = "1.18.1"
val scalaCollectionCompatVersion = "2.13.0"
val scalaMacrosVersion = "2.1.1"
val scalatestVersion = "3.2.19"
val shapelessVersion = "2.3.13"
val sparkeyVersion = "3.2.5"
val tensorFlowVersion = "0.4.2"
val tensorFlowMetadataVersion = "1.16.1"
val testContainersVersion = "0.43.0"
val voyagerVersion = "2.1.0"

// dependent versions
val algebraVersion = catsVersion // algebra is a cats module
val scalatestplusVersion = s"$scalatestVersion.0"
val scalacheckMinorVersion = VersionNumber(scalacheckVersion).numbers.take(2).mkString("-")

// BOMs
lazy val beamBom = Bom("org.apache.beam" % "beam-sdks-java-bom" % beamVersion)
lazy val gcpBom = Bom("com.google.cloud" % "libraries-bom" % gcpLibrariesVersion)
lazy val guavaBom = Bom("com.google.guava" % "guava-bom" % guavaVersion)
lazy val jacksonBom = Bom("com.fasterxml.jackson" % "jackson-bom" % jacksonVersion)
lazy val magnolifyBom = Bom("com.spotify" % "magnolify-bom" % magnolifyVersion)
lazy val nettyBom = Bom("io.netty" % "netty-bom" % nettyVersion)

val NothingFilter: explicitdeps.ModuleFilter = { _ => false }

// project
ThisBuild / tlBaseVersion := "0.14"
ThisBuild / organization := "com.spotify"
ThisBuild / organizationName := "Spotify AB"
ThisBuild / startYear := Some(2016)
ThisBuild / licenses := Seq(License.Apache2)
ThisBuild / developers := List(
  Developer(
    id = "sinisa_lyh",
    name = "Neville Li",
    email = "neville.lyh@gmail.com",
    url = url("https://twitter.com/sinisa_lyh")
  ),
  Developer(
    id = "ravwojdyla",
    name = "Rafal Wojdyla",
    email = "ravwojdyla@gmail.com",
    url = url("https://twitter.com/ravwojdyla")
  ),
  Developer(
    id = "andrewsmartin",
    name = "Andrew Martin",
    email = "andrewsmartin.mg@gmail.com",
    url = url("https://twitter.com/andrew_martin92")
  ),
  Developer(
    id = "fallonfofallon",
    name = "Fallon Chen",
    email = "fallon@spotify.com",
    url = url("https://twitter.com/fallonfofallon")
  ),
  Developer(
    id = "regadas",
    name = "Filipe Regadas",
    email = "filiperegadas@gmail.com",
    url = url("https://twitter.com/regadas")
  ),
  Developer(
    id = "jto",
    name = "Julien Tournay",
    email = "julient@spotify.com",
    url = url("https://twitter.com/skaalf")
  ),
  Developer(
    id = "clairemcginty",
    name = "Claire McGinty",
    email = "clairem@spotify.com",
    url = url("http://github.com/clairemcginty")
  ),
  Developer(
    id = "syodage",
    name = "Shameera Rathnayaka",
    email = "shameerayodage@gmail.com",
    url = url("http://github.com/syodage")
  ),
  Developer(
    id = "kellen",
    name = "Kellen Dye",
    email = "dye.kellen@gmail.com",
    url = url("http://github.com/kellen")
  ),
  Developer(
    id = "farzad-sedghi",
    name = "farzad sedghi",
    email = "farzadsedghi2@gmail.com",
    url = url("http://github.com/farzad-sedghi")
  )
)

// scala versions
val scala213 = "2.13.16"
val scala212 = "2.12.20"
val scalaDefault = scala213

// compiler settings
ThisBuild / tlJdkRelease := Some(8)
ThisBuild / tlFatalWarnings := false
ThisBuild / scalaVersion := scalaDefault
ThisBuild / crossScalaVersions := Seq(scalaDefault, scala212)

// CI settings
ThisBuild / tlCiHeaderCheck := true
ThisBuild / tlCiScalafmtCheck := true
ThisBuild / tlCiJavafmtCheck := true

// github actions
val java21 = JavaSpec.corretto("21")
val java17 = JavaSpec.corretto("17")
val java11 = JavaSpec.corretto("11")
val javaDefault = java11
val condPrimaryScala = s"matrix.scala == '${CrossVersion.binaryScalaVersion(scalaDefault)}'"
val condPrimaryJava = s"matrix.java == '${javaDefault.render}'"
val condIsMain = "github.ref == 'refs/heads/main'"
val condIsTag = "startsWith(github.ref, 'refs/tags/v')"
val condSkipPR = "github.event_name != 'pull_request'"
val condSkipForkPR = s"($condSkipPR || !github.event.pull_request.head.repo.fork)"

val githubWorkflowCheckStep = WorkflowStep.Sbt(
  List("githubWorkflowCheck"),
  name = Some("Check that workflows are up to date")
)
val githubWorkflowGcpAuthStep = WorkflowStep.Use(
  UseRef.Public("google-github-actions", "auth", "v2"),
  Map(
    "credentials_json" -> "${{ secrets.GCP_CREDENTIALS }}",
    "export_environment_variables" -> "true",
    "create_credentials_file" -> "true"
  ),
  cond = Some(condSkipForkPR),
  name = Some("gcloud auth")
)
val githubWorkflowSetupStep = WorkflowStep.Run(
  List("scripts/gha_setup.sh"),
  name = Some("Setup GitHub Action")
)

val skipUnauthorizedGcpGithubWorkflow = Def.setting {
  githubIsWorkflowBuild.value && sys.props.get("bigquery.project").isEmpty
}

ThisBuild / githubWorkflowTargetBranches := Seq("main")
ThisBuild / githubWorkflowJavaVersions := Seq(javaDefault, java17, java21) // default MUST be head
ThisBuild / githubWorkflowBuildPreamble ++= Seq(githubWorkflowGcpAuthStep, githubWorkflowSetupStep)
ThisBuild / githubWorkflowBuildPostamble ++= Seq(
  WorkflowStep.Sbt(
    List("undeclaredCompileDependenciesTest", "unusedCompileDependenciesTest"),
    name = Some("Check dependencies")
  )
)
ThisBuild / githubWorkflowPublishPreamble ++= Seq(
  WorkflowStep.Sbt(
    List("scio-repl/assembly"),
    name = Some("Package repl")
  )
)
ThisBuild / githubWorkflowPublishPostamble ++= Seq(
  WorkflowStep.Use(
    UseRef.Public("softprops", "action-gh-release", "v1"),
    Map(
      "files" -> "scio-repl/target/scala-2.13/scio-repl.jar",
      "draft" -> "true"
    ),
    name = Some("Upload Repl")
  )
)
ThisBuild / githubWorkflowAddedJobs ++= Seq(
  WorkflowJob(
    "coverage",
    "Test Coverage",
    WorkflowStep.CheckoutFull ::
      WorkflowStep.SetupJava(List(javaDefault)) :::
      List(
        githubWorkflowCheckStep,
        WorkflowStep.Sbt(
          List("coverage", "test", "coverageAggregate"),
          name = Some("Test coverage")
        ),
        WorkflowStep.Use(
          UseRef.Public("codecov", "codecov-action", "v5"),
          Map("token" -> "${{ secrets.CODECOV_TOKEN }}"),
          name = Some("Upload coverage report")
        )
      ),
    scalas = List(CrossVersion.binaryScalaVersion(scalaDefault)),
    javas = List(javaDefault)
  ),
  WorkflowJob(
    "avro-legacy",
    "Test Legacy Avro",
    WorkflowStep.CheckoutFull ::
      WorkflowStep.SetupJava(List(javaDefault)) :::
      List(
        WorkflowStep.Sbt(
          List("scio-avro/test"),
          env = Map("JAVA_OPTS" -> "-Davro.version=1.8.2"),
          name = Some("Test")
        )
      ),
    cond = Some(Seq(condSkipPR, condIsMain).mkString(" && ")),
    scalas = List(CrossVersion.binaryScalaVersion(scalaDefault)),
    javas = List(javaDefault)
  ),
  WorkflowJob(
    "it-test",
    "Integration Test",
    WorkflowStep.CheckoutFull ::
      WorkflowStep.SetupJava(List(javaDefault)) :::
      List(
        githubWorkflowCheckStep,
        githubWorkflowGcpAuthStep,
        githubWorkflowSetupStep
          .withEnv(
            Map(
              "BQ_READ_TIMEOUT" -> "30000",
              "CLOUDSQL_SQLSERVER_PASSWORD" -> "${{ secrets.CLOUDSQL_SQLSERVER_PASSWORD }}"
            )
          ),
        WorkflowStep.Sbt(
          List("set integration/test/skip := false", "integration/test"),
          name = Some("Test")
        )
      ),
    cond = Some(Seq(condSkipPR, condIsMain).mkString(" && ")),
    scalas = List(CrossVersion.binaryScalaVersion(scalaDefault)),
    javas = List(javaDefault)
  ),
  WorkflowJob(
    "site",
    "Generate Site",
    WorkflowStep.CheckoutFull ::
      WorkflowStep.SetupJava(List(javaDefault)) :::
      List(
        githubWorkflowCheckStep,
        githubWorkflowGcpAuthStep,
        WorkflowStep.Run(
          List("scripts/gha_setup.sh"),
          name = Some("Setup GitHub Action")
        ),
        WorkflowStep.Sbt(
          List("scio-examples/compile", "site/makeSite"),
          env = Map("SOCCO" -> "true"),
          name = Some("Generate site")
        ),
        WorkflowStep.Use(
          UseRef.Public("peaceiris", "actions-gh-pages", "v3.9.3"),
          params = Map(
            "github_token" -> "${{ secrets.GITHUB_TOKEN }}",
            "publish_dir" -> {
              val path = (ThisBuild / baseDirectory).value.toPath.toAbsolutePath
                .relativize((site / makeSite / target).value.toPath)
              // os-independent path rendering ...
              (0 until path.getNameCount).map(path.getName).mkString("/")
            },
            "keep_files" -> "true"
          ),
          name = Some("Publish site"),
          cond = Some(Seq(condSkipPR, condIsTag).mkString(" && "))
        )
      ),
    cond = Some(condSkipForkPR),
    scalas = List(CrossVersion.binaryScalaVersion(scalaDefault)),
    javas = List(javaDefault)
  )
)

// mima
ThisBuild / mimaBinaryIssueFilters ++= Seq(
  ProblemFilters.exclude[ReversedMissingMethodProblem](
    "com.spotify.scio.options.ScioOptions.setZstdDictionary"
  ),
  ProblemFilters.exclude[ReversedMissingMethodProblem](
    "com.spotify.scio.options.ScioOptions.getZstdDictionary"
  ),
  // removal of private classes
  ProblemFilters.exclude[MissingClassProblem](
    "com.spotify.scio.coders.instances.kryo.GaxApiExceptionSerializer"
  ),
  ProblemFilters.exclude[MissingClassProblem](
    "com.spotify.scio.coders.instances.kryo.StatusRuntimeExceptionSerializer"
  ),
  ProblemFilters.exclude[MissingClassProblem](
    "com.spotify.scio.coders.instances.kryo.BigtableRetriesExhaustedExceptionSerializer"
  ),
  // added new Cache.get method
  ProblemFilters.exclude[ReversedMissingMethodProblem](
    "com.spotify.scio.util.Cache.get"
  ),
  // added SortedMapCoder
  ProblemFilters.exclude[DirectMissingMethodProblem](
    "com.spotify.scio.coders.instances.MutableMapCoder.*"
  ),
  ProblemFilters.exclude[DirectAbstractMethodProblem](
    "org.apache.beam.sdk.coders.Coder.verifyDeterministic"
  ),
  ProblemFilters.exclude[DirectAbstractMethodProblem](
    "org.apache.beam.sdk.coders.Coder.getCoderArguments"
  ),
  // added BQ Json object
  ProblemFilters.exclude[MissingTypesProblem](
    "com.spotify.scio.bigquery.types.package$Json$"
  ),
  // tf-metadata upgrade
  ProblemFilters.exclude[Problem](
    "org.tensorflow.metadata.v0.*"
  ),
  // relax type hierarchy for batch stream
  ProblemFilters.exclude[IncompatibleMethTypeProblem](
    "com.spotify.scio.grpc.GrpcBatchDoFn.asyncLookup"
  ),
  // added TableRow syntax
  ProblemFilters.exclude[DirectMissingMethodProblem](
    "com.spotify.scio.bigquery.syntax.TableRowOps.*"
  ),
  // narrow return type from Map to TableRow
  ProblemFilters.exclude[IncompatibleResultTypeProblem](
    "com.spotify.scio.bigquery.syntax.TableRowOps.getRecord$extension"
  ),
  ProblemFilters.exclude[IncompatibleResultTypeProblem](
    "com.spotify.scio.bigquery.syntax.TableRowOps.getRecord"
  ),
  // narrow return type from Seq to List
  ProblemFilters.exclude[IncompatibleResultTypeProblem](
    "com.spotify.scio.bigquery.syntax.TableRowOps.getRepeated$extension"
  ),
  ProblemFilters.exclude[IncompatibleResultTypeProblem](
    "com.spotify.scio.bigquery.syntax.TableRowOps.getRepeated"
  ),
  // BQ api v1 update
  ProblemFilters.exclude[IncompatibleResultTypeProblem](
    "com.spotify.scio.bigquery.BigQueryStorageTap.*"
  ),
  ProblemFilters.exclude[IncompatibleMethTypeProblem](
    "com.spotify.scio.bigquery.BigQueryStorageTap.*"
  ),
  ProblemFilters.exclude[IncompatibleMethTypeProblem](
    "com.spotify.scio.bigquery.BigQueryTaps.*"
  ),
  ProblemFilters.exclude[IncompatibleResultTypeProblem](
    "com.spotify.scio.bigquery.StorageUtil.tableReadOptions"
  ),
  ProblemFilters.exclude[MissingClassProblem]("com.spotify.scio.tensorflow.PredictDoFn"),
  ProblemFilters.exclude[MissingClassProblem]("com.spotify.scio.tensorflow.PredictDoFn$"),
  ProblemFilters.exclude[MissingClassProblem]("com.spotify.scio.tensorflow.SavedBundlePredictDoFn"),
  ProblemFilters.exclude[MissingClassProblem](
    "com.spotify.scio.tensorflow.SavedBundlePredictDoFn$"
  ),
  ProblemFilters.exclude[DirectMissingMethodProblem](
    "com.spotify.scio.tensorflow.package.tensorFlowPredictSCollectionOps"
  ),
  ProblemFilters.exclude[MissingClassProblem](
    "com.spotify.scio.tensorflow.syntax.PredictSCollectionOps"
  ),
  ProblemFilters.exclude[MissingClassProblem](
    "com.spotify.scio.tensorflow.syntax.PredictSCollectionOps$"
  ),
  ProblemFilters.exclude[DirectMissingMethodProblem](
    "com.spotify.scio.tensorflow.syntax.SCollectionSyntax.tensorFlowPredictSCollectionOps"
  ),
  // dropped custom BigQueryAvroUtilsWrapper
  ProblemFilters.exclude[MissingClassProblem](
    "org.apache.beam.sdk.io.gcp.bigquery.BigQueryAvroUtilsWrapper"
  ),
  // Changes in avro SlowGenericRecordCoder
  ProblemFilters.exclude[Problem](
    "com.spotify.scio.coders.avro.SlowGenericRecordCoder*"
  ),
  // tablerow json fix
  ProblemFilters.exclude[DirectMissingMethodProblem](
    "com.spotify.scio.bigquery.types.package#Json.apply"
  ),
  ProblemFilters.exclude[IncompatibleResultTypeProblem](
    "com.spotify.scio.bigquery.types.package#Json.parse"
  ),
  // Adding BigQuery Format API in 0.14 patch
  ProblemFilters.exclude[DirectMissingMethodProblem](
    "com.spotify.scio.bigquery.BigQueryTyped#Table.copy"
  ),
  ProblemFilters.exclude[DirectMissingMethodProblem](
    "com.spotify.scio.bigquery.BigQueryTyped#Table.this"
  ),
  ProblemFilters.exclude[ReversedMissingMethodProblem](
    "com.spotify.scio.bigquery.Writes#WriteParamDefaults.com$spotify$scio$bigquery$Writes$WriteParamDefaults$_setter_$DefaultFormat_="
  ),
  ProblemFilters.exclude[ReversedMissingMethodProblem](
    "com.spotify.scio.bigquery.Writes#WriteParamDefaults.DefaultFormat"
  ),
  ProblemFilters.exclude[DirectMissingMethodProblem](
    "com.spotify.scio.bigquery.syntax.SCollectionTypedOps.saveAsTypedBigQueryTable$extension"
  ),
  ProblemFilters.exclude[DirectMissingMethodProblem](
    "com.spotify.scio.bigquery.syntax.SCollectionTypedOps.saveAsTypedBigQueryTable"
  ),
  ProblemFilters.exclude[DirectMissingMethodProblem](
    "com.spotify.scio.bigquery.syntax.SCollectionTypedOps.saveAsTypedBigQueryTable$extension"
  ),
  ProblemFilters.exclude[MissingTypesProblem]("com.spotify.scio.bigtable.BigtableWrite$WriteParam"),
  ProblemFilters.exclude[MissingTypesProblem]("com.spotify.scio.bigtable.BigtableWrite$Default$"),
  // Only used for testing, shouldn't be public
  ProblemFilters.exclude[Problem]("com.spotify.scio.bigquery.validation.Country.*")
)

// headers
lazy val currentYear = java.time.LocalDate.now().getYear
lazy val keepExistingHeader =
  HeaderCommentStyle.cStyleBlockComment.copy(commentCreator = new CommentCreator() {
    override def apply(text: String, existingText: Option[String]): String =
      existingText
        .getOrElse(
          HeaderCommentStyle.cStyleBlockComment.commentCreator(text)
        )
        .trim()
  })

// sbt does not support skip for all tasks
lazy val testSkipped = Def.task {
  if ((Test / test / skip).value) () else (Test / test).value
}
lazy val undeclaredCompileDependenciesTestSkipped = Def.task {
  if ((Compile / compile / skip).value) () else undeclaredCompileDependenciesTest.value
}
lazy val unusedCompileDependenciesTestSkipped = Def.task {
  if ((Compile / compile / skip).value) () else unusedCompileDependenciesTest.value
}

val bomSettings = Def.settings(
  beamBom,
  gcpBom,
  guavaBom,
  jacksonBom,
  magnolifyBom,
  nettyBom,
  dependencyOverrides ++=
    beamBom.key.value.bomDependencies ++
      gcpBom.key.value.bomDependencies ++
      guavaBom.key.value.bomDependencies ++
      jacksonBom.key.value.bomDependencies ++
      magnolifyBom.key.value.bomDependencies ++
      nettyBom.key.value.bomDependencies
)

val commonSettings = bomSettings ++ Def.settings(
  headerLicense := Some(HeaderLicense.ALv2(currentYear.toString, "Spotify AB")),
  headerMappings := headerMappings.value ++ Map(
    HeaderFileType.scala -> keepExistingHeader,
    HeaderFileType.java -> keepExistingHeader
  ),
  scalacOptions ++= ScalacOptions.defaults(scalaVersion.value),
  scalacOptions := {
    val exclude = ScalacOptions
      .tokensForVersion(
        scalaVersion.value,
        Set(
          // too many false positives
          ScalacOptions.privateWarnDeadCode,
          ScalacOptions.warnDeadCode,
          // too many warnings
          ScalacOptions.warnValueDiscard,
          // not ready for scala 3 yet
          ScalacOptions.source3
        )
      )
      .toSet
    scalacOptions.value.filterNot(exclude.contains)
  },
  javacOptions := {
    val exclude = Set(
      // too many warnings
      "-Xlint:all"
    )
    javacOptions.value.filterNot(exclude.contains)
  },
  javaOptions := JavaOptions.defaults(javaMajorVersion),
  resolvers ++= Resolver.sonatypeOssRepos("public"),
  excludeDependencies += Exclude.beamKafka,
  excludeDependencies ++= Exclude.loggerImplementations,
  excludeDependencies ++= Exclude.jacksonCrossBuilt(scalaVersion.value),
  dependencyOverrides ++= Seq(
    // override when testing with legacy version
    "org.apache.avro" % "avro" % avroVersion,
    "org.apache.avro" % "avro-compiler" % avroVersion,
    // zstd-jni has strict version-scheme, force version
    "com.github.luben" % "zstd-jni" % zstdJniVersion,
    // downgrade deps to align with beam version
    "com.google.auto.value" % "auto-value" % autoValueVersion,
    "com.google.auto.value" % "auto-value-annotations" % autoValueVersion,
    "joda-time" % "joda-time" % jodaTimeVersion,
    "org.apache.httpcomponents" % "httpclient" % httpClientVersion,
    "org.apache.httpcomponents" % "httpcore" % httpCoreVersion,
    "org.slf4j" % "slf4j-api" % slf4jVersion, // slf4j-bom only available for v2
    // remove and let BOM override version after Beam upgrades to 4.x
    // see: https://github.com/spotify/scio/issues/5617
    "com.google.protobuf" % "protobuf-java" % protobufVersion,
    "com.google.protobuf" % "protobuf-java-util" % protobufVersion
  ),
  // libs to help with cross-build
  libraryDependencies ++= Seq(
    "com.chuusai" %% "shapeless" % shapelessVersion,
    "org.scala-lang.modules" %% "scala-collection-compat" % scalaCollectionCompatVersion
  ),
  unusedCompileDependenciesFilter -= Seq(
    moduleFilter("com.chuusai", "shapeless"),
    moduleFilter("org.scala-lang", "scala-reflect"),
    moduleFilter("org.scala-lang.modules", "scala-collection-compat"),
    moduleFilter("org.typelevel", "scalac-compat-annotation")
  ).reduce(_ | _),
  fork := true,
  run / outputStrategy := Some(OutputStrategy.StdoutOutput),
  run / javaOptions ++= JavaOptions.runDefaults(javaMajorVersion),
  Test / classLoaderLayeringStrategy := ClassLoaderLayeringStrategy.Flat,
  Test / javaOptions ++= JavaOptions.testDefaults(javaMajorVersion),
  Test / testOptions += Tests.Argument("-oD"),
  coverageExcludedPackages := Seq(
    // skip modules
    "com\\.spotify\\.scio\\.examples\\..*",
    "com\\.spotify\\.scio\\.repl\\..*",
    // generated API (22 params)
    "com\\.spotify\\.scio\\.coders\\.instances\\.TupleCoders",
    "com\\.spotify\\.scio\\.smb\\.util\\.SMBMultiJoin",
    "com\\.spotify\\.scio\\.util\\.MultiJoin"
  ).mkString(";"),
  coverageHighlighting := true
)

// for modules containing java jUnit 4 tests
lazy val jUnitSettings = Def.settings(
  libraryDependencies ++= Seq(
    "com.github.sbt" % "junit-interface" % junitInterfaceVersion % Test
  ),
  testOptions += Tests.Argument(TestFrameworks.JUnit, "-q", "-v", "-a")
)

lazy val macroSettings = Def.settings(
  libraryDependencies += "org.scala-lang" % "scala-reflect" % scalaVersion.value,
  libraryDependencies ++= {
    VersionNumber(scalaVersion.value) match {
      case v if v.matchesSemVer(SemanticSelector("2.12.x")) =>
        Seq(
          compilerPlugin(
            ("org.scalamacros" % "paradise" % scalaMacrosVersion).cross(CrossVersion.full)
          )
        )
      case _ => Nil
    }
  },
  scalacOptions ++= ScalacOptions.tokensForVersion(
    scalaVersion.value,
    Set(ScalacOptions.macroCacheImplicitSchemas(true))
  )
)

lazy val directRunnerDependencies = Seq(
  "org.apache.beam" % "beam-runners-direct-java" % beamVersion % Runtime
)
lazy val dataflowRunnerDependencies = Seq(
  "org.apache.beam" % "beam-runners-google-cloud-dataflow-java" % beamVersion % Runtime
)

lazy val sparkRunnerDependencies = Seq(
  "org.apache.beam" % s"beam-runners-spark-$sparkMajorVersion" % beamVersion % Runtime,
  "org.apache.spark" %% "spark-core" % sparkVersion % Runtime,
  "org.apache.spark" %% "spark-streaming" % sparkVersion % Runtime
)

lazy val flinkRunnerDependencies = Seq(
  "org.apache.beam" % s"beam-runners-flink-$flinkMinorVersion" % beamVersion % Runtime,
  "org.apache.flink" % "flink-clients" % flinkVersion % Runtime,
  "org.apache.flink" % "flink-streaming-java" % flinkVersion % Runtime
)
lazy val beamRunners = settingKey[String]("beam runners")
lazy val beamRunnersEval = settingKey[Seq[ModuleID]]("beam runners")

def beamRunnerSettings: Seq[Setting[_]] = Seq(
  beamRunners := "",
  beamRunnersEval := {
    Option(beamRunners.value)
      .filter(_.nonEmpty)
      .orElse(sys.props.get("beamRunners"))
      .orElse(sys.env.get("BEAM_RUNNERS"))
      .map(_.split(","))
      .map {
        _.flatMap {
          case "DirectRunner"   => directRunnerDependencies
          case "DataflowRunner" => dataflowRunnerDependencies
          case "SparkRunner"    => sparkRunnerDependencies
          case "FlinkRunner"    => flinkRunnerDependencies
          case _                => Nil
        }.toSeq
      }
      .getOrElse(directRunnerDependencies)
  },
  libraryDependencies ++= beamRunnersEval.value
)

def vectoredReadSettings: Seq[Setting[_]] = sys.props
  .get("vectoredReadsEnabled")
  .map(_.toBoolean)
  .collect { case true =>
    Seq(
      dependencyOverrides ++= Seq(
        "com.google.cloud.bigdataoss" % "gcs-connector" % bigdataoss3Version,
        "com.google.cloud.bigdataoss" % "gcsio" % bigdataoss3Version,
        "com.google.cloud.bigdataoss" % "util-hadoop" % bigdataoss3Version,
        "org.apache.hadoop" % "hadoop-common" % "3.3.6",
        "org.apache.hadoop" % "hadoop-auth" % "3.3.6",
        "org.apache.hadoop" % "hadoop-client" % "3.3.6"
      )
    )
  }
  .getOrElse(Nil)

val protocJavaSourceManaged =
  settingKey[File]("Default directory for java sources generated by protoc.")
val protocGrpcSourceManaged =
  settingKey[File]("Default directory for gRPC sources generated by protoc.")

def avroSettings(scope: Configuration): Seq[Setting[_]] = Def.settings(
  SbtAvro.autoImport.avroVersion := avroVersion,
  avroAdditionalDependencies ~= { modules =>
    modules.map { m =>
      m.configurations match {
        case None if scope != Compile => m.withConfigurations(Some(scope.name))
        case _                        => m
      }
    }
  }
)

lazy val protobufSettings = Def.settings(
  PB.protocVersion := protobufVersion,
  protocJavaSourceManaged := sourceManaged.value / "compiled_proto",
  protocGrpcSourceManaged := sourceManaged.value / "compiled_grpc",
  libraryDependencies ++= Seq(
    "io.grpc" % "protoc-gen-grpc-java" % gcpBom.key.value asProtocPlugin (),
    "com.google.protobuf" % "protobuf-java" % protobufVersion % "protobuf",
    "com.google.protobuf" % "protobuf-java" % protobufVersion
  )
) ++ Seq(Compile, Test).flatMap(c => inConfig(c)(protobufConfigSettings))

lazy val protobufConfigSettings = Def.settings(
  PB.targets := Seq(
    PB.gens.java(PB.protocVersion.value) -> Defaults.configSrcSub(protocJavaSourceManaged).value,
    PB.gens.plugin("grpc-java") -> Defaults.configSrcSub(protocGrpcSourceManaged).value
  ),
  managedSourceDirectories ++= PB.targets.value.map(_.outputPath)
)

def splitTests(tests: Seq[TestDefinition], filter: Seq[String], forkOptions: ForkOptions) = {
  val (filtered, default) = tests.partition(test => filter.contains(test.name))
  val policy = Tests.SubProcess(forkOptions)
  new Tests.Group(name = "<default>", tests = default, runPolicy = policy) +: filtered.map { test =>
    new Tests.Group(name = test.name, tests = Seq(test), runPolicy = policy)
  }
}

lazy val scio = project
  .in(file("."))
  .enablePlugins(NoPublishPlugin)
  .settings(commonSettings)
  .settings(
    assembly / aggregate := false
  )
  .aggregate(
    `integration`,
    `scio-avro`,
    `scio-bom`,
    `scio-cassandra3`,
    `scio-core`,
    `scio-elasticsearch-common`,
    `scio-elasticsearch7`,
    `scio-elasticsearch8`,
    `scio-examples`,
    `scio-extra`,
    `scio-google-cloud-platform`,
    `scio-grpc`,
    `scio-jdbc`,
    `scio-jmh`,
    `scio-macros`,
    `scio-neo4j`,
    `scio-parquet`,
    `scio-redis`,
    `scio-repl`,
    `scio-smb`,
    `scio-snowflake`,
    `scio-tensorflow`,
    `scio-test-core`,
    `scio-test-google-cloud-platform`,
    `scio-test-parquet`,
    `scio-test`
  )

lazy val `scio-bom` = project
  .in(file("scio-bom"))
  .enablePlugins(BillOfMaterialsPlugin)
  .disablePlugins(TypelevelSettingsPlugin)
  .settings(
    // Just one BOM including all cross Scala versions
    crossVersion := CrossVersion.disabled,
    // Create BOM in the first run
    crossScalaVersions := Seq(scalaDefault),
    bomIncludeProjects := Seq(
      `scio-avro`,
      `scio-cassandra3`,
      `scio-core`,
      `scio-elasticsearch-common`,
      `scio-elasticsearch7`,
      `scio-elasticsearch8`,
      `scio-extra`,
      `scio-google-cloud-platform`,
      `scio-grpc`,
      `scio-jdbc`,
      `scio-macros`,
      `scio-neo4j`,
      `scio-parquet`,
      `scio-redis`,
      `scio-repl`,
      `scio-smb`,
      `scio-tensorflow`,
      `scio-test-core`,
      `scio-test-google-cloud-platform`,
      `scio-test-parquet`,
      `scio-test`
    ),
    // pom project. No ABI
    tlMimaPreviousVersions := Set.empty
  )

lazy val `scio-core` = project
  .in(file("scio-core"))
  .enablePlugins(BuildInfoPlugin, SbtAvro)
  .dependsOn(`scio-macros`)
  .settings(commonSettings)
  .settings(macroSettings)
  .settings(avroSettings(Test))
  .settings(protobufSettings)
  .settings(
    description := "Scio - A Scala API for Apache Beam and Google Cloud Dataflow",
    Compile / resources ++= Seq(
      (ThisBuild / baseDirectory).value / "build.sbt",
      (ThisBuild / baseDirectory).value / "version.sbt"
    ),
    // required by service-loader
    unusedCompileDependenciesFilter -= moduleFilter("com.google.auto.service", "auto-service"),
    libraryDependencies ++= Seq(
      // compile
      "com.esotericsoftware" % "kryo-shaded" % kryoVersion,
      "com.fasterxml.jackson.core" % "jackson-annotations" % jacksonVersion,
      "com.fasterxml.jackson.core" % "jackson-databind" % jacksonVersion,
      "com.fasterxml.jackson.module" %% "jackson-module-scala" % jacksonVersion,
      "com.github.luben" % "zstd-jni" % zstdJniVersion,
      "com.google.api" % "gax" % gcpBom.key.value,
      "com.google.api-client" % "google-api-client" % gcpBom.key.value,
      "com.google.auto.service" % "auto-service-annotations" % autoServiceVersion,
      "com.google.auto.service" % "auto-service" % autoServiceVersion,
      "com.google.code.findbugs" % "jsr305" % jsr305Version,
      "com.google.guava" % "guava" % guavaVersion,
      "com.google.http-client" % "google-http-client" % gcpBom.key.value,
      "com.google.http-client" % "google-http-client-gson" % gcpBom.key.value,
      "com.google.protobuf" % "protobuf-java" % protobufVersion,
      "com.softwaremill.magnolia1_2" %% "magnolia" % magnoliaVersion,
      "com.twitter" % "chill-java" % chillVersion,
      "com.twitter" % "chill-protobuf" % chillVersion,
      "com.twitter" %% "algebird-core" % algebirdVersion,
      "com.twitter" %% "chill" % chillVersion,
      "com.twitter" %% "chill-algebird" % chillVersion,
      "commons-io" % "commons-io" % commonsIoVersion,
      "io.grpc" % "grpc-api" % gcpBom.key.value,
      "joda-time" % "joda-time" % jodaTimeVersion,
      "org.apache.beam" % "beam-sdks-java-core" % beamVersion,
      "org.apache.beam" % "beam-sdks-java-extensions-protobuf" % beamVersion,
      "org.apache.beam" % "beam-vendor-guava-32_1_2-jre" % beamVendorVersion,
      "org.apache.commons" % "commons-compress" % commonsCompressVersion,
      "org.apache.commons" % "commons-lang3" % commonsLang3Version,
      "org.apache.commons" % "commons-math3" % commonsMath3Version,
      "org.slf4j" % "slf4j-api" % slf4jVersion,
      "org.typelevel" %% "algebra" % algebraVersion,
      // provided
      "com.github.ben-manes.caffeine" % "caffeine" % caffeineVersion % Provided,
      "com.google.apis" % "google-api-services-dataflow" % googleApiServicesDataflowVersion % Provided,
      "org.apache.beam" % s"beam-runners-flink-$flinkMinorVersion" % beamVersion % Provided,
      "org.apache.beam" % "beam-runners-google-cloud-dataflow-java" % beamVersion % Provided,
      "org.apache.beam" % s"beam-runners-spark-$sparkMajorVersion" % beamVersion % Provided,
      "org.apache.beam" % "beam-sdks-java-extensions-google-cloud-platform-core" % beamVersion % Provided,
      "org.apache.hadoop" % "hadoop-common" % hadoopVersion % Provided,
      "com.google.cloud.bigdataoss" % "gcs-connector" % s"hadoop2-$bigdataossVersion" % Provided,
      "com.google.cloud.bigdataoss" % "gcsio" % bigdataossVersion % Provided,
      "com.google.cloud.bigdataoss" % "util-hadoop" % s"hadoop2-$bigdataossVersion" % Provided,
      // test
      "com.lihaoyi" %% "fansi" % fansiVersion % Test,
      "com.lihaoyi" %% "pprint" % pprintVersion % Test,
      "com.spotify.sparkey" % "sparkey" % sparkeyVersion % Test,
      "com.spotify" % "annoy" % annoyVersion % Test,
      "com.spotify" %% "magnolify-guava" % magnolifyVersion % Test,
      "com.twitter" %% "chill" % chillVersion % Test,
      "commons-io" % "commons-io" % commonsIoVersion % Test,
      "junit" % "junit" % junitVersion % Test,
      "org.apache.beam" % "beam-runners-direct-java" % beamVersion % Test,
      "org.codehaus.jackson" % "jackson-mapper-asl" % "1.9.13" % Test,
      "org.hamcrest" % "hamcrest" % hamcrestVersion % Test,
      "org.scalacheck" %% "scalacheck" % scalacheckVersion % Test,
      "org.scalactic" %% "scalactic" % scalatestVersion % Test,
      "org.scalatest" %% "scalatest" % scalatestVersion % Test,
      "org.scalatestplus" %% s"scalacheck-$scalacheckMinorVersion" % scalatestplusVersion % Test,
      "org.typelevel" %% "cats-kernel" % catsVersion % Test,
      "org.slf4j" % "slf4j-simple" % slf4jVersion % Test
    ),
    buildInfoKeys := Seq[BuildInfoKey](scalaVersion, version, "beamVersion" -> beamVersion),
    buildInfoPackage := "com.spotify.scio"
  )

lazy val `scio-test` = project
  .in(file("scio-test"))
  .dependsOn(
    `scio-test-core`,
    `scio-test-google-cloud-platform`,
    `scio-test-parquet`
  )
  .settings(commonSettings)
  .settings(
    description := "Scio helpers for ScalaTest",
    // only releases after 0.14.4
    tlMimaPreviousVersions := tlMimaPreviousVersions.value
      .filter(v => VersionNumber(v).numbers.last >= 4)
  )

lazy val `scio-test-core` = project
  .in(file("scio-test/core"))
  .dependsOn(`scio-core`)
  .settings(commonSettings)
  .settings(macroSettings)
  .settings(
    description := "Scio helpers for ScalaTest",
    undeclaredCompileDependenciesFilter -= moduleFilter("org.scalatest"),
    unusedCompileDependenciesFilter -= moduleFilter("org.scalatest", "scalatest"),
    libraryDependencies ++= Seq(
      "com.google.http-client" % "google-http-client" % gcpBom.key.value, // TODO should we have this here ?
      "com.google.http-client" % "google-http-client-gson" % gcpBom.key.value, // TODO should we have this here ?
      "com.lihaoyi" %% "fansi" % fansiVersion,
      "com.lihaoyi" %% "pprint" % pprintVersion,
      "com.twitter" %% "chill" % chillVersion,
      "commons-io" % "commons-io" % commonsIoVersion,
      "joda-time" % "joda-time" % jodaTimeVersion,
      "org.apache.avro" % "avro" % avroVersion, // TODO should we have this here ?
      "org.apache.beam" % "beam-sdks-java-core" % beamVersion,
      "org.hamcrest" % "hamcrest" % hamcrestVersion,
      "org.scalactic" %% "scalactic" % scalatestVersion,
      "org.scalatest" %% "scalatest" % scalatestVersion,
      "org.typelevel" %% "cats-kernel" % catsVersion,
      // runtime
      "junit" % "junit" % junitVersion % Runtime,
      "org.apache.beam" % "beam-runners-direct-java" % beamVersion % Runtime,
      // test
      "org.slf4j" % "slf4j-simple" % slf4jVersion % Test
    ),
    // only releases after 0.14.4
    tlMimaPreviousVersions := tlMimaPreviousVersions.value
      .filter(v => VersionNumber(v).numbers.last >= 4)
  )

lazy val `scio-test-google-cloud-platform` = project
  .in(file("scio-test/google-cloud-platform"))
  .dependsOn(
    `scio-core`,
    `scio-test-core` % "compile;runtime->runtime"
  )
  .settings(commonSettings)
  .settings(
    description := "Scio helpers for ScalaTest",
    undeclaredCompileDependenciesFilter -= moduleFilter("org.scalatest"),
    unusedCompileDependenciesFilter -= moduleFilter("org.scalatest", "scalatest"),
    libraryDependencies ++= Seq(
      "com.google.api.grpc" % "proto-google-cloud-bigtable-v2" % gcpBom.key.value,
      "com.google.protobuf" % "protobuf-java" % protobufVersion,
      "org.scalatest" %% "scalatest" % scalatestVersion,
      "org.typelevel" %% "cats-kernel" % catsVersion,
      // test
      "org.slf4j" % "slf4j-simple" % slf4jVersion % Test
    ),
    // only releases after 0.14.4
    tlMimaPreviousVersions := tlMimaPreviousVersions.value
      .filter(v => VersionNumber(v).numbers.last >= 4)
  )

lazy val `scio-test-parquet` = project
  .in(file("scio-test/parquet"))
  .dependsOn(
    `scio-core`,
    `scio-parquet`,
    `scio-test-core` % "compile;runtime->runtime",
    `scio-avro` % "test->test",
    `scio-tensorflow` % Provided
  )
  .settings(commonSettings)
  .settings(
    description := "Scio helpers for ScalaTest",
    // only releases after 0.14.4
    tlMimaPreviousVersions := tlMimaPreviousVersions.value
      .filter(v => VersionNumber(v).numbers.last >= 4),
    libraryDependencies ++= Seq(
      "com.spotify" %% "magnolify-parquet" % magnolifyVersion,
      "org.apache.avro" % "avro" % avroVersion,
      "org.apache.hadoop" % "hadoop-common" % hadoopVersion,
      "org.apache.parquet" % "parquet-avro" % parquetVersion,
      "org.apache.parquet" % "parquet-column" % parquetVersion,
      "org.apache.parquet" % "parquet-common" % parquetVersion,
      "org.apache.parquet" % "parquet-hadoop" % parquetVersion,
      "org.tensorflow" % "tensorflow-core-api" % tensorFlowVersion % Provided
    )
  )

lazy val `scio-macros` = project
  .in(file("scio-macros"))
  .settings(commonSettings)
  .settings(macroSettings)
  .settings(
    description := "Scio macros",
    libraryDependencies ++= Seq(
      // compile
      "com.softwaremill.magnolia1_2" %% "magnolia" % magnoliaVersion
    )
  )

lazy val `scio-avro` = project
  .in(file("scio-avro"))
  .enablePlugins(SbtAvro)
  .dependsOn(
    `scio-core` % "compile->compile;test->test"
  )
  .settings(commonSettings)
  .settings(macroSettings)
  .settings(avroSettings(Compile))
  .settings(
    description := "Scio add-on for working with Avro",
    libraryDependencies ++= Seq(
      // compile
      "com.esotericsoftware" % "kryo-shaded" % kryoVersion,
      "com.google.protobuf" % "protobuf-java" % protobufVersion,
      "com.twitter" %% "chill" % chillVersion,
      "com.twitter" % "chill-java" % chillVersion,
      "me.lyh" %% "protobuf-generic" % protobufGenericVersion,
      "org.apache.beam" % "beam-sdks-java-core" % beamVersion,
      "org.apache.beam" % "beam-sdks-java-extensions-avro" % beamVersion,
      "org.apache.beam" % "beam-vendor-guava-32_1_2-jre" % beamVendorVersion,
      "org.slf4j" % "slf4j-api" % slf4jVersion,
      // test
      "com.spotify" %% "magnolify-cats" % magnolifyVersion % Test,
      "com.spotify" %% "magnolify-scalacheck" % magnolifyVersion % Test,
      "org.apache.beam" % "beam-runners-direct-java" % beamVersion % Test,
      "org.scalacheck" %% "scalacheck" % scalacheckVersion % Test,
      "org.scalatest" %% "scalatest" % scalatestVersion % Test,
      "org.scalatestplus" %% s"scalacheck-$scalacheckMinorVersion" % scalatestplusVersion % Test,
      "org.slf4j" % "slf4j-simple" % slf4jVersion % Test,
      "org.typelevel" %% "cats-core" % catsVersion % Test
    ),
    Test / unmanagedSourceDirectories += {
      val base = (Test / sourceDirectory).value
      if (avroVersion.startsWith("1.8")) base / "scala-avro-legacy" else base / "scala-avro-latest"
    }
  )

lazy val `scio-google-cloud-platform` = project
  .in(file("scio-google-cloud-platform"))
  .dependsOn(
    `scio-core` % "compile;test->test",
    `scio-avro`
  )
  .settings(commonSettings)
  .settings(macroSettings)
  .settings(jUnitSettings)
  .settings(beamRunnerSettings)
  .settings(
    description := "Scio add-on for Google Cloud Platform",
    unusedCompileDependenciesFilter -= Seq(
      // required for patching jackson version pulled by arrow
      moduleFilter("org.apache.arrow", "arrow-vector"),
      moduleFilter("com.fasterxml.jackson.datatype", "jackson-datatype-jsr310")
    ).reduce(_ | _),
    Test / javaOptions += "-Doverride.type.provider=com.spotify.scio.bigquery.validation.SampleOverrideTypeProvider",
    libraryDependencies ++= Seq(
      // compile
      "com.esotericsoftware" % "kryo-shaded" % kryoVersion,
      "com.fasterxml.jackson.core" % "jackson-databind" % jacksonVersion,
      "com.fasterxml.jackson.datatype" % "jackson-datatype-joda" % jacksonVersion,
      "com.fasterxml.jackson.datatype" % "jackson-datatype-jsr310" % jacksonVersion,
      "com.google.api" % "gax" % gcpBom.key.value,
      "com.google.api" % "gax-grpc" % gcpBom.key.value,
      "com.google.api-client" % "google-api-client" % gcpBom.key.value,
      "com.google.api.grpc" % "grpc-google-cloud-pubsub-v1" % gcpBom.key.value,
      "com.google.api.grpc" % "proto-google-cloud-bigquerystorage-v1" % gcpBom.key.value,
      "com.google.api.grpc" % "proto-google-cloud-bigtable-admin-v2" % gcpBom.key.value,
      "com.google.api.grpc" % "proto-google-cloud-bigtable-v2" % gcpBom.key.value,
      "com.google.api.grpc" % "proto-google-cloud-datastore-v1" % gcpBom.key.value,
      "com.google.api.grpc" % "proto-google-cloud-pubsub-v1" % gcpBom.key.value,
      "com.google.apis" % "google-api-services-bigquery" % googleApiServicesBigQueryVersion,
      "com.google.auth" % "google-auth-library-credentials" % gcpBom.key.value,
      "com.google.auth" % "google-auth-library-oauth2-http" % gcpBom.key.value,
      "com.google.cloud" % "google-cloud-bigquerystorage" % gcpBom.key.value,
      "com.google.cloud" % "google-cloud-bigtable" % gcpBom.key.value,
      "com.google.cloud" % "google-cloud-core" % gcpBom.key.value,
      "com.google.cloud" % "google-cloud-spanner" % gcpBom.key.value,
      "com.google.cloud.bigdataoss" % "util" % bigdataossVersion,
      "com.google.cloud.bigtable" % "bigtable-client-core" % bigtableClientVersion,
      "com.google.cloud.bigtable" % "bigtable-client-core-config" % bigtableClientVersion,
      "com.google.guava" % "guava" % guavaVersion,
      "com.google.http-client" % "google-http-client" % gcpBom.key.value,
      "com.google.http-client" % "google-http-client-gson" % gcpBom.key.value,
      "com.google.protobuf" % "protobuf-java" % protobufVersion,
      "com.twitter" %% "chill" % chillVersion,
      "com.twitter" % "chill-java" % chillVersion,
      "commons-io" % "commons-io" % commonsIoVersion,
      "io.grpc" % "grpc-api" % gcpBom.key.value,
      "io.grpc" % "grpc-auth" % gcpBom.key.value,
      "io.grpc" % "grpc-netty" % gcpBom.key.value,
      "io.grpc" % "grpc-stub" % gcpBom.key.value,
      "io.netty" % "netty-handler" % nettyVersion,
      "joda-time" % "joda-time" % jodaTimeVersion,
      "org.apache.avro" % "avro" % avroVersion,
      "org.apache.beam" % "beam-sdks-java-core" % beamVersion,
      "org.apache.beam" % "beam-sdks-java-extensions-google-cloud-platform-core" % beamVersion,
      "org.apache.beam" % "beam-sdks-java-io-google-cloud-platform" % beamVersion,
      "org.apache.beam" % "beam-vendor-guava-32_1_2-jre" % beamVendorVersion,
      "org.slf4j" % "slf4j-api" % slf4jVersion,
      // test
      "com.google.cloud" % "google-cloud-storage" % gcpBom.key.value % Test,
      "com.spotify" %% "magnolify-cats" % magnolifyVersion % Test,
      "com.spotify" %% "magnolify-scalacheck" % magnolifyVersion % Test,
      "org.hamcrest" % "hamcrest" % hamcrestVersion % Test,
      "org.scalacheck" %% "scalacheck" % scalacheckVersion % Test,
      "org.scalatest" %% "scalatest" % scalatestVersion % Test,
      "org.scalatestplus" %% s"scalacheck-$scalacheckMinorVersion" % scalatestplusVersion % Test,
      "org.slf4j" % "slf4j-simple" % slf4jVersion % Test,
      "org.typelevel" %% "cats-core" % catsVersion % Test,
      "org.scalameta" %% "munit" % munitVersion % Test
    )
  )

lazy val `scio-cassandra3` = project
  .in(file("scio-cassandra/cassandra3"))
  .dependsOn(
    `scio-core` % "compile;test->test"
  )
  .settings(commonSettings)
  .settings(
    description := "Scio add-on for Apache Cassandra 3.x",
    libraryDependencies ++= Seq(
      // compile
      "com.datastax.cassandra" % "cassandra-driver-core" % cassandraDriverVersion,
      "com.esotericsoftware" % "kryo-shaded" % kryoVersion,
      "com.google.guava" % "guava" % guavaVersion,
      "com.google.protobuf" % "protobuf-java" % protobufVersion,
      "com.twitter" % "chill-java" % chillVersion,
      "com.twitter" %% "chill" % chillVersion,
      "org.apache.cassandra" % "cassandra-all" % cassandraVersion,
      "org.apache.hadoop" % "hadoop-common" % hadoopVersion,
      "org.apache.hadoop" % "hadoop-mapreduce-client-core" % hadoopVersion,
      // test
      "org.apache.beam" % "beam-sdks-java-core" % beamVersion % Test,
      "org.scalatest" %% "scalatest" % scalatestVersion % Test,
      "org.slf4j" % "slf4j-simple" % slf4jVersion % Test
    )
  )

lazy val `scio-elasticsearch-common` = project
  .in(file("scio-elasticsearch/common"))
  .dependsOn(
    `scio-core` % "compile;test->test"
  )
  .settings(commonSettings)
  .settings(
    description := "Scio add-on for writing to Elasticsearch",
    libraryDependencies ++= Seq(
      // compile
      "commons-io" % "commons-io" % commonsIoVersion,
      "com.fasterxml.jackson.datatype" % "jackson-datatype-jsr310" % jacksonVersion,
      "com.fasterxml.jackson.core" % "jackson-databind" % jacksonVersion,
      "com.fasterxml.jackson.module" %% "jackson-module-scala" % jacksonVersion,
      "jakarta.json" % "jakarta.json-api" % jakartaJsonVersion,
      "joda-time" % "joda-time" % jodaTimeVersion,
      "org.apache.beam" % "beam-sdks-java-core" % beamVersion,
      "org.apache.beam" % "beam-vendor-guava-32_1_2-jre" % beamVendorVersion,
      "org.apache.httpcomponents" % "httpasyncclient" % httpAsyncClientVersion,
      "org.apache.httpcomponents" % "httpclient" % httpClientVersion,
      "org.apache.httpcomponents" % "httpcore" % httpCoreVersion,
      "org.slf4j" % "slf4j-api" % slf4jVersion,
      // provided
      "co.elastic.clients" % "elasticsearch-java" % elasticsearch8Version % Provided,
      "org.elasticsearch.client" % "elasticsearch-rest-client" % elasticsearch8Version % Provided,
      // test
      "org.scalatest" %% "scalatest" % scalatestVersion % Test,
      "org.slf4j" % "slf4j-simple" % slf4jVersion % Test
    )
  )

lazy val `scio-elasticsearch7` = project
  .in(file("scio-elasticsearch/es7"))
  .dependsOn(
    `scio-elasticsearch-common`
  )
  .settings(commonSettings)
  .settings(
    description := "Scio add-on for writing to Elasticsearch",
    unusedCompileDependenciesFilter -= moduleFilter("co.elastic.clients", "elasticsearch-java"),
    libraryDependencies ++= Seq(
      "co.elastic.clients" % "elasticsearch-java" % elasticsearch7Version
    )
  )

lazy val `scio-elasticsearch8` = project
  .in(file("scio-elasticsearch/es8"))
  .dependsOn(
    `scio-elasticsearch-common`
  )
  .settings(commonSettings)
  .settings(
    description := "Scio add-on for writing to Elasticsearch",
    unusedCompileDependenciesFilter -= moduleFilter("co.elastic.clients", "elasticsearch-java"),
    libraryDependencies ++= Seq(
      "co.elastic.clients" % "elasticsearch-java" % elasticsearch8Version
    )
  )

lazy val `scio-extra` = project
  .in(file("scio-extra"))
  .enablePlugins(SbtAvro)
  .dependsOn(
    `scio-core` % "compile;provided->provided;test->test",
    `scio-avro`,
    `scio-google-cloud-platform`,
    `scio-macros`
  )
  .settings(commonSettings)
  .settings(macroSettings)
  .settings(avroSettings(Test))
  .settings(
    description := "Scio extra utilities",
    libraryDependencies ++= Seq(
      "com.google.apis" % "google-api-services-bigquery" % googleApiServicesBigQueryVersion,
      "com.google.protobuf" % "protobuf-java" % protobufVersion,
      "com.google.zetasketch" % "zetasketch" % zetasketchVersion,
      "com.nrinaudo" %% "kantan.codecs" % kantanCodecsVersion,
      "com.nrinaudo" %% "kantan.csv" % kantanCsvVersion,
      "com.softwaremill.magnolia1_2" %% "magnolia" % magnoliaVersion,
      "com.spotify" % "annoy" % annoyVersion,
      "com.spotify" % "voyager" % voyagerVersion,
      "com.spotify.sparkey" % "sparkey" % sparkeyVersion,
      "com.twitter" %% "algebird-core" % algebirdVersion,
      "io.circe" %% "circe-core" % circeVersion,
      "io.circe" %% "circe-generic" % circeVersion,
      "io.circe" %% "circe-parser" % circeVersion,
      "joda-time" % "joda-time" % jodaTimeVersion,
      "net.java.dev.jna" % "jna" % jnaVersion, // used by annoy4s
      "net.pishen" %% "annoy4s" % annoy4sVersion,
      "org.apache.avro" % "avro" % avroVersion,
      "org.apache.beam" % "beam-sdks-java-core" % beamVersion,
      "org.apache.beam" % "beam-sdks-java-extensions-sketching" % beamVersion,
      "org.apache.beam" % "beam-sdks-java-extensions-sorter" % beamVersion,
      "org.apache.beam" % "beam-sdks-java-extensions-zetasketch" % beamVersion,
      "org.apache.beam" % "beam-vendor-guava-32_1_2-jre" % beamVendorVersion,
      "org.scalanlp" %% "breeze" % breezeVersion,
      "org.slf4j" % "slf4j-api" % slf4jVersion,
      "org.typelevel" %% "algebra" % algebraVersion,
      // test
      "com.github.ben-manes.caffeine" % "caffeine" % caffeineVersion % Test,
      "org.scalacheck" %% "scalacheck" % scalacheckVersion % Test,
      "org.scalatest" %% "scalatest" % scalatestVersion % Test,
      "org.slf4j" % "slf4j-simple" % slf4jVersion % Test
    ),
    Compile / doc / sources := List(), // suppress warnings
    compileOrder := CompileOrder.JavaThenScala
  )

lazy val `scio-grpc` = project
  .in(file("scio-grpc"))
  .dependsOn(
    `scio-core` % "compile;test->test"
  )
  .settings(commonSettings)
  .settings(protobufSettings)
  .settings(
    description := "Scio add-on for gRPC",
    unusedCompileDependenciesFilter -= moduleFilter("com.google.protobuf", "protobuf-java"),
    libraryDependencies ++= Seq(
      // compile
      "com.google.guava" % "failureaccess" % failureAccessVersion,
      "com.google.guava" % "guava" % guavaVersion,
      "com.twitter" %% "chill" % chillVersion,
      "io.grpc" % "grpc-api" % gcpBom.key.value,
      "io.grpc" % "grpc-stub" % gcpBom.key.value,
      "org.apache.beam" % "beam-sdks-java-core" % beamVersion,
      "org.apache.commons" % "commons-lang3" % commonsLang3Version,
      // test
      "io.grpc" % "grpc-netty" % gcpBom.key.value % Test
    )
  )

lazy val `scio-jdbc` = project
  .in(file("scio-jdbc"))
  .dependsOn(
    `scio-core` % "compile;test->test"
  )
  .settings(commonSettings)
  .settings(
    description := "Scio add-on for JDBC",
    libraryDependencies ++= Seq(
      // compile
      "com.google.auto.service" % "auto-service-annotations" % autoServiceVersion,
      "commons-codec" % "commons-codec" % commonsCodecVersion,
      "joda-time" % "joda-time" % jodaTimeVersion,
      "org.apache.beam" % "beam-sdks-java-core" % beamVersion,
      "org.apache.beam" % "beam-sdks-java-io-jdbc" % beamVersion,
      "org.slf4j" % "slf4j-api" % slf4jVersion
    )
  )

lazy val `scio-neo4j` = project
  .in(file("scio-neo4j"))
  .dependsOn(
    `scio-core` % "compile;test->test"
  )
  .settings(commonSettings)
  .settings(
    description := "Scio add-on for Neo4J",
    libraryDependencies ++= Seq(
      // compile
      "com.spotify" %% "magnolify-neo4j" % magnolifyVersion,
      "com.spotify" %% "magnolify-shared" % magnolifyVersion,
      "org.apache.beam" % "beam-sdks-java-core" % beamVersion,
      "org.apache.beam" % "beam-sdks-java-io-neo4j" % beamVersion,
      "org.neo4j.driver" % "neo4j-java-driver" % neo4jDriverVersion
    )
  )

val ensureSourceManaged = taskKey[Unit]("ensureSourceManaged")

lazy val `scio-parquet` = project
  .in(file("scio-parquet"))
  .dependsOn(
    `scio-core` % "compile;test->test",
    `scio-tensorflow` % "provided",
    `scio-avro` % "test->test"
  )
  .settings(commonSettings)
  .settings(
    // change annotation processor output directory so IntelliJ can pick them up
    ensureSourceManaged := IO.createDirectory(sourceManaged.value / "main"),
    Compile / compile := Def.task {
      val _ = ensureSourceManaged.value
      (Compile / compile).value
    }.value,
    javacOptions ++= Seq("-s", (sourceManaged.value / "main").toString),
    description := "Scio add-on for Parquet",
    unusedCompileDependenciesFilter -= Seq(
      // required by me.lyh:parquet-avro
      moduleFilter("org.apache.avro", "avro-compiler"),
      // replacing log4j compile time dependency
      moduleFilter("org.slf4j", "log4j-over-slf4j")
    ).reduce(_ | _),
    libraryDependencies ++= Seq(
      // compile
      "com.google.auth" % "google-auth-library-oauth2-http" % gcpBom.key.value,
      "com.google.cloud.bigdataoss" % "util-hadoop" % s"hadoop2-$bigdataossVersion",
      "com.google.protobuf" % "protobuf-java" % protobufVersion,
      "com.spotify" %% "magnolify-parquet" % magnolifyVersion,
      "com.twitter" %% "chill" % chillVersion,
      "me.lyh" %% "parquet-avro" % parquetExtraVersion,
      "org.apache.avro" % "avro" % avroVersion,
      "org.apache.avro" % "avro-compiler" % avroVersion,
      "org.apache.beam" % "beam-sdks-java-core" % beamVersion,
      "org.apache.beam" % "beam-sdks-java-io-hadoop-common" % beamVersion,
      "org.apache.beam" % "beam-sdks-java-io-hadoop-format" % beamVersion,
      "org.apache.beam" % "beam-vendor-guava-32_1_2-jre" % beamVendorVersion,
      "org.apache.hadoop" % "hadoop-common" % hadoopVersion,
      "org.apache.hadoop" % "hadoop-mapreduce-client-core" % hadoopVersion,
      "org.apache.parquet" % "parquet-avro" % parquetVersion,
      "org.apache.parquet" % "parquet-column" % parquetVersion,
      "org.apache.parquet" % "parquet-common" % parquetVersion,
      "org.apache.parquet" % "parquet-hadoop" % parquetVersion,
      "org.slf4j" % "log4j-over-slf4j" % slf4jVersion, // log4j is excluded from hadoop
      "org.slf4j" % "slf4j-api" % slf4jVersion,
      // provided
      "org.tensorflow" % "tensorflow-core-api" % tensorFlowVersion % Provided,
      "com.google.cloud.bigdataoss" % "gcs-connector" % s"hadoop2-$bigdataossVersion" % Provided,
      // runtime
      "org.apache.hadoop" % "hadoop-client" % hadoopVersion % Runtime excludeAll (Exclude.metricsCore),
      "io.dropwizard.metrics" % "metrics-core" % metricsVersion % Runtime,
      // test
      "org.slf4j" % "slf4j-simple" % slf4jVersion % Test
    )
  )

lazy val `scio-snowflake` = project
  .in(file("scio-snowflake"))
  .dependsOn(
    `scio-core` % "compile;test->test"
  )
  .settings(commonSettings)
  .settings(
    description := "Scio add-on for Snowflake",
    libraryDependencies ++= Seq(
      // compile
      "com.nrinaudo" %% "kantan.codecs" % kantanCodecsVersion,
      "com.nrinaudo" %% "kantan.csv" % kantanCsvVersion,
      "joda-time" % "joda-time" % jodaTimeVersion,
      "org.apache.beam" % "beam-sdks-java-core" % beamVersion,
      "org.apache.beam" % "beam-sdks-java-io-snowflake" % beamVersion
    ),
    tlMimaPreviousVersions := Set.empty // TODO: remove once released
  )

val tensorFlowMetadataSourcesDir =
  settingKey[File]("Directory containing TensorFlow metadata proto files")
val tensorFlowMetadata = taskKey[Seq[File]]("Retrieve TensorFlow metadata proto files")

lazy val `scio-tensorflow` = project
  .in(file("scio-tensorflow"))
  .dependsOn(
    `scio-core` % "compile;test->test"
  )
  .settings(commonSettings)
  .settings(protobufSettings)
  .settings(
    description := "Scio add-on for TensorFlow",
    unusedCompileDependenciesFilter -= Seq(
      // used by generated code, excluded above
      moduleFilter("com.google.protobuf", "protobuf-java")
    ).reduce(_ | _),
    libraryDependencies ++= Seq(
      // compile
      "org.apache.beam" % "beam-sdks-java-core" % beamVersion,
      "org.apache.beam" % "beam-vendor-guava-32_1_2-jre" % beamVendorVersion,
      "org.apache.commons" % "commons-compress" % commonsCompressVersion,
      "org.tensorflow" % "tensorflow-core-api" % tensorFlowVersion,
      // test
      "com.spotify" %% "featran-core" % featranVersion % Test,
      "com.spotify" %% "featran-scio" % featranVersion % Test,
      "com.spotify" %% "featran-tensorflow" % featranVersion % Test,
      "com.spotify" %% "magnolify-tensorflow" % magnolifyVersion % Test,
      "org.slf4j" % "slf4j-simple" % slf4jVersion % Test
    ),
    Compile / tensorFlowMetadataSourcesDir := target.value / s"metadata-$tensorFlowMetadataVersion",
    Compile / PB.protoSources += (Compile / tensorFlowMetadataSourcesDir).value,
    Compile / tensorFlowMetadata := {
      def work(tensorFlowMetadataVersion: String) = {
        val tfMetadata = url(
          s"https://github.com/tensorflow/metadata/archive/refs/tags/v$tensorFlowMetadataVersion.zip"
        )
        IO.unzipURL(tfMetadata, target.value, "*.proto").toSeq
      }

      val cacheStoreFactory = streams.value.cacheStoreFactory
      val root = (Compile / tensorFlowMetadataSourcesDir).value
      val tracker =
        Tracked.inputChanged(cacheStoreFactory.make("input")) { (versionChanged, version: String) =>
          val cached = Tracked.outputChanged(cacheStoreFactory.make("output")) {
            (outputChanged: Boolean, files: Seq[HashFileInfo]) =>
              if (versionChanged || outputChanged) work(version)
              else files.map(_.file)
          }
          cached(() => (root ** "*.proto").get().map(FileInfo.hash(_)))
        }

      tracker(tensorFlowMetadataVersion)
    },
    Compile / PB.unpackDependencies := {
      val protoFiles = (Compile / tensorFlowMetadata).value
      val root = (Compile / tensorFlowMetadataSourcesDir).value
      val metadataDep = ProtocPlugin.UnpackedDependency(protoFiles, Seq.empty)
      val deps = (Compile / PB.unpackDependencies).value
      new ProtocPlugin.UnpackedDependencies(deps.mappedFiles ++ Map(root -> metadataDep))
    }
  )

lazy val `scio-examples` = project
  .in(file("scio-examples"))
  .enablePlugins(NoPublishPlugin)
  .disablePlugins(ScalafixPlugin)
  .dependsOn(
    `scio-core` % "compile->test",
    `scio-avro` % "compile->test",
    `scio-google-cloud-platform`,
    `scio-jdbc`,
    `scio-extra`,
    `scio-elasticsearch8`,
    `scio-neo4j`,
    `scio-tensorflow`,
    `scio-smb`,
    `scio-redis`,
    `scio-parquet`
  )
  .settings(commonSettings)
  .settings(soccoSettings)
  .settings(jUnitSettings)
  .settings(beamRunnerSettings)
  .settings(vectoredReadSettings)
  .settings(macroSettings)
  .settings(
    compile / skip := skipUnauthorizedGcpGithubWorkflow.value,
    test / skip := skipUnauthorizedGcpGithubWorkflow.value,
    Test / test := testSkipped.value,
    undeclaredCompileDependenciesTest := undeclaredCompileDependenciesTestSkipped.value,
    unusedCompileDependenciesTest := unusedCompileDependenciesTestSkipped.value,
    scalacOptions := {
      val exclude = ScalacOptions
        .tokensForVersion(
          scalaVersion.value,
          Set(ScalacOptions.warnUnused, ScalacOptions.privateWarnUnused)
        )
        .toSet
      scalacOptions.value.filterNot(exclude.contains)
    },
    undeclaredCompileDependenciesFilter -= Seq(
      // missing from gcpBom. Add explicitly once there
      moduleFilter("com.google.cloud.datastore", "datastore-v1-proto-client")
    ).reduce(_ | _),
    unusedCompileDependenciesFilter -= Seq(
      // used in es example
      moduleFilter("com.fasterxml.jackson.datatype", "jackson-datatype-jsr310"),
      // used in beam java
      moduleFilter("com.google.oauth-client", "google-oauth-client"),
      // class reference only
      moduleFilter("mysql", "mysql-connector-java")
    ).reduce(_ | _),
    excludeDependencies ++= Exclude.hadoopThirdParty,
    libraryDependencies ++= Seq(
      // compile
      "co.elastic.clients" % "elasticsearch-java" % elasticsearch8Version,
      "com.fasterxml.jackson.datatype" % "jackson-datatype-jsr310" % jacksonVersion,
      "com.fasterxml.jackson.module" %% "jackson-module-scala" % jacksonVersion,
      "com.google.api-client" % "google-api-client" % gcpBom.key.value,
      "com.google.api.grpc" % "proto-google-cloud-bigtable-v2" % gcpBom.key.value,
      "com.google.api.grpc" % "proto-google-cloud-datastore-v1" % gcpBom.key.value,
      "com.google.apis" % "google-api-services-bigquery" % googleApiServicesBigQueryVersion,
      "com.google.apis" % "google-api-services-pubsub" % googleApiServicesPubsubVersion,
      "com.google.auth" % "google-auth-library-credentials" % gcpBom.key.value,
      "com.google.auth" % "google-auth-library-oauth2-http" % gcpBom.key.value,
      "com.google.cloud.bigdataoss" % "util" % bigdataossVersion,
      "com.google.code.findbugs" % "jsr305" % jsr305Version,
      "com.google.guava" % "guava" % guavaVersion,
      "com.google.http-client" % "google-http-client" % gcpBom.key.value,
      "com.google.oauth-client" % "google-oauth-client" % gcpBom.key.value,
      "com.google.protobuf" % "protobuf-java" % protobufVersion,
      "com.mysql" % "mysql-connector-j" % "9.4.0",
      "com.softwaremill.magnolia1_2" %% "magnolia" % magnoliaVersion,
      "com.spotify" %% "magnolify-avro" % magnolifyVersion,
      "com.spotify" %% "magnolify-bigtable" % magnolifyVersion,
      "com.spotify" %% "magnolify-datastore" % magnolifyVersion,
      "com.spotify" %% "magnolify-guava" % magnolifyVersion,
      "com.spotify" %% "magnolify-neo4j" % magnolifyVersion,
      "com.spotify" %% "magnolify-parquet" % magnolifyVersion,
      "com.spotify" %% "magnolify-shared" % magnolifyVersion,
      "com.spotify" %% "magnolify-tensorflow" % magnolifyVersion,
      "com.twitter" %% "algebird-core" % algebirdVersion,
      "joda-time" % "joda-time" % jodaTimeVersion,
      "me.lyh" %% "parquet-avro" % parquetExtraVersion,
      "org.apache.avro" % "avro" % avroVersion,
      "org.apache.beam" % "beam-sdks-java-core" % beamVersion,
      "org.apache.beam" % "beam-sdks-java-extensions-avro" % beamVersion,
      "org.apache.beam" % "beam-sdks-java-extensions-google-cloud-platform-core" % beamVersion,
      "org.apache.beam" % "beam-sdks-java-extensions-sql" % beamVersion,
      "org.apache.beam" % "beam-sdks-java-io-google-cloud-platform" % beamVersion,
      "org.apache.beam" % "beam-sdks-java-io-jdbc" % beamVersion,
      "org.apache.hadoop" % "hadoop-common" % hadoopVersion,
      "org.apache.httpcomponents" % "httpcore" % httpCoreVersion,
      "org.apache.parquet" % "parquet-column" % parquetVersion,
      "org.apache.parquet" % "parquet-common" % parquetVersion,
      "org.apache.parquet" % "parquet-hadoop" % parquetVersion,
      "org.neo4j.driver" % "neo4j-java-driver" % neo4jDriverVersion,
      "org.slf4j" % "slf4j-api" % slf4jVersion,
      "org.tensorflow" % "tensorflow-core-api" % tensorFlowVersion,
      "redis.clients" % "jedis" % jedisVersion,
      // runtime
      "com.google.cloud.bigdataoss" % "gcs-connector" % s"hadoop2-$bigdataossVersion" % Runtime,
      "com.google.cloud.sql" % "mysql-socket-factory-connector-j-8" % "1.25.3" % Runtime,
      // test
      "org.scalacheck" %% "scalacheck" % scalacheckVersion % Test
    ),
    // exclude problematic sources if we don't have GCP credentials
    unmanagedSources / excludeFilter := {
      if (BuildCredentials.exists) {
        HiddenFileFilter
      } else {
        HiddenFileFilter ||
        "TypedBigQueryTornadoes*.scala" ||
        "TypedStorageBigQueryTornadoes*.scala" ||
        "RunPreReleaseIT.scala"
      }
    },
    Compile / doc / sources := List(),
    Test / testGrouping := splitTests(
      (Test / definedTests).value,
      List("com.spotify.scio.examples.WordCountTest"),
      ForkOptions().withRunJVMOptions((Test / javaOptions).value.toVector)
    )
  )

lazy val `scio-repl` = project
  .in(file("scio-repl"))
  .dependsOn(
    `scio-core`,
    `scio-google-cloud-platform`,
    `scio-extra`
  )
  .settings(commonSettings)
  .settings(macroSettings)
  .settings(
    // drop repl compatibility with java 8
    tlJdkRelease := Some(11),
    unusedCompileDependenciesFilter -= Seq(
      moduleFilter("org.scala-lang", "scala-compiler"),
      moduleFilter("org.scalamacros", "paradise")
    ).reduce(_ | _),
    libraryDependencies ++= Seq(
      // compile
      "com.nrinaudo" %% "kantan.codecs" % kantanCodecsVersion,
      "com.nrinaudo" %% "kantan.csv" % kantanCsvVersion,
      "commons-io" % "commons-io" % commonsIoVersion,
      "org.apache.avro" % "avro" % avroVersion,
      "org.apache.beam" % "beam-sdks-java-core" % beamVersion excludeAll (Exclude.gcsio),
      "org.apache.beam" % "beam-sdks-java-extensions-google-cloud-platform-core" % beamVersion,
      "org.scala-lang" % "scala-compiler" % scalaVersion.value,
      "org.slf4j" % "slf4j-api" % slf4jVersion,
      // runtime
      "org.apache.beam" % "beam-runners-direct-java" % beamVersion % Runtime,
      "org.apache.beam" % "beam-runners-google-cloud-dataflow-java" % beamVersion % Runtime,
      "org.slf4j" % "slf4j-simple" % slf4jVersion % Runtime
    ),
    libraryDependencies ++= {
      VersionNumber(scalaVersion.value) match {
        case v if v.matchesSemVer(SemanticSelector("2.12.x")) =>
          Seq("org.scalamacros" % "paradise" % scalaMacrosVersion cross CrossVersion.full)
        case _ =>
          Nil
      }
    },
    assembly / assemblyJarName := "scio-repl.jar",
    assembly / test := {},
    assembly / assemblyMergeStrategy ~= { old =>
      {
        case PathList("org", "apache", "beam", "sdk", _*) =>
          // prefer original beam sdk classes instead of the ones packaged by the runners-direct-java
          CustomMergeStrategy("BeamSdk") { conflicts =>
            import sbtassembly.Assembly._
            val sdkDeps = conflicts.filterNot {
              case Library(module, _, _, _) =>
                module.organization == "org.apache.beam" && module.name == "beam-runners-direct-java"
              case _ => false
            }

            sdkDeps.toList match {
              case Library(_, _, t, s) :: Nil => Right(Vector(JarEntry(t, s)))
              case Project(_, _, t, s) :: Nil => Right(Vector(JarEntry(t, s)))
              case _                          =>
                val conflictList = conflicts.mkString("\n  ", "\n  ", "\n")
                Left("Error merging beam sdk classes:" + conflictList)
            }
          }
        case PathList("com", "squareup", _*) =>
          // prefer jvm jar in case of conflict
          CustomMergeStrategy("SquareUp") { conflicts =>
            import sbtassembly.Assembly._
            if (conflicts.size == 1) {
              Right(conflicts.map(conflict => JarEntry(conflict.target, conflict.stream)))
            } else {
              conflicts.collectFirst {
                case Library(ModuleCoordinate(_, jar, _), _, t, s) if jar.endsWith("-jvm") =>
                  JarEntry(t, s)
              } match {
                case Some(e) => Right(Vector(e))
                case None    =>
                  val conflictList = conflicts.mkString("\n  ", "\n  ", "\n")
                  Left("Error merging squareup classes:" + conflictList)
              }
            }
          }
        case PathList("dev", "ludovic", "netlib", "InstanceBuilder.class") =>
          // arbitrary pick last conflicting InstanceBuilder
          MergeStrategy.last
        case s if s.endsWith(".proto") =>
          // arbitrary pick last conflicting proto file
          MergeStrategy.last
        case PathList("git.properties" | "arrow-git.properties") =>
          // drop conflicting git properties
          MergeStrategy.discard
        case PathList(segments @ _*) if segments.last == "module-info.class" =>
          // drop conflicting module-info.class
          MergeStrategy.discard
        case PathList("META-INF", "gradle", "incremental.annotation.processors") =>
          // drop conflicting kotlin compiler info
          MergeStrategy.discard
        case PathList("META-INF", "kotlin-project-structure-metadata.json") =>
          // drop conflicting kotlin compiler info
          MergeStrategy.discard
        case PathList("META-INF", tail @ _*) if tail.last.endsWith(".kotlin_module") =>
          // drop conflicting kotlin compiler info
          MergeStrategy.discard
        case PathList("commonMain", _*) =>
          // drop conflicting squareup linkdata
          MergeStrategy.discard
        case PathList("mozilla", "public-suffix-list.txt") =>
          // drop conflicting suffix lists from beam-vendor-grpc, httpclient
          MergeStrategy.discard
        case PathList("META-INF", "io.netty.versions.properties") =>
          // merge conflicting netty property files
          MergeStrategy.filterDistinctLines
        case PathList("META-INF", "native-image", "native-image.properties") =>
          // merge conflicting native-image property files
          MergeStrategy.filterDistinctLines
        case PathList(
              "META-INF",
              "native-image",
              "io.grpc.netty.shaded.io.netty",
              "netty-codec" | "netty-handler",
              "generated",
              "handlers",
              "reflect-config.json"
            ) =>
          // merge conflicting netty config files
          MergeStrategy.filterDistinctLines
        case s => old(s)
      }
    }
  )

lazy val `scio-jmh` = project
  .in(file("scio-jmh"))
  .enablePlugins(JmhPlugin)
  .enablePlugins(NoPublishPlugin)
  .dependsOn(
    `scio-core`,
    `scio-avro`,
    `scio-google-cloud-platform`
  )
  .settings(commonSettings)
  .settings(macroSettings)
  .settings(
    description := "Scio JMH Microbenchmarks",
    Jmh / sourceDirectory := (Test / sourceDirectory).value,
    Jmh / classDirectory := (Test / classDirectory).value,
    Jmh / dependencyClasspath := (Test / dependencyClasspath).value,
    unusedCompileDependenciesFilter := NothingFilter,
    libraryDependencies ++= directRunnerDependencies ++ Seq(
      // test
      "org.hamcrest" % "hamcrest" % hamcrestVersion % Test,
      "org.slf4j" % "slf4j-nop" % slf4jVersion % Test
    )
  )

lazy val `scio-smb` = project
  .in(file("scio-smb"))
  .enablePlugins(SbtAvro)
  .dependsOn(
    `scio-core` % "compile;test->test",
    `scio-avro` % "provided;test->test",
    `scio-google-cloud-platform` % "provided",
    `scio-parquet` % "provided",
    `scio-tensorflow` % "provided"
  )
  .settings(commonSettings)
  .settings(jUnitSettings)
  .settings(beamRunnerSettings)
  .settings(avroSettings(Provided))
  .settings(
    description := "Sort Merge Bucket source/sink implementations for Apache Beam",
    unusedCompileDependenciesFilter -= Seq(
      // replacing log4j compile time dependency
      moduleFilter("org.slf4j", "log4j-over-slf4j")
    ).reduce(_ | _),
    libraryDependencies ++= Seq(
      // compile
      "com.fasterxml.jackson.core" % "jackson-annotations" % jacksonVersion,
      "com.fasterxml.jackson.core" % "jackson-core" % jacksonVersion,
      "com.fasterxml.jackson.core" % "jackson-databind" % jacksonVersion,
      "com.google.auto.service" % "auto-service-annotations" % autoServiceVersion,
      "com.google.auto.value" % "auto-value-annotations" % autoValueVersion,
      "com.google.code.findbugs" % "jsr305" % jsr305Version,
      "com.google.guava" % "guava" % guavaVersion,
      "com.google.protobuf" % "protobuf-java" % protobufVersion,
      "com.spotify" %% "magnolify-parquet" % magnolifyVersion,
      "joda-time" % "joda-time" % jodaTimeVersion,
      "org.apache.beam" % "beam-sdks-java-core" % beamVersion,
      // #3260 work around for sorter memory limit until we patch upstream
      // "org.apache.beam" % "beam-sdks-java-extensions-sorter" % beamVersion,
      "org.apache.beam" % "beam-vendor-guava-32_1_2-jre" % beamVendorVersion,
      "org.apache.commons" % "commons-lang3" % commonsLang3Version,
      "org.checkerframework" % "checker-qual" % checkerQualVersion,
      "org.slf4j" % "log4j-over-slf4j" % slf4jVersion, // log4j is excluded from hadoop
      "org.slf4j" % "slf4j-api" % slf4jVersion,
      // provided
      "com.google.apis" % "google-api-services-bigquery" % googleApiServicesBigQueryVersion % Provided, // scio-gcp
      "com.github.ben-manes.caffeine" % "caffeine" % caffeineVersion % Provided,
      "org.apache.beam" % "beam-sdks-java-extensions-avro" % beamVersion % Provided, // scio-avro
      "org.apache.beam" % "beam-sdks-java-extensions-protobuf" % beamVersion % Provided, // scio-tensorflow
      "org.apache.beam" % "beam-sdks-java-io-google-cloud-platform" % beamVersion % Provided, // scio-gcp
      "org.apache.beam" % "beam-sdks-java-io-hadoop-common" % beamVersion % Provided, // scio-parquet
      "org.apache.hadoop" % "hadoop-common" % hadoopVersion % Provided, // scio-parquet
      "org.apache.parquet" % "parquet-avro" % parquetVersion % Provided, // scio-parquet
      "org.apache.parquet" % "parquet-column" % parquetVersion % Provided, // scio-parquet
      "org.apache.parquet" % "parquet-common" % parquetVersion % Provided, // scio-parquet
      "org.apache.parquet" % "parquet-hadoop" % parquetVersion % Provided, // scio-parquet
      "org.tensorflow" % "tensorflow-core-api" % tensorFlowVersion % Provided, // scio-tensorflow
      // test
      "org.apache.beam" % "beam-sdks-java-core" % beamVersion % Test classifier "tests",
      "org.hamcrest" % "hamcrest" % hamcrestVersion % Test,
      "org.scalatest" %% "scalatest" % scalatestVersion % Test,
      "org.slf4j" % "slf4j-simple" % slf4jVersion % Test
    ),
    javacOptions ++= {
      (Compile / sourceManaged).value.mkdirs()
      Seq("-s", (Compile / sourceManaged).value.getAbsolutePath)
    },
    compileOrder := CompileOrder.JavaThenScala
  )

lazy val `scio-redis` = project
  .in(file("scio-redis"))
  .dependsOn(
    `scio-core` % "compile;test->test"
  )
  .settings(commonSettings)
  .settings(
    description := "Scio integration with Redis",
    libraryDependencies ++= Seq(
      // compile
      "com.softwaremill.magnolia1_2" %% "magnolia" % magnoliaVersion,
      "joda-time" % "joda-time" % jodaTimeVersion,
      "org.apache.beam" % "beam-sdks-java-core" % beamVersion,
      "org.apache.beam" % "beam-sdks-java-io-redis" % beamVersion,
      "redis.clients" % "jedis" % jedisVersion,
      // test
      "org.scalatest" %% "scalatest" % scalatestVersion % Test,
      "org.slf4j" % "slf4j-simple" % slf4jVersion % Test
    )
  )

lazy val integration = project
  .in(file("integration"))
  .enablePlugins(NoPublishPlugin, SbtAvro)
  .dependsOn(
    `scio-core` % "compile;test->test",
    `scio-avro` % "test->test",
    `scio-cassandra3` % "test->test",
    `scio-elasticsearch8` % "test->test",
    `scio-extra` % "test->test",
    `scio-google-cloud-platform` % "compile;test->test",
    `scio-jdbc` % "compile;test->test",
    `scio-neo4j` % "test->test",
    `scio-smb` % "test->provided,test"
  )
  .settings(commonSettings)
  .settings(jUnitSettings)
  .settings(macroSettings)
  .settings(avroSettings(Compile))
  .settings(
    // disable compile / test when unauthorized
    compile / skip := skipUnauthorizedGcpGithubWorkflow.value,
    test / skip := true,
    Test / test := {
      val logger = streams.value.log
      if ((Test / test / skip).value) {
        logger.warn(
          "integration/test are skipped.\n" +
            "Run 'set integration/test/skip := false' to run them"
        )
      }
      testSkipped.value
    },
    Test / javaOptions += "-Doverride.type.provider=com.spotify.scio.bigquery.validation.SampleOverrideTypeProvider",
    undeclaredCompileDependenciesTest := undeclaredCompileDependenciesTestSkipped.value,
    unusedCompileDependenciesTest := unusedCompileDependenciesTestSkipped.value,
    libraryDependencies ++= Seq(
      // compile
      "com.google.api-client" % "google-api-client" % gcpBom.key.value,
      "com.google.apis" % "google-api-services-bigquery" % googleApiServicesBigQueryVersion,
      "com.google.guava" % "guava" % guavaVersion,
      "com.google.http-client" % "google-http-client" % gcpBom.key.value,
      "com.google.protobuf" % "protobuf-java" % protobufVersion,
      "com.microsoft.sqlserver" % "mssql-jdbc" % "13.2.0.jre11",
      "joda-time" % "joda-time" % jodaTimeVersion,
      "org.apache.beam" % "beam-sdks-java-core" % beamVersion,
      "org.apache.beam" % "beam-sdks-java-io-google-cloud-platform" % beamVersion,
      "org.slf4j" % "slf4j-api" % slf4jVersion,
      // runtime
      "com.google.cloud.sql" % "cloud-sql-connector-jdbc-sqlserver" % "1.25.3" % Runtime,
      "org.apache.beam" % "beam-runners-direct-java" % beamVersion % Runtime,
      "org.slf4j" % "slf4j-simple" % slf4jVersion % Runtime,
      // test
      "com.dimafeng" %% "testcontainers-scala-elasticsearch" % testContainersVersion % Test,
      "com.dimafeng" %% "testcontainers-scala-neo4j" % testContainersVersion % Test,
      "com.dimafeng" %% "testcontainers-scala-scalatest" % testContainersVersion % Test,
      "com.fasterxml.jackson.core" % "jackson-databind" % jacksonVersion % Test,
      "com.fasterxml.jackson.module" %% "jackson-module-scala" % jacksonVersion % Test,
      "com.spotify" %% "magnolify-datastore" % magnolifyVersion % Test,
      "org.apache.beam" % "beam-runners-google-cloud-dataflow-java" % beamVersion % Test
    )
  )

// =======================================================================
// Site settings
// =======================================================================
lazy val site = project
  .in(file("site"))
  .enablePlugins(
    ParadoxSitePlugin,
    ParadoxMaterialThemePlugin,
    GhpagesPlugin,
    ScalaUnidocPlugin,
    SiteScaladocPlugin,
    MdocPlugin
  )
  .dependsOn(
    `scio-avro` % "compile->test",
    `scio-cassandra3`,
    `scio-core` % "compile->test",
    `scio-elasticsearch-common`,
    `scio-elasticsearch8`,
    `scio-extra`,
    `scio-google-cloud-platform`,
    `scio-grpc` % "compile->test",
    `scio-jdbc`,
    `scio-macros`,
    `scio-neo4j`,
    `scio-parquet`,
    `scio-redis`,
    `scio-smb`,
    `scio-tensorflow`,
    `scio-test-core`
  )
  .settings(commonSettings)
  .settings(macroSettings)
  .settings(
    description := "Scio - Documentation",
    fork := false,
    publish / skip := true,
    autoAPIMappings := true,
    gitRemoteRepo := "git@github.com:spotify/scio.git",
    libraryDependencies ++= Seq(
      "org.apache.beam" % "beam-runners-direct-java" % beamVersion,
      "org.apache.beam" % "beam-runners-google-cloud-dataflow-java" % beamVersion,
      "com.nrinaudo" %% "kantan.csv" % kantanCsvVersion
    ),
    // unidoc
    ScalaUnidoc / siteSubdirName := "api",
    ScalaUnidoc / scalacOptions := Seq.empty,
    ScalaUnidoc / unidoc / unidocProjectFilter := inProjects(
      `scio-avro`,
      `scio-cassandra3`,
      `scio-core`,
      `scio-elasticsearch-common`,
      `scio-elasticsearch8`,
      `scio-extra`,
      `scio-google-cloud-platform`,
      `scio-grpc`,
      `scio-jdbc`,
      `scio-neo4j`,
      `scio-parquet`,
      `scio-redis`,
      `scio-smb`,
      `scio-tensorflow`,
      `scio-test-core`,
      `scio-test-google-cloud-platform`,
      `scio-test-parquet`,
      `scio-test`
    ),
    // unidoc handles class paths differently than compile and may give older
    // versions high precedence.
    ScalaUnidoc / unidoc / unidocAllClasspaths := (ScalaUnidoc / unidoc / unidocAllClasspaths).value
      .map { cp =>
        cp.filterNot(_.data.getCanonicalPath.matches(""".*guava-11\..*"""))
          .filterNot(_.data.getCanonicalPath.matches(""".*bigtable-client-core-0\..*"""))
      },
    // mdoc
    // pre-compile md using mdoc
    Compile / scalacOptions ~= { _.filterNot(_.startsWith("-Wconf")) },
    mdocIn := (paradox / sourceDirectory).value,
    mdocExtraArguments ++= Seq("--no-link-hygiene"),
    // paradox
    Compile / paradox / sourceManaged := mdocOut.value,
    paradoxProperties ++= Map(
      "extref.example.base_url" -> "https://spotify.github.io/scio/examples/%s.scala.html",
      "github.base_url" -> "https://github.com/spotify/scio",
      "javadoc.com.google.api.services.bigquery.base_url" -> "https://developers.google.com/resources/api-libraries/documentation/bigquery/v2/java/latest/",
      "javadoc.com.google.common.hash.base_url" -> s"https://guava.dev/releases/$guavaVersion/api/docs",
      "javadoc.com.spotify.scio.base_url" -> "http://spotify.github.com/scio/api",
      "javadoc.org.apache.avro.base_url" -> "https://avro.apache.org/docs/current/api/java/",
      "javadoc.org.apache.beam.base_url" -> s"https://beam.apache.org/releases/javadoc/$beamVersion",
      "javadoc.org.apache.beam.sdk.extensions.smb.base_url" -> "https://spotify.github.io/scio/api/org/apache/beam/sdk/extensions/smb",
      "javadoc.org.joda.time.base_url" -> "https://www.joda.org/joda-time/apidocs",
      "javadoc.org.tensorflow.base_url" -> "https://www.tensorflow.org/jvm/api_docs/java/",
      "javadoc.org.tensorflow.link_style" -> "direct",
      "scaladoc.com.spotify.scio.base_url" -> "https://spotify.github.io/scio/api",
      "scaladoc.com.twitter.algebird.base_url" -> "https://twitter.github.io/algebird/api/",
      "scaladoc.kantan.base_url" -> "https://nrinaudo.github.io/kantan.csv/api"
    ),
    Compile / paradoxMaterialTheme := ParadoxMaterialTheme()
      .withFavicon("images/favicon.ico")
      .withColor("white", "indigo")
      .withLogo("images/logo.png")
      .withCopyright(s"Copyright (C) $currentYear Spotify AB")
      .withRepository(uri("https://github.com/spotify/scio"))
      .withSocial(uri("https://github.com/spotify"), uri("https://twitter.com/spotifyeng")),
    // sbt-site
    addMappingsToSiteDir(ScalaUnidoc / packageDoc / mappings, ScalaUnidoc / siteSubdirName),
    makeSite / mappings ++= Seq(
      file("scio-examples/target/site/index.html") -> "examples/index.html"
    ) ++ SoccoIndex.mappings,
    makeSite := makeSite.dependsOn(mdoc.toTask("")).value
  )

lazy val soccoIndex = taskKey[File]("Generates examples/index.html")
lazy val soccoSettings = if (sys.env.contains("SOCCO")) {
  Seq(
    scalacOptions ++= Seq(
      "-P:socco:out:scio-examples/target/site",
      "-P:socco:package_com.spotify.scio:https://spotify.github.io/scio/api"
    ),
    autoCompilerPlugins := true,
    addCompilerPlugin(("io.regadas" %% "socco-ng" % "0.1.14").cross(CrossVersion.full)),
    // Generate scio-examples/target/site/index.html
    soccoIndex := SoccoIndex.generate(target.value / "site" / "index.html"),
    Compile / compile := {
      val _ = soccoIndex.value
      (Compile / compile).value
    }
  )
} else {
  Nil
}<|MERGE_RESOLUTION|>--- conflicted
+++ resolved
@@ -87,13 +87,8 @@
 val circeVersion = "0.14.14"
 val commonsTextVersion = "1.10.0"
 val elasticsearch7Version = "7.17.21"
-<<<<<<< HEAD
 val elasticsearch8Version = "8.18.5"
-val fansiVersion = "0.5.0"
-=======
-val elasticsearch8Version = "8.18.3"
 val fansiVersion = "0.5.1"
->>>>>>> 641d37cd
 val featranVersion = "0.8.0"
 val httpAsyncClientVersion = "4.1.5"
 val jakartaJsonVersion = "2.1.3"
