--- conflicted
+++ resolved
@@ -96,13 +96,8 @@
 val scalacheckVersion = "1.15.4"
 val scalaMacrosVersion = "2.1.1"
 val scalatestplusVersion = "3.1.0.0-RC2"
-<<<<<<< HEAD
-val scalatestVersion = "3.2.8"
-val shapelessVersion = "2.3.7"
-=======
 val scalatestVersion = "3.2.9"
 val shapelessVersion = "2.3.4"
->>>>>>> a62a9a28
 val slf4jVersion = "1.7.30"
 val sparkeyVersion = "3.2.1"
 val sparkVersion = "2.4.6"
