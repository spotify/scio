/*
 * Copyright 2016 Spotify AB.
 *
 * Licensed under the Apache License, Version 2.0 (the "License");
 * you may not use this file except in compliance with the License.
 * You may obtain a copy of the License at
 *
 *     http://www.apache.org/licenses/LICENSE-2.0
 *
 * Unless required by applicable law or agreed to in writing,
 * software distributed under the License is distributed on an
 * "AS IS" BASIS, WITHOUT WARRANTIES OR CONDITIONS OF ANY
 * KIND, either express or implied.  See the License for the
 * specific language governing permissions and limitations
 * under the License.
 */

import sbt.*
import sbt.util.CacheImplicits.*
import Keys.*
import explicitdeps.ExplicitDepsPlugin.autoImport.moduleFilterRemoveValue
import sbtassembly.AssemblyPlugin.autoImport.*
import com.github.sbt.git.SbtGit.GitKeys.gitRemoteRepo
import com.typesafe.tools.mima.core.*
import de.heikoseeberger.sbtheader.CommentCreator
import org.typelevel.scalacoptions.JavaMajorVersion.javaMajorVersion

// To test release candidates, find the beam repo and add it as a resolver
// ThisBuild / resolvers += "apache-beam-staging" at "https://repository.apache.org/content/repositories/"
val beamVendorVersion = "0.1"
val beamVersion = "2.55.1"

// check version used by beam
// https://github.com/apache/beam/blob/v2.55.1/buildSrc/src/main/groovy/org/apache/beam/gradle/BeamModulePlugin.groovy
val autoServiceVersion = "1.0.1"
val autoValueVersion = "1.9"
val bigdataossVersion = "2.2.16"
val bigtableClientVersion = "1.28.0"
val commonsCodecVersion = "1.15"
val commonsCompressVersion = "1.21"
val commonsIoVersion = "2.13.0"
val commonsLang3Version = "3.9"
val commonsMath3Version = "3.6.1"
val datastoreV1ProtoClientVersion = "2.18.3"
val googleClientsVersion = "2.0.0"
val googleOauthClientVersion = "1.34.1"
val guavaVersion = "32.1.2-jre"
val hamcrestVersion = "2.1"
val httpClientVersion = "4.5.13"
val httpCoreVersion = "4.4.14"
val jacksonVersion = "2.14.1"
val jodaTimeVersion = "2.10.10"
val nettyTcNativeVersion = "2.0.52.Final"
val nettyVersion = "4.1.100.Final"
val slf4jVersion = "1.7.30"
// dependent versions
val googleApiServicesBigQueryVersion = s"v2-rev20240124-$googleClientsVersion"
val googleApiServicesDataflowVersion = s"v1b3-rev20240113-$googleClientsVersion"
val googleApiServicesPubsubVersion = s"v1-rev20220904-$googleClientsVersion"
val googleApiServicesStorageVersion = s"v1-rev20240205-$googleClientsVersion"
// beam tested versions
val zetasketchVersion = "0.1.0" // sdks/java/extensions/zetasketch/build.gradle
val avroVersion = "1.8.2" // sdks/java/extensions/avro/build.gradle
val flinkVersion = "1.16.0" // runners/flink/1.16/build.gradle
val hadoopVersion = "3.2.4" // sdks/java/io/parquet/build.gradle
val sparkVersion = "3.5.0" // runners/spark/3/build.gradle

// check versions from libraries-bom
// https://storage.googleapis.com/cloud-opensource-java-dashboard/com.google.cloud/libraries-bom/26.32.0/index.html
val animalSnifferAnnotationsVersion = "1.23"
val checkerQualVersion = "3.42.0"
val errorProneAnnotationsVersion = "2.24.1"
val failureAccessVersion = "1.0.1"
val floggerVersion = "0.8"
val gaxVersion = "2.42.0"
val googleApiClientVersion = "2.2.0" // very strangely not in sync with googleClientsVersion
val googleApiCommonVersion = "2.25.0"
val googleAuthVersion = "1.22.0"
val googleCloudBigQueryStorageVersion = "3.1.0"
val googleCloudBigTableVersion = "2.33.0"
val googleCloudCoreVersion = "2.32.0"
val googleCloudMonitoringVersion = "3.36.0"
val googleCloudProtoBigQueryStorageBetaVersion = "0.173.0"
val googleCloudProtoBigTableVersion = googleCloudBigTableVersion
val googleCloudProtoDatastoreVersion = "0.109.3"
val googleCloudProtoPubSubVersion = "1.108.5"
val googleCloudSpannerVersion = "6.58.0"
val googleCloudStorageVersion = "2.33.0"
val googleHttpClientVersion = "1.43.3"
val googleProtoCommonVersion = "2.33.0"
val googleProtoIAMVersion = "1.28.0"
val grpcVersion = "1.61.0"
val j2objcAnnotationsVersion = "2.8"
val jsr305Version = "3.0.2"
val okioVersion = "3.4.0"
val opencensusVersion = "0.31.1"
val perfmarkVersion = "0.27.0"
val protobufVersion = "3.25.2"

val algebirdVersion = "0.13.10"
val algebraVersion = "2.10.0"
val annoy4sVersion = "0.10.0"
val annoyVersion = "0.2.6"
val breezeVersion = "2.1.0"
val caffeineVersion = "2.9.3"
val cassandraDriverVersion = "3.11.5"
val cassandraVersion = "3.11.16"
val catsVersion = "2.10.0"
val chillVersion = "0.10.0"
val circeVersion = "0.14.6"
val commonsTextVersion = "1.10.0"
val elasticsearch7Version = "7.17.19"
val elasticsearch8Version = "8.13.2"
val fansiVersion = "0.4.0"
val featranVersion = "0.8.0"
val httpAsyncClientVersion = "4.1.5"
val jakartaJsonVersion = "2.1.3"
val javaLshVersion = "0.12"
val jedisVersion = "5.1.2"
val jnaVersion = "5.14.0"
val junitInterfaceVersion = "0.13.3"
val junitVersion = "4.13.2"
val kantanCodecsVersion = "0.5.3"
val kantanCsvVersion = "0.7.0"
val kryoVersion = "4.0.3"
val magnoliaVersion = "1.1.8"
val magnolifyVersion = "0.7.2"
val metricsVersion = "4.2.25"
val munitVersion = "0.7.29"
val neo4jDriverVersion = "4.4.15"
val ndArrayVersion = "0.3.3"
val parquetExtraVersion = "0.4.3"
val parquetVersion = "1.13.1"
val pprintVersion = "0.9.0"
val protobufGenericVersion = "0.2.9"
val scalacheckVersion = "1.17.0"
val scalaCollectionCompatVersion = "2.12.0"
val scalaMacrosVersion = "2.1.1"
val scalatestVersion = "3.2.18"
val shapelessVersion = "2.3.10"
val sparkeyVersion = "3.2.5"
val tensorFlowVersion = "0.4.2"
val tensorFlowMetadataVersion = "1.14.0"
val testContainersVersion = "0.41.3"
val voyagerVersion = "2.0.6"
val zoltarVersion = "0.6.0"
// dependent versions
val scalatestplusVersion = s"$scalatestVersion.0"

val NothingFilter: explicitdeps.ModuleFilter = { _ => false }

// project
ThisBuild / tlBaseVersion := "0.14"
ThisBuild / tlSonatypeUseLegacyHost := true
ThisBuild / organization := "com.spotify"
ThisBuild / organizationName := "Spotify AB"
ThisBuild / startYear := Some(2016)
ThisBuild / licenses := Seq(License.Apache2)
ThisBuild / developers := List(
  Developer(
    id = "sinisa_lyh",
    name = "Neville Li",
    email = "neville.lyh@gmail.com",
    url = url("https://twitter.com/sinisa_lyh")
  ),
  Developer(
    id = "ravwojdyla",
    name = "Rafal Wojdyla",
    email = "ravwojdyla@gmail.com",
    url = url("https://twitter.com/ravwojdyla")
  ),
  Developer(
    id = "andrewsmartin",
    name = "Andrew Martin",
    email = "andrewsmartin.mg@gmail.com",
    url = url("https://twitter.com/andrew_martin92")
  ),
  Developer(
    id = "fallonfofallon",
    name = "Fallon Chen",
    email = "fallon@spotify.com",
    url = url("https://twitter.com/fallonfofallon")
  ),
  Developer(
    id = "regadas",
    name = "Filipe Regadas",
    email = "filiperegadas@gmail.com",
    url = url("https://twitter.com/regadas")
  ),
  Developer(
    id = "jto",
    name = "Julien Tournay",
    email = "julient@spotify.com",
    url = url("https://twitter.com/skaalf")
  ),
  Developer(
    id = "clairemcginty",
    name = "Claire McGinty",
    email = "clairem@spotify.com",
    url = url("http://github.com/clairemcginty")
  ),
  Developer(
    id = "syodage",
    name = "Shameera Rathnayaka",
    email = "shameerayodage@gmail.com",
    url = url("http://github.com/syodage")
  ),
  Developer(
    id = "kellen",
    name = "Kellen Dye",
    email = "dye.kellen@gmail.com",
    url = url("http://github.com/kellen")
  ),
  Developer(
    id = "farzad-sedghi",
    name = "farzad sedghi",
    email = "farzadsedghi2@gmail.com",
    url = url("http://github.com/farzad-sedghi")
  )
)

// scala versions
val scala213 = "2.13.13"
val scala212 = "2.12.19"
val scalaDefault = scala213

// compiler settings
ThisBuild / tlJdkRelease := Some(8)
ThisBuild / tlFatalWarnings := false
ThisBuild / scalaVersion := scalaDefault
ThisBuild / crossScalaVersions := Seq(scalaDefault, scala212)

// github actions
val java21 = JavaSpec.corretto("21")
val java17 = JavaSpec.corretto("17")
val java11 = JavaSpec.corretto("11")
val javaDefault = java11
val condPrimaryScala = s"matrix.scala == '${CrossVersion.binaryScalaVersion(scalaDefault)}'"
val condPrimaryJava = s"matrix.java == '${javaDefault.render}'"
val condIsMain = "github.ref == 'refs/heads/main'"
val condIsTag = "startsWith(github.ref, 'refs/tags/v')"
val condSkipPR = "github.event_name != 'pull_request'"
val condSkipForkPR = s"($condSkipPR || !github.event.pull_request.head.repo.fork)"

val githubWorkflowCheckStep = WorkflowStep.Sbt(
  List("githubWorkflowCheck"),
  name = Some("Check that workflows are up to date")
)
val githubWorkflowGcpAuthStep = WorkflowStep.Use(
  UseRef.Public("google-github-actions", "auth", "v2"),
  Map(
    "credentials_json" -> "${{ secrets.GCP_CREDENTIALS }}",
    "export_environment_variables" -> "true",
    "create_credentials_file" -> "true"
  ),
  cond = Some(condSkipForkPR),
  name = Some("gcloud auth")
)
val githubWorkflowSetupStep = WorkflowStep.Run(
  List("scripts/gha_setup.sh"),
  name = Some("Setup GitHub Action")
)

val skipUnauthorizedGcpGithubWorkflow = Def.setting {
  githubIsWorkflowBuild.value && sys.props.get("bigquery.project").isEmpty
}

ThisBuild / githubWorkflowTargetBranches := Seq("main")
ThisBuild / githubWorkflowJavaVersions := Seq(javaDefault, java17, java21) // default MUST be head
ThisBuild / githubWorkflowBuildPreamble ++= Seq(githubWorkflowGcpAuthStep, githubWorkflowSetupStep)
ThisBuild / githubWorkflowBuildPostamble ++= Seq(
  WorkflowStep.Sbt(
    List("undeclaredCompileDependenciesTest", "unusedCompileDependenciesTest"),
    name = Some("Check dependencies")
  )
)
ThisBuild / githubWorkflowPublishPreamble ++= Seq(
  WorkflowStep.Sbt(
    List("scio-repl/assembly"),
    name = Some("Package repl")
  )
)
ThisBuild / githubWorkflowPublishPostamble ++= Seq(
  WorkflowStep.Use(
    UseRef.Public("softprops", "action-gh-release", "v1"),
    Map(
      "files" -> "scio-repl/target/scala-2.13/scio-repl.jar",
      "draft" -> "true"
    ),
    name = Some("Upload Repl")
  )
)
ThisBuild / githubWorkflowAddedJobs ++= Seq(
  WorkflowJob(
    "coverage",
    "Test Coverage",
    WorkflowStep.CheckoutFull ::
      WorkflowStep.SetupJava(List(javaDefault)) :::
      List(
        githubWorkflowCheckStep,
        WorkflowStep.Sbt(
          List("coverage", "test", "coverageAggregate"),
          name = Some("Test coverage")
        ),
        WorkflowStep.Run(
          List("bash <(curl -s https://codecov.io/bash)"),
          name = Some("Upload coverage report")
        )
      ),
    scalas = List(CrossVersion.binaryScalaVersion(scalaDefault)),
    javas = List(javaDefault)
  ),
  WorkflowJob(
    "it-test",
    "Integration Test",
    WorkflowStep.CheckoutFull ::
      WorkflowStep.SetupJava(List(javaDefault)) :::
      List(
        githubWorkflowCheckStep,
        githubWorkflowGcpAuthStep,
        githubWorkflowSetupStep.copy(env =
          Map(
            "BQ_READ_TIMEOUT" -> "30000",
            "CLOUDSQL_SQLSERVER_PASSWORD" -> "${{ secrets.CLOUDSQL_SQLSERVER_PASSWORD }}"
          )
        ),
        WorkflowStep.Sbt(
          List("set integration/test/skip := false", "integration/test"),
          name = Some("Test")
        )
      ),
    cond = Some(Seq(condSkipPR, condIsMain).mkString(" && ")),
    scalas = List(CrossVersion.binaryScalaVersion(scalaDefault)),
    javas = List(javaDefault)
  ),
  WorkflowJob(
    "site",
    "Generate Site",
    WorkflowStep.CheckoutFull ::
      WorkflowStep.SetupJava(List(javaDefault)) :::
      List(
        githubWorkflowCheckStep,
        githubWorkflowGcpAuthStep,
        WorkflowStep.Run(
          List("scripts/gha_setup.sh"),
          name = Some("Setup GitHub Action")
        ),
        WorkflowStep.Sbt(
          List("scio-examples/compile", "site/makeSite"),
          env = Map("SOCCO" -> "true"),
          name = Some("Generate site")
        ),
        WorkflowStep.Use(
          UseRef.Public("peaceiris", "actions-gh-pages", "v3.9.3"),
          params = Map(
            "github_token" -> "${{ secrets.GITHUB_TOKEN }}",
            "publish_dir" -> {
              val path = (ThisBuild / baseDirectory).value.toPath.toAbsolutePath
                .relativize((site / makeSite / target).value.toPath)
              // os-independent path rendering ...
              (0 until path.getNameCount).map(path.getName).mkString("/")
            },
            "keep_files" -> "true"
          ),
          name = Some("Publish site"),
          cond = Some(Seq(condSkipPR, condIsTag).mkString(" && "))
        )
      ),
    cond = Some(condSkipForkPR),
    scalas = List(CrossVersion.binaryScalaVersion(scalaDefault)),
    javas = List(javaDefault)
  )
)

// mima
ThisBuild / mimaBinaryIssueFilters ++= Seq(
  ProblemFilters.exclude[DirectMissingMethodProblem](
    "com.spotify.scio.testing.TransformOverride.ofSource"
  ),
  // removal of private classes
  ProblemFilters.exclude[MissingClassProblem](
    "com.spotify.scio.coders.instances.kryo.GaxApiExceptionSerializer"
  ),
  ProblemFilters.exclude[MissingClassProblem](
    "com.spotify.scio.coders.instances.kryo.StatusRuntimeExceptionSerializer"
  ),
  ProblemFilters.exclude[MissingClassProblem](
    "com.spotify.scio.coders.instances.kryo.BigtableRetriesExhaustedExceptionSerializer"
  )
)

// headers
lazy val currentYear = java.time.LocalDate.now().getYear
lazy val keepExistingHeader =
  HeaderCommentStyle.cStyleBlockComment.copy(commentCreator = new CommentCreator() {
    override def apply(text: String, existingText: Option[String]): String =
      existingText
        .getOrElse(
          HeaderCommentStyle.cStyleBlockComment.commentCreator(text)
        )
        .trim()
  })

// sbt does not support skip for all tasks
lazy val testSkipped = Def.task {
  if ((Test / test / skip).value) () else (Test / test).value
}
lazy val undeclaredCompileDependenciesTestSkipped = Def.task {
  if ((Compile / compile / skip).value) () else undeclaredCompileDependenciesTest.value
}
lazy val unusedCompileDependenciesTestSkipped = Def.task {
  if ((Compile / compile / skip).value) () else unusedCompileDependenciesTest.value
}

val commonSettings = Def.settings(
  headerLicense := Some(HeaderLicense.ALv2(currentYear.toString, "Spotify AB")),
  headerMappings := headerMappings.value ++ Map(
    HeaderFileType.scala -> keepExistingHeader,
    HeaderFileType.java -> keepExistingHeader
  ),
  scalacOptions ++= ScalacOptions.defaults(scalaVersion.value),
  scalacOptions := {
    val exclude = ScalacOptions
      .tokensForVersion(
        scalaVersion.value,
        Set(
          // too many false positives
          ScalacOptions.privateWarnDeadCode,
          ScalacOptions.warnDeadCode,
          // too many warnings
          ScalacOptions.warnValueDiscard,
          // not ready for scala 3 yet
          ScalacOptions.source3
        )
      )
      .toSet
    scalacOptions.value.filterNot(exclude.contains)
  },
  javacOptions := {
    val exclude = Set(
      // too many warnings
      "-Xlint:all"
    )
    javacOptions.value.filterNot(exclude.contains)
  },
  javaOptions := JavaOptions.defaults(javaMajorVersion),
  excludeDependencies += Exclude.beamKafka,
  excludeDependencies ++= Exclude.loggerImplementations,
  resolvers ++= Resolver.sonatypeOssRepos("public"),
  fork := true,
  run / outputStrategy := Some(OutputStrategy.StdoutOutput),
  run / javaOptions ++= JavaOptions.runDefaults(javaMajorVersion),
  Test / classLoaderLayeringStrategy := ClassLoaderLayeringStrategy.Flat,
  Test / javaOptions ++= JavaOptions.testDefaults(javaMajorVersion),
  Test / testOptions += Tests.Argument("-oD"),
  testOptions ++= {
    if (sys.env.contains("SLOW")) {
      Nil
    } else {
      Seq(Tests.Argument(TestFrameworks.ScalaTest, "-l", "org.scalatest.tags.Slow"))
    }
  },
  // libs to help with cross-build
  libraryDependencies ++= Seq(
    "com.chuusai" %% "shapeless" % shapelessVersion,
    "org.scala-lang.modules" %% "scala-collection-compat" % scalaCollectionCompatVersion
  ),
  unusedCompileDependenciesFilter -= Seq(
    moduleFilter("com.chuusai", "shapeless"),
    moduleFilter("org.scala-lang", "scala-reflect"),
    moduleFilter("org.scala-lang.modules", "scala-collection-compat"),
    moduleFilter("org.typelevel", "scalac-compat-annotation")
  ).reduce(_ | _),
  coverageExcludedPackages := (Seq(
    "com\\.spotify\\.scio\\.examples\\..*",
    "com\\.spotify\\.scio\\.repl\\..*",
    "com\\.spotify\\.scio\\.util\\.MultiJoin",
    "com\\.spotify\\.scio\\.smb\\.util\\.SMBMultiJoin"
  ) ++ (2 to 10).map(x => s"com\\.spotify\\.scio\\.sql\\.Query$x")).mkString(";"),
  coverageHighlighting := true
)

// for modules containing java jUnit 4 tests
lazy val jUnitSettings = Def.settings(
  libraryDependencies ++= Seq(
    "com.github.sbt" % "junit-interface" % junitInterfaceVersion % Test
  ),
  testOptions += Tests.Argument(TestFrameworks.JUnit, "-q", "-v", "-a")
)

lazy val macroSettings = Def.settings(
  libraryDependencies += "org.scala-lang" % "scala-reflect" % scalaVersion.value,
  libraryDependencies ++= {
    VersionNumber(scalaVersion.value) match {
      case v if v.matchesSemVer(SemanticSelector("2.12.x")) =>
        Seq(
          compilerPlugin(
            ("org.scalamacros" % "paradise" % scalaMacrosVersion).cross(CrossVersion.full)
          )
        )
      case _ => Nil
    }
  },
  scalacOptions ++= ScalacOptions.tokensForVersion(
    scalaVersion.value,
    Set(ScalacOptions.macroCacheImplicitSchemas(true))
  )
)

lazy val directRunnerDependencies = Seq(
  "org.apache.beam" % "beam-runners-direct-java" % beamVersion % Runtime
)
lazy val dataflowRunnerDependencies = Seq(
  "org.apache.beam" % "beam-runners-google-cloud-dataflow-java" % beamVersion % Runtime
)

lazy val sparkRunnerDependencies = Seq(
  "org.apache.beam" % "beam-runners-spark-3" % beamVersion % Runtime,
  "org.apache.spark" %% "spark-core" % sparkVersion % Runtime,
  "org.apache.spark" %% "spark-streaming" % sparkVersion % Runtime
)

lazy val flinkRunnerDependencies = Seq(
  "org.apache.beam" % "beam-runners-flink-1.16" % beamVersion % Runtime,
  "org.apache.flink" % "flink-clients" % flinkVersion % Runtime,
  "org.apache.flink" % "flink-streaming-java" % flinkVersion % Runtime
)
lazy val beamRunners = settingKey[String]("beam runners")
lazy val beamRunnersEval = settingKey[Seq[ModuleID]]("beam runners")

def beamRunnerSettings: Seq[Setting[_]] = Seq(
  beamRunners := "",
  beamRunnersEval := {
    Option(beamRunners.value)
      .filter(_.nonEmpty)
      .orElse(sys.props.get("beamRunners"))
      .orElse(sys.env.get("BEAM_RUNNERS"))
      .map(_.split(","))
      .map {
        _.flatMap {
          case "DirectRunner"   => directRunnerDependencies
          case "DataflowRunner" => dataflowRunnerDependencies
          case "SparkRunner"    => sparkRunnerDependencies
          case "FlinkRunner"    => flinkRunnerDependencies
          case _                => Nil
        }.toSeq
      }
      .getOrElse(directRunnerDependencies)
  },
  libraryDependencies ++= beamRunnersEval.value
)

val protocJavaSourceManaged =
  settingKey[File]("Default directory for java sources generated by protoc.")
val protocGrpcSourceManaged =
  settingKey[File]("Default directory for gRPC sources generated by protoc.")

ThisBuild / PB.protocVersion := protobufVersion
lazy val protobufConfigSettings = Def.settings(
  PB.targets := Seq(
    PB.gens.java(protobufVersion) -> Defaults.configSrcSub(protocJavaSourceManaged).value,
    PB.gens.plugin("grpc-java") -> Defaults.configSrcSub(protocGrpcSourceManaged).value
  ),
  managedSourceDirectories ++= PB.targets.value.map(_.outputPath)
)

lazy val protobufSettings = Def.settings(
  protocJavaSourceManaged := sourceManaged.value / "compiled_proto",
  protocGrpcSourceManaged := sourceManaged.value / "compiled_grpc",
  libraryDependencies ++= Seq(
    "io.grpc" % "protoc-gen-grpc-java" % grpcVersion asProtocPlugin (),
    "com.google.protobuf" % "protobuf-java" % protobufVersion % "protobuf",
    "com.google.protobuf" % "protobuf-java" % protobufVersion
  )
) ++ Seq(Compile, Test).flatMap(c => inConfig(c)(protobufConfigSettings))

def splitTests(tests: Seq[TestDefinition], filter: Seq[String], forkOptions: ForkOptions) = {
  val (filtered, default) = tests.partition(test => filter.contains(test.name))
  val policy = Tests.SubProcess(forkOptions)
  new Tests.Group(name = "<default>", tests = default, runPolicy = policy) +: filtered.map { test =>
    new Tests.Group(name = test.name, tests = Seq(test), runPolicy = policy)
  }
}

lazy val scio = project
  .in(file("."))
  .enablePlugins(NoPublishPlugin)
  .settings(commonSettings)
  .settings(
    assembly / aggregate := false
  )
  .aggregate(
    `integration`,
    `scio-avro`,
    `scio-cassandra3`,
    `scio-core`,
    `scio-elasticsearch-common`,
    `scio-elasticsearch7`,
    `scio-elasticsearch8`,
    `scio-examples`,
    `scio-extra`,
    `scio-google-cloud-platform`,
    `scio-grpc`,
    `scio-jdbc`,
    `scio-jmh`,
    `scio-macros`,
    `scio-neo4j`,
    `scio-parquet`,
    `scio-redis`,
    `scio-repl`,
    `scio-smb`,
    `scio-tensorflow`,
    `scio-test-core`,
    `scio-test-google-cloud-platform`,
    `scio-test-parquet`,
    `scio-test`
  )

lazy val `scio-core` = project
  .in(file("scio-core"))
  .enablePlugins(BuildInfoPlugin)
  .dependsOn(`scio-macros`)
  .settings(commonSettings)
  .settings(macroSettings)
  .settings(protobufSettings)
  .settings(
    description := "Scio - A Scala API for Apache Beam and Google Cloud Dataflow",
    Compile / resources ++= Seq(
      (ThisBuild / baseDirectory).value / "build.sbt",
      (ThisBuild / baseDirectory).value / "version.sbt"
    ),
    // required by service-loader
    unusedCompileDependenciesFilter -= moduleFilter("com.google.auto.service", "auto-service"),
    libraryDependencies ++= Seq(
      // compile
      "com.esotericsoftware" % "kryo-shaded" % kryoVersion,
      "com.fasterxml.jackson.core" % "jackson-annotations" % jacksonVersion,
      "com.fasterxml.jackson.core" % "jackson-databind" % jacksonVersion,
      "com.fasterxml.jackson.module" %% "jackson-module-scala" % jacksonVersion,
      "com.google.api" % "gax" % gaxVersion,
      "com.google.api-client" % "google-api-client" % googleApiClientVersion,
      "com.google.auto.service" % "auto-service-annotations" % autoServiceVersion,
      "com.google.auto.service" % "auto-service" % autoServiceVersion,
      "com.google.code.findbugs" % "jsr305" % jsr305Version,
      "com.google.guava" % "guava" % guavaVersion,
      "com.google.http-client" % "google-http-client" % googleHttpClientVersion,
      "com.google.http-client" % "google-http-client-gson" % googleHttpClientVersion,
      "com.google.protobuf" % "protobuf-java" % protobufVersion,
      "com.softwaremill.magnolia1_2" %% "magnolia" % magnoliaVersion,
      "com.twitter" % "chill-java" % chillVersion,
      "com.twitter" % "chill-protobuf" % chillVersion,
      "com.twitter" %% "algebird-core" % algebirdVersion,
      "com.twitter" %% "chill" % chillVersion,
      "com.twitter" %% "chill-algebird" % chillVersion,
      "commons-io" % "commons-io" % commonsIoVersion,
      "io.grpc" % "grpc-api" % grpcVersion,
      "joda-time" % "joda-time" % jodaTimeVersion,
      "org.apache.beam" % "beam-sdks-java-core" % beamVersion,
      "org.apache.beam" % "beam-sdks-java-extensions-protobuf" % beamVersion,
      "org.apache.beam" % "beam-vendor-guava-32_1_2-jre" % beamVendorVersion,
      "org.apache.commons" % "commons-compress" % commonsCompressVersion,
      "org.apache.commons" % "commons-lang3" % commonsLang3Version,
      "org.apache.commons" % "commons-math3" % commonsMath3Version,
      "org.slf4j" % "slf4j-api" % slf4jVersion,
      "org.typelevel" %% "algebra" % algebraVersion,
      // provided
      "com.github.ben-manes.caffeine" % "caffeine" % caffeineVersion % Provided,
      "com.google.apis" % "google-api-services-dataflow" % googleApiServicesDataflowVersion % Provided,
      "org.apache.beam" % "beam-runners-flink-1.16" % beamVersion % Provided,
      "org.apache.beam" % "beam-runners-google-cloud-dataflow-java" % beamVersion % Provided,
      "org.apache.beam" % "beam-runners-spark-3" % beamVersion % Provided,
      "org.apache.beam" % "beam-sdks-java-extensions-google-cloud-platform-core" % beamVersion % Provided,
      // test
      "com.lihaoyi" %% "fansi" % fansiVersion % Test,
      "com.lihaoyi" %% "pprint" % pprintVersion % Test,
      "com.spotify.sparkey" % "sparkey" % sparkeyVersion % Test,
      "com.spotify" % "annoy" % annoyVersion % Test,
      "com.spotify" %% "magnolify-guava" % magnolifyVersion % Test,
      "com.twitter" %% "chill" % chillVersion % Test,
      "commons-io" % "commons-io" % commonsIoVersion % Test,
      "joda-time" % "joda-time" % jodaTimeVersion % Test,
      "junit" % "junit" % junitVersion % Test,
      "org.apache.avro" % "avro" % avroVersion % Test,
      "org.apache.beam" % "beam-runners-direct-java" % beamVersion % Test,
      "org.apache.beam" % "beam-sdks-java-core" % beamVersion % Test,
      "org.hamcrest" % "hamcrest" % hamcrestVersion % Test,
      "org.scalacheck" %% "scalacheck" % scalacheckVersion % Test,
      "org.scalactic" %% "scalactic" % scalatestVersion % Test,
      "org.scalatest" %% "scalatest" % scalatestVersion % Test,
      "org.scalatestplus" %% "scalacheck-1-17" % scalatestplusVersion % Test,
      "org.typelevel" %% "cats-kernel" % catsVersion % Test,
      "org.slf4j" % "slf4j-simple" % slf4jVersion % Test
    ),
    buildInfoKeys := Seq[BuildInfoKey](scalaVersion, version, "beamVersion" -> beamVersion),
    buildInfoPackage := "com.spotify.scio"
  )

lazy val `scio-test` = project
  .in(file("scio-test"))
  .dependsOn(
    `scio-test-core`,
    `scio-test-google-cloud-platform`,
    `scio-test-parquet`
  )
  .settings(commonSettings)
  .settings(
    description := "Scio helpers for ScalaTest",
    // disable mima due to module split
    mimaPreviousArtifacts := Set.empty
  )

lazy val `scio-test-core` = project
  .in(file("scio-test/core"))
  .dependsOn(`scio-core`)
  .settings(commonSettings)
  .settings(macroSettings)
  .settings(
    description := "Scio helpers for ScalaTest",
    undeclaredCompileDependenciesFilter -= moduleFilter("org.scalatest"),
    unusedCompileDependenciesFilter -= moduleFilter("org.scalatest", "scalatest"),
    libraryDependencies ++= Seq(
<<<<<<< HEAD
      "com.google.http-client" % "google-http-client" % googleHttpClientVersion, // TODO should we have this here ?
      "com.google.http-client" % "google-http-client-gson" % googleHttpClientVersion, // TODO should we have this here ?
      "com.lihaoyi" %% "fansi" % fansiVersion,
=======
      "com.google.api.grpc" % "proto-google-cloud-bigtable-v2" % googleCloudProtoBigTableVersion,
      "com.google.http-client" % "google-http-client" % googleHttpClientVersion,
>>>>>>> 7025f622
      "com.lihaoyi" %% "pprint" % pprintVersion,
      "com.twitter" %% "chill" % chillVersion,
      "commons-io" % "commons-io" % commonsIoVersion,
      "joda-time" % "joda-time" % jodaTimeVersion,
      "org.apache.avro" % "avro" % avroVersion, // TODO should we have this here ?
      "org.apache.beam" % "beam-sdks-java-core" % beamVersion,
      "org.hamcrest" % "hamcrest" % hamcrestVersion,
      "org.scalactic" %% "scalactic" % scalatestVersion,
      "org.scalatest" %% "scalatest" % scalatestVersion,
      "org.typelevel" %% "cats-kernel" % catsVersion,
      // runtime
      "junit" % "junit" % junitVersion % Runtime,
      "org.apache.beam" % "beam-runners-direct-java" % beamVersion % Runtime,
      // test
      "org.slf4j" % "slf4j-simple" % slf4jVersion % Test
    ),
    // disable mima due to module split
    mimaPreviousArtifacts := Set.empty
  )

lazy val `scio-test-google-cloud-platform` = project
  .in(file("scio-test/google-cloud-platform"))
  .dependsOn(
    `scio-core`,
    `scio-test-core` % "compile;runtime->runtime"
  )
  .settings(commonSettings)
  .settings(
    description := "Scio helpers for ScalaTest",
    undeclaredCompileDependenciesFilter -= moduleFilter("org.scalatest"),
    unusedCompileDependenciesFilter -= moduleFilter("org.scalatest", "scalatest"),
    libraryDependencies ++= Seq(
      "com.google.api.grpc" % "proto-google-cloud-bigtable-v2" % googleCloudProtoBigTableVersion,
      "com.google.protobuf" % "protobuf-java" % protobufVersion,
      "org.scalatest" %% "scalatest" % scalatestVersion,
      "org.typelevel" %% "cats-kernel" % catsVersion,
      // test
      "org.slf4j" % "slf4j-simple" % slf4jVersion % Test
    ),
    // disable mima due to module split
    mimaPreviousArtifacts := Set.empty
  )

lazy val `scio-test-parquet` = project
  .in(file("scio-test/parquet"))
  .dependsOn()
  .settings(commonSettings)
  .settings(
    description := "Scio helpers for ScalaTest",
    // disable mima due to module split
    mimaPreviousArtifacts := Set.empty
  )

lazy val `scio-macros` = project
  .in(file("scio-macros"))
  .settings(commonSettings)
  .settings(macroSettings)
  .settings(
    description := "Scio macros",
    libraryDependencies ++= Seq(
      // compile
      "com.softwaremill.magnolia1_2" %% "magnolia" % magnoliaVersion
    )
  )

lazy val `scio-avro` = project
  .in(file("scio-avro"))
  .dependsOn(
    `scio-core` % "compile->compile;test->test"
  )
  .settings(commonSettings)
  .settings(macroSettings)
  .settings(
    description := "Scio add-on for working with Avro",
    libraryDependencies ++= Seq(
      // compile
      "com.esotericsoftware" % "kryo-shaded" % kryoVersion,
      "com.google.protobuf" % "protobuf-java" % protobufVersion,
      "com.twitter" %% "chill" % chillVersion,
      "com.twitter" % "chill-java" % chillVersion,
      "me.lyh" %% "protobuf-generic" % protobufGenericVersion,
      "org.apache.avro" % "avro" % avroVersion,
      "org.apache.beam" % "beam-sdks-java-core" % beamVersion,
      "org.apache.beam" % "beam-sdks-java-extensions-avro" % beamVersion,
      "org.apache.beam" % "beam-vendor-guava-32_1_2-jre" % beamVendorVersion,
      "org.slf4j" % "slf4j-api" % slf4jVersion,
      // test
      "com.spotify" %% "magnolify-cats" % magnolifyVersion % Test,
      "com.spotify" %% "magnolify-scalacheck" % magnolifyVersion % Test,
      "org.apache.beam" % "beam-runners-direct-java" % beamVersion % Test,
      "org.scalacheck" %% "scalacheck" % scalacheckVersion % Test,
      "org.scalatest" %% "scalatest" % scalatestVersion % Test,
      "org.scalatestplus" %% "scalacheck-1-17" % scalatestplusVersion % Test,
      "org.slf4j" % "slf4j-simple" % slf4jVersion % Test,
      "org.typelevel" %% "cats-core" % catsVersion % Test
    )
  )

lazy val `scio-google-cloud-platform` = project
  .in(file("scio-google-cloud-platform"))
  .dependsOn(
    `scio-core` % "compile;test->test",
    `scio-avro`
  )
  .settings(commonSettings)
  .settings(macroSettings)
  .settings(jUnitSettings)
  .settings(beamRunnerSettings)
  .settings(
    description := "Scio add-on for Google Cloud Platform",
    libraryDependencies ++= Seq(
      // compile
      "com.esotericsoftware" % "kryo-shaded" % kryoVersion,
      "com.google.api" % "gax" % gaxVersion,
      "com.google.api" % "gax-grpc" % gaxVersion,
      "com.google.api-client" % "google-api-client" % googleApiClientVersion,
      "com.google.api.grpc" % "grpc-google-cloud-pubsub-v1" % googleCloudProtoPubSubVersion,
      "com.google.api.grpc" % "proto-google-cloud-bigquerystorage-v1beta1" % googleCloudProtoBigQueryStorageBetaVersion,
      "com.google.api.grpc" % "proto-google-cloud-bigtable-admin-v2" % googleCloudProtoBigTableVersion,
      "com.google.api.grpc" % "proto-google-cloud-bigtable-v2" % googleCloudProtoBigTableVersion,
      "com.google.api.grpc" % "proto-google-cloud-datastore-v1" % googleCloudProtoDatastoreVersion,
      "com.google.api.grpc" % "proto-google-cloud-pubsub-v1" % googleCloudProtoPubSubVersion,
      "com.google.apis" % "google-api-services-bigquery" % googleApiServicesBigQueryVersion,
      "com.google.auth" % "google-auth-library-credentials" % googleAuthVersion,
      "com.google.auth" % "google-auth-library-oauth2-http" % googleAuthVersion,
      "com.google.cloud" % "google-cloud-bigquerystorage" % googleCloudBigQueryStorageVersion,
      "com.google.cloud" % "google-cloud-bigtable" % googleCloudBigTableVersion,
      "com.google.cloud" % "google-cloud-core" % googleCloudCoreVersion,
      "com.google.cloud" % "google-cloud-spanner" % googleCloudSpannerVersion,
      "com.google.cloud.bigdataoss" % "util" % bigdataossVersion,
      "com.google.cloud.bigtable" % "bigtable-client-core" % bigtableClientVersion,
      "com.google.cloud.bigtable" % "bigtable-client-core-config" % bigtableClientVersion,
      "com.google.guava" % "guava" % guavaVersion,
      "com.google.http-client" % "google-http-client" % googleHttpClientVersion,
      "com.google.http-client" % "google-http-client-gson" % googleHttpClientVersion,
      "com.google.protobuf" % "protobuf-java" % protobufVersion,
      "com.twitter" %% "chill" % chillVersion,
      "com.twitter" % "chill-java" % chillVersion,
      "commons-io" % "commons-io" % commonsIoVersion,
      "io.grpc" % "grpc-api" % grpcVersion,
      "io.grpc" % "grpc-auth" % grpcVersion,
      "io.grpc" % "grpc-netty" % grpcVersion,
      "io.grpc" % "grpc-stub" % grpcVersion,
      "io.netty" % "netty-handler" % nettyVersion,
      "joda-time" % "joda-time" % jodaTimeVersion,
      "org.apache.avro" % "avro" % avroVersion,
      "org.apache.beam" % "beam-sdks-java-core" % beamVersion,
      "org.apache.beam" % "beam-sdks-java-extensions-google-cloud-platform-core" % beamVersion,
      "org.apache.beam" % "beam-sdks-java-io-google-cloud-platform" % beamVersion,
      "org.apache.beam" % "beam-vendor-guava-32_1_2-jre" % beamVendorVersion,
      "org.slf4j" % "slf4j-api" % slf4jVersion,
      // test
      "com.google.cloud" % "google-cloud-storage" % googleCloudStorageVersion % Test,
      "com.spotify" %% "magnolify-cats" % magnolifyVersion % Test,
      "com.spotify" %% "magnolify-scalacheck" % magnolifyVersion % Test,
      "org.hamcrest" % "hamcrest" % hamcrestVersion % Test,
      "org.scalacheck" %% "scalacheck" % scalacheckVersion % Test,
      "org.scalatest" %% "scalatest" % scalatestVersion % Test,
      "org.scalatestplus" %% "scalacheck-1-17" % scalatestplusVersion % Test,
      "org.slf4j" % "slf4j-simple" % slf4jVersion % Test,
      "org.typelevel" %% "cats-core" % catsVersion % Test,
      "org.scalameta" %% "munit" % munitVersion % Test
    )
  )

lazy val `scio-cassandra3` = project
  .in(file("scio-cassandra/cassandra3"))
  .dependsOn(
    `scio-core` % "compile;test->test"
  )
  .settings(commonSettings)
  .settings(
    description := "Scio add-on for Apache Cassandra 3.x",
    libraryDependencies ++= Seq(
      // compile
      "com.datastax.cassandra" % "cassandra-driver-core" % cassandraDriverVersion,
      "com.esotericsoftware" % "kryo-shaded" % kryoVersion,
      "com.google.guava" % "guava" % guavaVersion,
      "com.google.guava" % "guava" % guavaVersion,
      "com.google.protobuf" % "protobuf-java" % protobufVersion,
      "com.twitter" % "chill-java" % chillVersion,
      "com.twitter" %% "chill" % chillVersion,
      "org.apache.cassandra" % "cassandra-all" % cassandraVersion,
      "org.apache.hadoop" % "hadoop-common" % hadoopVersion,
      "org.apache.hadoop" % "hadoop-mapreduce-client-core" % hadoopVersion,
      // test
      "org.apache.beam" % "beam-sdks-java-core" % beamVersion % Test,
      "org.scalatest" %% "scalatest" % scalatestVersion % Test,
      "org.slf4j" % "slf4j-simple" % slf4jVersion % Test
    )
  )

lazy val `scio-elasticsearch-common` = project
  .in(file("scio-elasticsearch/common"))
  .dependsOn(
    `scio-core` % "compile;test->test"
  )
  .settings(commonSettings)
  .settings(
    description := "Scio add-on for writing to Elasticsearch",
    libraryDependencies ++= Seq(
      // compile
      "commons-io" % "commons-io" % commonsIoVersion,
      "com.fasterxml.jackson.datatype" % "jackson-datatype-jsr310" % jacksonVersion,
      "com.fasterxml.jackson.core" % "jackson-databind" % jacksonVersion,
      "com.fasterxml.jackson.module" %% "jackson-module-scala" % jacksonVersion,
      "jakarta.json" % "jakarta.json-api" % jakartaJsonVersion,
      "joda-time" % "joda-time" % jodaTimeVersion,
      "org.apache.beam" % "beam-sdks-java-core" % beamVersion,
      "org.apache.beam" % "beam-vendor-guava-32_1_2-jre" % beamVendorVersion,
      "org.apache.httpcomponents" % "httpasyncclient" % httpAsyncClientVersion,
      "org.apache.httpcomponents" % "httpclient" % httpClientVersion,
      "org.apache.httpcomponents" % "httpcore" % httpCoreVersion,
      "org.slf4j" % "slf4j-api" % slf4jVersion,
      // provided
      "co.elastic.clients" % "elasticsearch-java" % elasticsearch8Version % Provided,
      "org.elasticsearch.client" % "elasticsearch-rest-client" % elasticsearch8Version % Provided,
      // test
      "org.scalatest" %% "scalatest" % scalatestVersion % Test,
      "org.slf4j" % "slf4j-simple" % slf4jVersion % Test
    )
  )

lazy val `scio-elasticsearch7` = project
  .in(file("scio-elasticsearch/es7"))
  .dependsOn(
    `scio-elasticsearch-common`
  )
  .settings(commonSettings)
  .settings(
    description := "Scio add-on for writing to Elasticsearch",
    unusedCompileDependenciesFilter -= moduleFilter("co.elastic.clients", "elasticsearch-java"),
    libraryDependencies ++= Seq(
      "co.elastic.clients" % "elasticsearch-java" % elasticsearch7Version
    )
  )

lazy val `scio-elasticsearch8` = project
  .in(file("scio-elasticsearch/es8"))
  .dependsOn(
    `scio-elasticsearch-common`
  )
  .settings(commonSettings)
  .settings(
    description := "Scio add-on for writing to Elasticsearch",
    unusedCompileDependenciesFilter -= moduleFilter("co.elastic.clients", "elasticsearch-java"),
    libraryDependencies ++= Seq(
      "co.elastic.clients" % "elasticsearch-java" % elasticsearch8Version
    )
  )

lazy val `scio-extra` = project
  .in(file("scio-extra"))
  .dependsOn(
    `scio-core` % "compile;provided->provided;test->test",
    `scio-avro`,
    `scio-google-cloud-platform`,
    `scio-macros`
  )
  .settings(commonSettings)
  .settings(macroSettings)
  .settings(
    description := "Scio extra utilities",
    libraryDependencies ++= Seq(
      "com.google.apis" % "google-api-services-bigquery" % googleApiServicesBigQueryVersion,
      "com.google.protobuf" % "protobuf-java" % protobufVersion,
      "com.google.zetasketch" % "zetasketch" % zetasketchVersion,
      "com.nrinaudo" %% "kantan.codecs" % kantanCodecsVersion,
      "com.nrinaudo" %% "kantan.csv" % kantanCsvVersion,
      "com.softwaremill.magnolia1_2" %% "magnolia" % magnoliaVersion,
      "com.spotify" % "annoy" % annoyVersion,
      "com.spotify" % "voyager" % voyagerVersion,
      "com.spotify.sparkey" % "sparkey" % sparkeyVersion,
      "com.twitter" %% "algebird-core" % algebirdVersion,
      "io.circe" %% "circe-core" % circeVersion,
      "io.circe" %% "circe-generic" % circeVersion,
      "io.circe" %% "circe-parser" % circeVersion,
      "joda-time" % "joda-time" % jodaTimeVersion,
      "net.java.dev.jna" % "jna" % jnaVersion, // used by annoy4s
      "net.pishen" %% "annoy4s" % annoy4sVersion,
      "org.apache.avro" % "avro" % avroVersion,
      "org.apache.beam" % "beam-sdks-java-core" % beamVersion,
      "org.apache.beam" % "beam-sdks-java-extensions-sketching" % beamVersion,
      "org.apache.beam" % "beam-sdks-java-extensions-sorter" % beamVersion,
      "org.apache.beam" % "beam-sdks-java-extensions-zetasketch" % beamVersion,
      "org.apache.beam" % "beam-vendor-guava-32_1_2-jre" % beamVendorVersion,
      "org.scalanlp" %% "breeze" % breezeVersion,
      "org.slf4j" % "slf4j-api" % slf4jVersion,
      "org.typelevel" %% "algebra" % algebraVersion,
      // test
      "com.github.ben-manes.caffeine" % "caffeine" % caffeineVersion % Test,
      "org.scalacheck" %% "scalacheck" % scalacheckVersion % Test,
      "org.scalatest" %% "scalatest" % scalatestVersion % Test,
      "org.slf4j" % "slf4j-simple" % slf4jVersion % Test
    ),
    Compile / doc / sources := List(), // suppress warnings
    compileOrder := CompileOrder.JavaThenScala
  )

lazy val `scio-grpc` = project
  .in(file("scio-grpc"))
  .dependsOn(
    `scio-core` % "compile;test->test"
  )
  .settings(commonSettings)
  .settings(protobufSettings)
  .settings(
    description := "Scio add-on for gRPC",
    unusedCompileDependenciesFilter -= moduleFilter("com.google.protobuf", "protobuf-java"),
    libraryDependencies ++= Seq(
      // compile
      "com.google.guava" % "failureaccess" % failureAccessVersion,
      "com.google.guava" % "guava" % guavaVersion,
      "com.twitter" %% "chill" % chillVersion,
      "io.grpc" % "grpc-api" % grpcVersion,
      "io.grpc" % "grpc-stub" % grpcVersion,
      "org.apache.beam" % "beam-sdks-java-core" % beamVersion,
      "org.apache.commons" % "commons-lang3" % commonsLang3Version,
      // test
      "io.grpc" % "grpc-netty" % grpcVersion % Test
    )
  )

lazy val `scio-jdbc` = project
  .in(file("scio-jdbc"))
  .dependsOn(
    `scio-core` % "compile;test->test"
  )
  .settings(commonSettings)
  .settings(
    description := "Scio add-on for JDBC",
    libraryDependencies ++= Seq(
      // compile
      "com.google.auto.service" % "auto-service-annotations" % autoServiceVersion,
      "commons-codec" % "commons-codec" % commonsCodecVersion,
      "joda-time" % "joda-time" % jodaTimeVersion,
      "org.apache.beam" % "beam-sdks-java-core" % beamVersion,
      "org.apache.beam" % "beam-sdks-java-io-jdbc" % beamVersion,
      "org.slf4j" % "slf4j-api" % slf4jVersion
    )
  )

lazy val `scio-neo4j` = project
  .in(file("scio-neo4j"))
  .dependsOn(
    `scio-core` % "compile;test->test"
  )
  .settings(commonSettings)
  .settings(
    description := "Scio add-on for Neo4J",
    libraryDependencies ++= Seq(
      // compile
      "com.spotify" %% "magnolify-neo4j" % magnolifyVersion,
      "com.spotify" %% "magnolify-shared" % magnolifyVersion,
      "org.apache.beam" % "beam-sdks-java-core" % beamVersion,
      "org.apache.beam" % "beam-sdks-java-io-neo4j" % beamVersion,
      "org.neo4j.driver" % "neo4j-java-driver" % neo4jDriverVersion
    )
  )

val ensureSourceManaged = taskKey[Unit]("ensureSourceManaged")

lazy val `scio-parquet` = project
  .in(file("scio-parquet"))
  .dependsOn(
    `scio-core` % "compile;test->test",
    `scio-tensorflow` % "provided",
    `scio-avro` % "test->test"
  )
  .settings(commonSettings)
  .settings(
    // change annotation processor output directory so IntelliJ can pick them up
    ensureSourceManaged := IO.createDirectory(sourceManaged.value / "main"),
    Compile / compile := Def.task {
      val _ = ensureSourceManaged.value
      (Compile / compile).value
    }.value,
    javacOptions ++= Seq("-s", (sourceManaged.value / "main").toString),
    description := "Scio add-on for Parquet",
    unusedCompileDependenciesFilter -= Seq(
      // required by me.lyh:parquet-avro
      moduleFilter("org.apache.avro", "avro-compiler"),
      // replacing log4j compile time dependency
      moduleFilter("org.slf4j", "log4j-over-slf4j")
    ).reduce(_ | _),
    libraryDependencies ++= Seq(
      // compile
      "com.google.auth" % "google-auth-library-oauth2-http" % googleAuthVersion,
      "com.google.cloud.bigdataoss" % "util-hadoop" % s"hadoop2-$bigdataossVersion",
      "com.google.protobuf" % "protobuf-java" % protobufVersion,
      "com.spotify" %% "magnolify-parquet" % magnolifyVersion,
      "com.twitter" %% "chill" % chillVersion,
      "me.lyh" %% "parquet-avro" % parquetExtraVersion,
      "org.apache.avro" % "avro" % avroVersion,
      "org.apache.avro" % "avro-compiler" % avroVersion,
      "org.apache.beam" % "beam-sdks-java-core" % beamVersion,
      "org.apache.beam" % "beam-sdks-java-io-hadoop-common" % beamVersion,
      "org.apache.beam" % "beam-sdks-java-io-hadoop-format" % beamVersion,
      "org.apache.beam" % "beam-vendor-guava-32_1_2-jre" % beamVendorVersion,
      "org.apache.hadoop" % "hadoop-common" % hadoopVersion,
      "org.apache.hadoop" % "hadoop-mapreduce-client-core" % hadoopVersion,
      "org.apache.parquet" % "parquet-avro" % parquetVersion excludeAll (Exclude.avro),
      "org.apache.parquet" % "parquet-column" % parquetVersion,
      "org.apache.parquet" % "parquet-common" % parquetVersion,
      "org.apache.parquet" % "parquet-hadoop" % parquetVersion,
      "org.slf4j" % "log4j-over-slf4j" % slf4jVersion, // log4j is excluded from hadoop
      "org.slf4j" % "slf4j-api" % slf4jVersion,
      // provided
      "org.tensorflow" % "tensorflow-core-api" % tensorFlowVersion % Provided,
      // runtime
      "org.apache.hadoop" % "hadoop-client" % hadoopVersion % Runtime excludeAll (Exclude.metricsCore),
      "io.dropwizard.metrics" % "metrics-core" % metricsVersion % Runtime,
      // test
      "org.slf4j" % "slf4j-simple" % slf4jVersion % Test
    )
  )

val tensorFlowMetadataSourcesDir =
  settingKey[File]("Directory containing TensorFlow metadata proto files")
val tensorFlowMetadata = taskKey[Seq[File]]("Retrieve TensorFlow metadata proto files")

lazy val `scio-tensorflow` = project
  .in(file("scio-tensorflow"))
  .dependsOn(
    `scio-core` % "compile;test->test"
  )
  .settings(commonSettings)
  .settings(protobufSettings)
  .settings(
    description := "Scio add-on for TensorFlow",
    unusedCompileDependenciesFilter -= Seq(
      // used by generated code, excluded above
      moduleFilter("com.google.protobuf", "protobuf-java"),
      // false positive
      moduleFilter("com.spotify", "zoltar-core"),
      moduleFilter("com.spotify", "zoltar-tensorflow")
    ).reduce(_ | _),
    libraryDependencies ++= Seq(
      // compile
      "com.spotify" % "zoltar-core" % zoltarVersion,
      "com.spotify" % "zoltar-tensorflow" % zoltarVersion,
      "org.apache.beam" % "beam-sdks-java-core" % beamVersion,
      "org.apache.beam" % "beam-vendor-guava-32_1_2-jre" % beamVendorVersion,
      "org.apache.commons" % "commons-compress" % commonsCompressVersion,
      "org.slf4j" % "slf4j-api" % slf4jVersion,
      "org.tensorflow" % "ndarray" % ndArrayVersion,
      "org.tensorflow" % "tensorflow-core-api" % tensorFlowVersion,
      // test
      "com.spotify" %% "featran-core" % featranVersion % Test,
      "com.spotify" %% "featran-scio" % featranVersion % Test,
      "com.spotify" %% "featran-tensorflow" % featranVersion % Test,
      "com.spotify" %% "magnolify-tensorflow" % magnolifyVersion % Test,
      "org.slf4j" % "slf4j-simple" % slf4jVersion % Test
    ),
    Compile / tensorFlowMetadataSourcesDir := target.value / s"metadata-$tensorFlowMetadataVersion",
    Compile / PB.protoSources += (Compile / tensorFlowMetadataSourcesDir).value,
    Compile / tensorFlowMetadata := {
      def work(tensorFlowMetadataVersion: String) = {
        val tfMetadata = url(
          s"https://github.com/tensorflow/metadata/archive/refs/tags/v$tensorFlowMetadataVersion.zip"
        )
        IO.unzipURL(tfMetadata, target.value, "*.proto").toSeq
      }

      val cacheStoreFactory = streams.value.cacheStoreFactory
      val root = (Compile / tensorFlowMetadataSourcesDir).value
      val tracker =
        Tracked.inputChanged(cacheStoreFactory.make("input")) { (versionChanged, version: String) =>
          val cached = Tracked.outputChanged(cacheStoreFactory.make("output")) {
            (outputChanged: Boolean, files: Seq[HashFileInfo]) =>
              if (versionChanged || outputChanged) work(version)
              else files.map(_.file)
          }
          cached(() => (root ** "*.proto").get().map(FileInfo.hash(_)))
        }

      tracker(tensorFlowMetadataVersion)
    },
    Compile / PB.unpackDependencies := {
      val protoFiles = (Compile / tensorFlowMetadata).value
      val root = (Compile / tensorFlowMetadataSourcesDir).value
      val metadataDep = ProtocPlugin.UnpackedDependency(protoFiles, Seq.empty)
      val deps = (Compile / PB.unpackDependencies).value
      new ProtocPlugin.UnpackedDependencies(deps.mappedFiles ++ Map(root -> metadataDep))
    }
  )

lazy val `scio-examples` = project
  .in(file("scio-examples"))
  .enablePlugins(NoPublishPlugin)
  .disablePlugins(ScalafixPlugin)
  .dependsOn(
    `scio-core` % "compile->test",
    `scio-avro` % "compile->test",
    `scio-google-cloud-platform`,
    `scio-jdbc`,
    `scio-extra`,
    `scio-elasticsearch8`,
    `scio-neo4j`,
    `scio-tensorflow`,
    `scio-smb`,
    `scio-redis`,
    `scio-parquet`
  )
  .settings(commonSettings)
  .settings(soccoSettings)
  .settings(jUnitSettings)
  .settings(beamRunnerSettings)
  .settings(macroSettings)
  .settings(
    compile / skip := skipUnauthorizedGcpGithubWorkflow.value,
    test / skip := skipUnauthorizedGcpGithubWorkflow.value,
    Test / test := testSkipped.value,
    undeclaredCompileDependenciesTest := undeclaredCompileDependenciesTestSkipped.value,
    unusedCompileDependenciesTest := unusedCompileDependenciesTestSkipped.value,
    scalacOptions := {
      val exclude = ScalacOptions
        .tokensForVersion(
          scalaVersion.value,
          Set(ScalacOptions.warnUnused, ScalacOptions.privateWarnUnused)
        )
        .toSet
      scalacOptions.value.filterNot(exclude.contains)
    },
    undeclaredCompileDependenciesFilter := NothingFilter,
    unusedCompileDependenciesFilter -= Seq(
      // used in es example
      moduleFilter("com.fasterxml.jackson.datatype", "jackson-datatype-jsr310"),
      // used in beam java
      moduleFilter("com.google.oauth-client", "google-oauth-client"),
      // class reference only
      moduleFilter("mysql", "mysql-connector-java")
    ).reduce(_ | _),
    libraryDependencies ++= Seq(
      // compile
      "com.fasterxml.jackson.datatype" % "jackson-datatype-jsr310" % jacksonVersion,
      "com.fasterxml.jackson.module" %% "jackson-module-scala" % jacksonVersion,
      "com.google.api-client" % "google-api-client" % googleApiClientVersion,
      "com.google.api.grpc" % "proto-google-cloud-bigtable-v2" % googleCloudProtoBigTableVersion,
      "com.google.api.grpc" % "proto-google-cloud-datastore-v1" % googleCloudProtoDatastoreVersion,
      "com.google.apis" % "google-api-services-bigquery" % googleApiServicesBigQueryVersion,
      "com.google.apis" % "google-api-services-pubsub" % googleApiServicesPubsubVersion,
      "com.google.auth" % "google-auth-library-credentials" % googleAuthVersion,
      "com.google.auth" % "google-auth-library-oauth2-http" % googleAuthVersion,
      "com.google.cloud.bigdataoss" % "util" % bigdataossVersion,
      "com.google.cloud.datastore" % "datastore-v1-proto-client" % datastoreV1ProtoClientVersion,
      "com.google.guava" % "guava" % guavaVersion,
      "com.google.http-client" % "google-http-client" % googleHttpClientVersion,
      "com.google.oauth-client" % "google-oauth-client" % googleOauthClientVersion,
      "com.google.protobuf" % "protobuf-java" % protobufVersion,
      "com.softwaremill.magnolia1_2" %% "magnolia" % magnoliaVersion,
      "com.spotify" %% "magnolify-avro" % magnolifyVersion,
      "com.spotify" %% "magnolify-bigtable" % magnolifyVersion,
      "com.spotify" %% "magnolify-datastore" % magnolifyVersion,
      "com.spotify" %% "magnolify-shared" % magnolifyVersion,
      "com.spotify" %% "magnolify-tensorflow" % magnolifyVersion,
      "com.twitter" %% "algebird-core" % algebirdVersion,
      "joda-time" % "joda-time" % jodaTimeVersion,
      "com.mysql" % "mysql-connector-j" % "8.3.0",
      "org.apache.avro" % "avro" % avroVersion,
      "org.apache.beam" % "beam-sdks-java-core" % beamVersion,
      "org.apache.beam" % "beam-sdks-java-extensions-google-cloud-platform-core" % beamVersion,
      "org.apache.beam" % "beam-sdks-java-extensions-sql" % beamVersion,
      "org.apache.beam" % "beam-sdks-java-io-google-cloud-platform" % beamVersion,
      "org.slf4j" % "slf4j-api" % slf4jVersion,
      // runtime
      "com.google.cloud.bigdataoss" % "gcs-connector" % s"hadoop2-$bigdataossVersion" % Runtime,
      "com.google.cloud.sql" % "mysql-socket-factory-connector-j-8" % "1.17.1" % Runtime,
      // test
      "org.scalacheck" %% "scalacheck" % scalacheckVersion % Test
    ),
    // exclude problematic sources if we don't have GCP credentials
    unmanagedSources / excludeFilter := {
      if (BuildCredentials.exists) {
        HiddenFileFilter
      } else {
        HiddenFileFilter ||
        "TypedBigQueryTornadoes*.scala" ||
        "TypedStorageBigQueryTornadoes*.scala" ||
        "RunPreReleaseIT.scala"
      }
    },
    Compile / doc / sources := List(),
    Test / testGrouping := splitTests(
      (Test / definedTests).value,
      List("com.spotify.scio.examples.WordCountTest"),
      ForkOptions().withRunJVMOptions((Test / javaOptions).value.toVector)
    )
  )

lazy val `scio-repl` = project
  .in(file("scio-repl"))
  .dependsOn(
    `scio-core`,
    `scio-google-cloud-platform`,
    `scio-extra`
  )
  .settings(commonSettings)
  .settings(macroSettings)
  .settings(
    // drop repl compatibility with java 8
    tlJdkRelease := Some(11),
    unusedCompileDependenciesFilter -= Seq(
      moduleFilter("org.scala-lang", "scala-compiler"),
      moduleFilter("org.scalamacros", "paradise")
    ).reduce(_ | _),
    libraryDependencies ++= Seq(
      // compile
      "com.nrinaudo" %% "kantan.codecs" % kantanCodecsVersion,
      "com.nrinaudo" %% "kantan.csv" % kantanCsvVersion,
      "commons-io" % "commons-io" % commonsIoVersion,
      "org.apache.avro" % "avro" % avroVersion,
      "org.apache.beam" % "beam-sdks-java-core" % beamVersion excludeAll (Exclude.gcsio),
      "org.apache.beam" % "beam-sdks-java-extensions-google-cloud-platform-core" % beamVersion,
      "org.scala-lang" % "scala-compiler" % scalaVersion.value,
      "org.slf4j" % "slf4j-api" % slf4jVersion,
      // runtime
      "org.apache.beam" % "beam-runners-direct-java" % beamVersion % Runtime,
      "org.apache.beam" % "beam-runners-google-cloud-dataflow-java" % beamVersion % Runtime,
      "org.slf4j" % "slf4j-simple" % slf4jVersion % Runtime
    ),
    libraryDependencies ++= {
      VersionNumber(scalaVersion.value) match {
        case v if v.matchesSemVer(SemanticSelector("2.12.x")) =>
          Seq("org.scalamacros" % "paradise" % scalaMacrosVersion cross CrossVersion.full)
        case _ =>
          Nil
      }
    },
    assembly / assemblyJarName := "scio-repl.jar",
    assembly / test := {},
    assembly / assemblyMergeStrategy ~= { old =>
      {
        case PathList("org", "apache", "beam", "sdk", _*) =>
          // prefer original beam sdk classes instead of the ones packaged by the runners-direct-java
          CustomMergeStrategy("BeamSdk") { conflicts =>
            import sbtassembly.Assembly._
            val sdkDeps = conflicts.filterNot {
              case Library(module, _, _, _) =>
                module.organization == "org.apache.beam" && module.name == "beam-runners-direct-java"
              case _ => false
            }

            sdkDeps.toList match {
              case Library(_, _, t, s) :: Nil => Right(Vector(JarEntry(t, s)))
              case Project(_, _, t, s) :: Nil => Right(Vector(JarEntry(t, s)))
              case _ =>
                val conflictList = conflicts.mkString("\n  ", "\n  ", "\n")
                Left("Error merging beam sdk classes:" + conflictList)
            }
          }
        case PathList("com", "squareup", _*) =>
          // prefer jvm jar in case of conflict
          CustomMergeStrategy("SquareUp") { conflicts =>
            import sbtassembly.Assembly._
            if (conflicts.size == 1) {
              Right(conflicts.map(conflict => JarEntry(conflict.target, conflict.stream)))
            } else {
              conflicts.collectFirst {
                case Library(ModuleCoordinate(_, jar, _), _, t, s) if jar.endsWith("-jvm") =>
                  JarEntry(t, s)
              } match {
                case Some(e) => Right(Vector(e))
                case None =>
                  val conflictList = conflicts.mkString("\n  ", "\n  ", "\n")
                  Left("Error merging squareup classes:" + conflictList)
              }
            }
          }
        case PathList("dev", "ludovic", "netlib", "InstanceBuilder.class") =>
          // arbitrary pick last conflicting InstanceBuilder
          MergeStrategy.last
        case s if s.endsWith(".proto") =>
          // arbitrary pick last conflicting proto file
          MergeStrategy.last
        case PathList("git.properties" | "arrow-git.properties") =>
          // drop conflicting git properties
          MergeStrategy.discard
        case PathList("META-INF", "versions", "9", "module-info.class") =>
          // drop conflicting module-info.class
          MergeStrategy.discard
        case PathList("META-INF", "gradle", "incremental.annotation.processors") =>
          // drop conflicting kotlin compiler info
          MergeStrategy.discard
        case PathList("META-INF", "kotlin-project-structure-metadata.json") =>
          // drop conflicting kotlin compiler info
          MergeStrategy.discard
        case PathList("META-INF", tail @ _*) if tail.last.endsWith(".kotlin_module") =>
          // drop conflicting kotlin compiler info
          MergeStrategy.discard
        case PathList("commonMain", _*) =>
          // drop conflicting squareup linkdata
          MergeStrategy.discard
        case PathList("META-INF", "io.netty.versions.properties") =>
          // merge conflicting netty property files
          MergeStrategy.filterDistinctLines
        case PathList("META-INF", "native-image", "native-image.properties") =>
          // merge conflicting native-image property files
          MergeStrategy.filterDistinctLines
        case s => old(s)
      }
    }
  )

lazy val `scio-jmh` = project
  .in(file("scio-jmh"))
  .enablePlugins(JmhPlugin)
  .dependsOn(
    `scio-core`,
    `scio-avro`
  )
  .settings(commonSettings)
  .settings(macroSettings)
  .settings(
    description := "Scio JMH Microbenchmarks",
    Jmh / sourceDirectory := (Test / sourceDirectory).value,
    Jmh / classDirectory := (Test / classDirectory).value,
    Jmh / dependencyClasspath := (Test / dependencyClasspath).value,
    unusedCompileDependenciesFilter := NothingFilter,
    libraryDependencies ++= directRunnerDependencies ++ Seq(
      // test
      "org.hamcrest" % "hamcrest" % hamcrestVersion % Test,
      "org.slf4j" % "slf4j-nop" % slf4jVersion % Test
    ),
    publish / skip := true,
    mimaPreviousArtifacts := Set.empty
  )

lazy val `scio-smb` = project
  .in(file("scio-smb"))
  .dependsOn(
    `scio-core` % "compile;test->test",
    `scio-avro` % "provided;test->test",
    `scio-google-cloud-platform` % "provided",
    `scio-parquet` % "provided",
    `scio-tensorflow` % "provided"
  )
  .settings(commonSettings)
  .settings(jUnitSettings)
  .settings(beamRunnerSettings)
  .settings(
    description := "Sort Merge Bucket source/sink implementations for Apache Beam",
    unusedCompileDependenciesFilter -= Seq(
      // replacing log4j compile time dependency
      moduleFilter("org.slf4j", "log4j-over-slf4j")
    ).reduce(_ | _),
    libraryDependencies ++= Seq(
      // compile
      "com.fasterxml.jackson.core" % "jackson-annotations" % jacksonVersion,
      "com.fasterxml.jackson.core" % "jackson-core" % jacksonVersion,
      "com.fasterxml.jackson.core" % "jackson-databind" % jacksonVersion,
      "com.google.auto.service" % "auto-service-annotations" % autoServiceVersion,
      "com.google.auto.value" % "auto-value-annotations" % autoValueVersion,
      "com.google.code.findbugs" % "jsr305" % jsr305Version,
      "com.google.guava" % "guava" % guavaVersion,
      "com.google.protobuf" % "protobuf-java" % protobufVersion,
      "com.spotify" %% "magnolify-parquet" % magnolifyVersion,
      "joda-time" % "joda-time" % jodaTimeVersion,
      "org.apache.beam" % "beam-sdks-java-core" % beamVersion,
      // #3260 work around for sorter memory limit until we patch upstream
      // "org.apache.beam" % "beam-sdks-java-extensions-sorter" % beamVersion,
      "org.apache.beam" % "beam-vendor-guava-32_1_2-jre" % beamVendorVersion,
      "org.apache.commons" % "commons-lang3" % commonsLang3Version,
      "org.checkerframework" % "checker-qual" % checkerQualVersion,
      "org.slf4j" % "log4j-over-slf4j" % slf4jVersion, // log4j is excluded from hadoop
      "org.slf4j" % "slf4j-api" % slf4jVersion,
      // provided
      "com.google.apis" % "google-api-services-bigquery" % googleApiServicesBigQueryVersion % Provided, // scio-gcp
      "com.github.ben-manes.caffeine" % "caffeine" % caffeineVersion % Provided,
      "org.apache.avro" % "avro" % avroVersion % Provided, // scio-avro
      "org.apache.beam" % "beam-sdks-java-extensions-avro" % beamVersion % Provided, // scio-avro
      "org.apache.beam" % "beam-sdks-java-extensions-protobuf" % beamVersion % Provided, // scio-tensorflow
      "org.apache.beam" % "beam-sdks-java-io-google-cloud-platform" % beamVersion % Provided, // scio-gcp
      "org.apache.beam" % "beam-sdks-java-io-hadoop-common" % beamVersion % Provided, // scio-parquet
      "org.apache.hadoop" % "hadoop-common" % hadoopVersion % Provided, // scio-parquet
      "org.apache.parquet" % "parquet-avro" % parquetVersion % Provided excludeAll (Exclude.avro), // scio-parquet
      "org.apache.parquet" % "parquet-column" % parquetVersion % Provided, // scio-parquet
      "org.apache.parquet" % "parquet-common" % parquetVersion % Provided, // scio-parquet
      "org.apache.parquet" % "parquet-hadoop" % parquetVersion % Provided, // scio-parquet
      "org.tensorflow" % "tensorflow-core-api" % tensorFlowVersion % Provided, // scio-tensorflow
      // test
      "org.apache.beam" % "beam-sdks-java-core" % beamVersion % Test classifier "tests",
      "org.apache.beam" % "beam-sdks-java-extensions-avro" % beamVersion % Test classifier "tests",
      "org.hamcrest" % "hamcrest" % hamcrestVersion % Test,
      "org.scalatest" %% "scalatest" % scalatestVersion % Test,
      "org.slf4j" % "slf4j-simple" % slf4jVersion % Test
    ),
    javacOptions ++= {
      (Compile / sourceManaged).value.mkdirs()
      Seq("-s", (Compile / sourceManaged).value.getAbsolutePath)
    },
    compileOrder := CompileOrder.JavaThenScala
  )

lazy val `scio-redis` = project
  .in(file("scio-redis"))
  .dependsOn(
    `scio-core` % "compile;test->test"
  )
  .settings(commonSettings)
  .settings(
    description := "Scio integration with Redis",
    libraryDependencies ++= Seq(
      // compile
      "com.softwaremill.magnolia1_2" %% "magnolia" % magnoliaVersion,
      "joda-time" % "joda-time" % jodaTimeVersion,
      "org.apache.beam" % "beam-sdks-java-core" % beamVersion,
      "org.apache.beam" % "beam-sdks-java-io-redis" % beamVersion,
      "redis.clients" % "jedis" % jedisVersion,
      // test
      "org.scalatest" %% "scalatest" % scalatestVersion % Test,
      "org.slf4j" % "slf4j-simple" % slf4jVersion % Test
    )
  )

lazy val integration = project
  .in(file("integration"))
  .dependsOn(
    `scio-core` % "compile;test->test",
    `scio-avro` % "test->test",
    `scio-cassandra3` % "test->test",
    `scio-elasticsearch8` % "test->test",
    `scio-extra` % "test->test",
    `scio-google-cloud-platform` % "compile;test->test",
    `scio-jdbc` % "compile;test->test",
    `scio-neo4j` % "test->test",
    `scio-smb` % "test->provided,test"
  )
  .settings(commonSettings)
  .settings(jUnitSettings)
  .settings(macroSettings)
  .settings(
    publish / skip := true,
    // disable compile / test when unauthorized
    compile / skip := skipUnauthorizedGcpGithubWorkflow.value,
    test / skip := true,
    Test / test := {
      val logger = streams.value.log
      if ((Test / test / skip).value) {
        logger.warn(
          "integration/test are skipped.\n" +
            "Run 'set integration/test/skip := false' to run them"
        )
      }
      testSkipped.value
    },
    undeclaredCompileDependenciesTest := undeclaredCompileDependenciesTestSkipped.value,
    unusedCompileDependenciesTest := unusedCompileDependenciesTestSkipped.value,
    mimaPreviousArtifacts := Set.empty,
    libraryDependencies ++= Seq(
      // compile
      "com.google.api-client" % "google-api-client" % googleApiClientVersion,
      "com.google.apis" % "google-api-services-bigquery" % googleApiServicesBigQueryVersion,
      "com.google.guava" % "guava" % guavaVersion,
      "com.google.http-client" % "google-http-client" % googleHttpClientVersion,
      "com.google.protobuf" % "protobuf-java" % protobufVersion,
      "com.microsoft.sqlserver" % "mssql-jdbc" % "12.6.1.jre11",
      "joda-time" % "joda-time" % jodaTimeVersion,
      "org.apache.avro" % "avro" % avroVersion,
      "org.apache.beam" % "beam-sdks-java-core" % beamVersion,
      "org.apache.beam" % "beam-sdks-java-io-google-cloud-platform" % beamVersion,
      "org.slf4j" % "slf4j-api" % slf4jVersion,
      // runtime
      "com.google.cloud.sql" % "cloud-sql-connector-jdbc-sqlserver" % "1.17.1" % Runtime,
      "org.apache.beam" % "beam-runners-direct-java" % beamVersion % Runtime,
      "org.slf4j" % "slf4j-simple" % slf4jVersion % Runtime,
      // test
      "com.dimafeng" %% "testcontainers-scala-elasticsearch" % testContainersVersion % Test,
      "com.dimafeng" %% "testcontainers-scala-neo4j" % testContainersVersion % Test,
      "com.dimafeng" %% "testcontainers-scala-scalatest" % testContainersVersion % Test,
      "com.fasterxml.jackson.core" % "jackson-databind" % jacksonVersion % Test,
      "com.fasterxml.jackson.module" %% "jackson-module-scala" % jacksonVersion % Test,
      "com.spotify" %% "magnolify-datastore" % magnolifyVersion % Test,
      "org.apache.beam" % "beam-runners-google-cloud-dataflow-java" % beamVersion % Test,
      "org.apache.beam" % "beam-sdks-java-io-google-cloud-platform" % beamVersion % Test
    )
  )

// =======================================================================
// Site settings
// =======================================================================
lazy val site = project
  .in(file("site"))
  .enablePlugins(
    ParadoxSitePlugin,
    ParadoxMaterialThemePlugin,
    GhpagesPlugin,
    ScalaUnidocPlugin,
    SiteScaladocPlugin,
    MdocPlugin
  )
  .dependsOn(
    `scio-avro` % "compile->test",
    `scio-cassandra3`,
    `scio-core` % "compile->test",
    `scio-elasticsearch-common`,
    `scio-elasticsearch8`,
    `scio-extra`,
    `scio-google-cloud-platform`,
    `scio-grpc` % "compile->test",
    `scio-jdbc`,
    `scio-macros`,
    `scio-neo4j`,
    `scio-parquet`,
    `scio-redis`,
    `scio-smb`,
    `scio-tensorflow`,
    `scio-test-core`
  )
  .settings(commonSettings)
  .settings(macroSettings)
  .settings(
    description := "Scio - Documentation",
    fork := false,
    publish / skip := true,
    autoAPIMappings := true,
    gitRemoteRepo := "git@github.com:spotify/scio.git",
    libraryDependencies ++= Seq(
      "org.apache.beam" % "beam-runners-direct-java" % beamVersion,
      "org.apache.beam" % "beam-runners-google-cloud-dataflow-java" % beamVersion,
      "com.nrinaudo" %% "kantan.csv" % kantanCsvVersion
    ),
    // unidoc
    ScalaUnidoc / siteSubdirName := "api",
    ScalaUnidoc / scalacOptions := Seq.empty,
    ScalaUnidoc / unidoc / unidocProjectFilter := inProjects(
      `scio-avro`,
      `scio-cassandra3`,
      `scio-core`,
      `scio-elasticsearch-common`,
      `scio-elasticsearch8`,
      `scio-extra`,
      `scio-google-cloud-platform`,
      `scio-grpc`,
      `scio-jdbc`,
      `scio-neo4j`,
      `scio-parquet`,
      `scio-redis`,
      `scio-smb`,
      `scio-tensorflow`,
      `scio-test-core`,
      `scio-test-google-cloud-platform`,
      `scio-test-parquet`,
      `scio-test`
    ),
    // unidoc handles class paths differently than compile and may give older
    // versions high precedence.
    ScalaUnidoc / unidoc / unidocAllClasspaths := (ScalaUnidoc / unidoc / unidocAllClasspaths).value
      .map { cp =>
        cp.filterNot(_.data.getCanonicalPath.matches(""".*guava-11\..*"""))
          .filterNot(_.data.getCanonicalPath.matches(""".*bigtable-client-core-0\..*"""))
      },
    // mdoc
    // pre-compile md using mdoc
    Compile / scalacOptions ~= { _.filterNot(_.startsWith("-Wconf")) },
    mdocIn := (paradox / sourceDirectory).value,
    mdocExtraArguments ++= Seq("--no-link-hygiene"),
    // paradox
    Compile / paradox / sourceManaged := mdocOut.value,
    paradoxProperties ++= Map(
      "extref.example.base_url" -> "https://spotify.github.io/scio/examples/%s.scala.html",
      "github.base_url" -> "https://github.com/spotify/scio",
      "javadoc.com.google.api.services.bigquery.base_url" -> "https://developers.google.com/resources/api-libraries/documentation/bigquery/v2/java/latest/",
      "javadoc.com.google.common.hash.base_url" -> s"https://guava.dev/releases/$guavaVersion/api/docs",
      "javadoc.com.spotify.scio.base_url" -> "http://spotify.github.com/scio/api",
      "javadoc.org.apache.avro.base_url" -> "https://avro.apache.org/docs/current/api/java/",
      "javadoc.org.apache.beam.base_url" -> s"https://beam.apache.org/releases/javadoc/$beamVersion",
      "javadoc.org.apache.beam.sdk.extensions.smb.base_url" -> "https://spotify.github.io/scio/api/org/apache/beam/sdk/extensions/smb",
      "javadoc.org.joda.time.base_url" -> "https://www.joda.org/joda-time/apidocs",
      "javadoc.org.tensorflow.base_url" -> "https://www.tensorflow.org/jvm/api_docs/java/",
      "javadoc.org.tensorflow.link_style" -> "direct",
      "scaladoc.com.spotify.scio.base_url" -> "https://spotify.github.io/scio/api",
      "scaladoc.com.twitter.algebird.base_url" -> "https://twitter.github.io/algebird/api/",
      "scaladoc.kantan.base_url" -> "https://nrinaudo.github.io/kantan.csv/api"
    ),
    Compile / paradoxMaterialTheme := ParadoxMaterialTheme()
      .withFavicon("images/favicon.ico")
      .withColor("white", "indigo")
      .withLogo("images/logo.png")
      .withCopyright(s"Copyright (C) $currentYear Spotify AB")
      .withRepository(uri("https://github.com/spotify/scio"))
      .withSocial(uri("https://github.com/spotify"), uri("https://twitter.com/spotifyeng")),
    // sbt-site
    addMappingsToSiteDir(ScalaUnidoc / packageDoc / mappings, ScalaUnidoc / siteSubdirName),
    makeSite / mappings ++= Seq(
      file("scio-examples/target/site/index.html") -> "examples/index.html"
    ) ++ SoccoIndex.mappings,
    makeSite := makeSite.dependsOn(mdoc.toTask("")).value
  )

lazy val soccoIndex = taskKey[File]("Generates examples/index.html")
lazy val soccoSettings = if (sys.env.contains("SOCCO")) {
  Seq(
    scalacOptions ++= Seq(
      "-P:socco:out:scio-examples/target/site",
      "-P:socco:package_com.spotify.scio:https://spotify.github.io/scio/api"
    ),
    autoCompilerPlugins := true,
    addCompilerPlugin(("io.regadas" %% "socco-ng" % "0.1.11").cross(CrossVersion.full)),
    // Generate scio-examples/target/site/index.html
    soccoIndex := SoccoIndex.generate(target.value / "site" / "index.html"),
    Compile / compile := {
      val _ = soccoIndex.value
      (Compile / compile).value
    }
  )
} else {
  Nil
}

// strict should only be enabled when updating/adding dependencies
// ThisBuild / conflictManager := ConflictManager.strict
// To update this list we need to check against the dependencies being evicted
ThisBuild / dependencyOverrides ++= Seq(
  "com.fasterxml.jackson.core" % "jackson-annotations" % jacksonVersion,
  "com.fasterxml.jackson.core" % "jackson-core" % jacksonVersion,
  "com.fasterxml.jackson.core" % "jackson-databind" % jacksonVersion,
  "com.fasterxml.jackson.module" %% "jackson-module-scala" % jacksonVersion,
  "com.google.api" % "api-common" % googleApiCommonVersion,
  "com.google.api" % "gax" % gaxVersion,
  "com.google.api" % "gax-grpc" % gaxVersion,
  "com.google.api" % "gax-httpjson" % gaxVersion,
  "com.google.api-client" % "google-api-client" % googleApiClientVersion,
  "com.google.api.grpc" % "grpc-google-common-protos" % googleProtoCommonVersion,
  "com.google.api.grpc" % "proto-google-cloud-bigtable-admin-v2" % googleCloudBigTableVersion,
  "com.google.api.grpc" % "proto-google-cloud-bigtable-v2" % googleCloudBigTableVersion,
  "com.google.api.grpc" % "proto-google-cloud-datastore-v1" % googleCloudProtoDatastoreVersion,
  "com.google.api.grpc" % "proto-google-common-protos" % googleProtoCommonVersion,
  "com.google.api.grpc" % "proto-google-iam-v1" % googleProtoIAMVersion,
  "com.google.apis" % "google-api-services-storage" % googleApiServicesStorageVersion,
  "com.google.auth" % "google-auth-library-credentials" % googleAuthVersion,
  "com.google.auth" % "google-auth-library-oauth2-http" % googleAuthVersion,
  "com.google.auto.value" % "auto-value" % autoValueVersion,
  "com.google.auto.value" % "auto-value-annotations" % autoValueVersion,
  "com.google.cloud" % "google-cloud-core" % googleCloudCoreVersion,
  "com.google.cloud" % "google-cloud-monitoring" % googleCloudMonitoringVersion,
  "com.google.cloud.bigdataoss" % "gcsio" % bigdataossVersion,
  "com.google.cloud.bigdataoss" % "util" % bigdataossVersion,
  "com.google.errorprone" % "error_prone_annotations" % errorProneAnnotationsVersion,
  "com.google.flogger" % "flogger" % floggerVersion,
  "com.google.flogger" % "flogger-system-backend" % floggerVersion,
  "com.google.flogger" % "google-extensions" % floggerVersion,
  "com.google.guava" % "guava" % guavaVersion,
  "com.google.http-client" % "google-http-client" % googleHttpClientVersion,
  "com.google.http-client" % "google-http-client-gson" % googleHttpClientVersion,
  "com.google.http-client" % "google-http-client-jackson2" % googleHttpClientVersion,
  "com.google.http-client" % "google-http-client-protobuf" % googleHttpClientVersion,
  "com.google.j2objc" % "j2objc-annotations" % j2objcAnnotationsVersion,
  "com.google.protobuf" % "protobuf-java" % protobufVersion,
  "com.google.protobuf" % "protobuf-java-util" % protobufVersion,
  "com.squareup.okio" % "okio" % okioVersion,
  "commons-codec" % "commons-codec" % commonsCodecVersion,
  "commons-io" % "commons-io" % commonsIoVersion,
  "io.dropwizard.metrics" % "metrics-core" % metricsVersion,
  "io.dropwizard.metrics" % "metrics-jvm" % metricsVersion,
  "io.grpc" % "grpc-all" % grpcVersion,
  "io.grpc" % "grpc-alts" % grpcVersion,
  "io.grpc" % "grpc-api" % grpcVersion,
  "io.grpc" % "grpc-auth" % grpcVersion,
  "io.grpc" % "grpc-benchmarks" % grpcVersion,
  "io.grpc" % "grpc-census" % grpcVersion,
  "io.grpc" % "grpc-context" % grpcVersion,
  "io.grpc" % "grpc-core" % grpcVersion,
  "io.grpc" % "grpc-gcp-observability" % grpcVersion,
  "io.grpc" % "grpc-googleapis" % grpcVersion,
  "io.grpc" % "grpc-grpclb" % grpcVersion,
  "io.grpc" % "grpc-interop-testing" % grpcVersion,
  "io.grpc" % "grpc-netty" % grpcVersion,
  "io.grpc" % "grpc-netty-shaded" % grpcVersion,
  "io.grpc" % "grpc-okhttp" % grpcVersion,
  "io.grpc" % "grpc-protobuf" % grpcVersion,
  "io.grpc" % "grpc-protobuf-lite" % grpcVersion,
  "io.grpc" % "grpc-rls" % grpcVersion,
  "io.grpc" % "grpc-services" % grpcVersion,
  "io.grpc" % "grpc-servlet" % grpcVersion,
  "io.grpc" % "grpc-servlet-jakarta" % grpcVersion,
  "io.grpc" % "grpc-testing" % grpcVersion,
  "io.grpc" % "grpc-testing-proto" % grpcVersion,
  "io.grpc" % "grpc-stub" % grpcVersion,
  "io.grpc" % "grpc-xds" % grpcVersion,
  "io.netty" % "netty-all" % nettyVersion,
  "io.netty" % "netty-buffer" % nettyVersion,
  "io.netty" % "netty-codec" % nettyVersion,
  "io.netty" % "netty-codec-http" % nettyVersion,
  "io.netty" % "netty-codec-http2" % nettyVersion,
  "io.netty" % "netty-common" % nettyVersion,
  "io.netty" % "netty-handler" % nettyVersion,
  "io.netty" % "netty-resolver" % nettyVersion,
  "io.netty" % "netty-tcnative-boringssl-static" % nettyTcNativeVersion,
  "io.netty" % "netty-transport" % nettyVersion,
  "io.opencensus" % "opencensus-api" % opencensusVersion,
  "io.opencensus" % "opencensus-contrib-grpc-metrics" % opencensusVersion,
  "io.opencensus" % "opencensus-contrib-grpc-util" % opencensusVersion,
  "io.opencensus" % "opencensus-contrib-http-util" % opencensusVersion,
  "io.perfmark" % "perfmark-api" % perfmarkVersion,
  "org.apache.avro" % "avro" % avroVersion,
  "org.apache.httpcomponents" % "httpclient" % httpClientVersion,
  "org.apache.httpcomponents" % "httpcore" % httpCoreVersion,
  "org.checkerframework" % "checker-qual" % checkerQualVersion,
  "org.codehaus.mojo" % "animal-sniffer-annotations" % animalSnifferAnnotationsVersion,
  "org.slf4j" % "slf4j-api" % slf4jVersion
)<|MERGE_RESOLUTION|>--- conflicted
+++ resolved
@@ -719,14 +719,9 @@
     undeclaredCompileDependenciesFilter -= moduleFilter("org.scalatest"),
     unusedCompileDependenciesFilter -= moduleFilter("org.scalatest", "scalatest"),
     libraryDependencies ++= Seq(
-<<<<<<< HEAD
       "com.google.http-client" % "google-http-client" % googleHttpClientVersion, // TODO should we have this here ?
       "com.google.http-client" % "google-http-client-gson" % googleHttpClientVersion, // TODO should we have this here ?
       "com.lihaoyi" %% "fansi" % fansiVersion,
-=======
-      "com.google.api.grpc" % "proto-google-cloud-bigtable-v2" % googleCloudProtoBigTableVersion,
-      "com.google.http-client" % "google-http-client" % googleHttpClientVersion,
->>>>>>> 7025f622
       "com.lihaoyi" %% "pprint" % pprintVersion,
       "com.twitter" %% "chill" % chillVersion,
       "commons-io" % "commons-io" % commonsIoVersion,
