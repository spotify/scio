/*
 * Copyright 2016 Spotify AB.
 *
 * Licensed under the Apache License, Version 2.0 (the "License");
 * you may not use this file except in compliance with the License.
 * You may obtain a copy of the License at
 *
 *     http://www.apache.org/licenses/LICENSE-2.0
 *
 * Unless required by applicable law or agreed to in writing,
 * software distributed under the License is distributed on an
 * "AS IS" BASIS, WITHOUT WARRANTIES OR CONDITIONS OF ANY
 * KIND, either express or implied.  See the License for the
 * specific language governing permissions and limitations
 * under the License.
 */

import sbt._
import Keys._
import sbtassembly.AssemblyPlugin.autoImport._
import com.typesafe.sbt.SbtGit.GitKeys.gitRemoteRepo
import org.scalafmt.sbt.ScalafmtPlugin.scalafmtConfigSettings
import bloop.integrations.sbt.BloopDefaults
import de.heikoseeberger.sbtheader.CommentCreator

ThisBuild / turbo := true

val beamVendorVersion = "0.1"
val beamVersion = "2.38.0"
// scala-steward:off
// check version used by beam
// https://github.com/apache/beam/blob/master/buildSrc/src/main/groovy/org/apache/beam/gradle/BeamModulePlugin.groovy
val animalSnifferAnnotationsVersion = "1.20"
val autoServiceVersion = "1.0.1"
val autoValueVersion = "1.9"
val avroVersion = "1.8.2"
val bigdataossVersion = "2.2.4"
val bigtableClientVersion = "1.25.1"
val commonsCodecVersion = "1.15"
val commonsCompressVersion = "1.21"
val datastoreV1ProtoClientVersion = "2.1.3"
val flinkVersion = "1.14.3"
val gcsVersion = "2.4.0"
val googleClientsVersion = "1.32.1"
val googleCommonsProtoVersion = "2.7.2"
val googleHttpClientJacksonVersion = "1.29.2"
val googleOauthClientVersion = "1.32.1"
val guavaVersion = "31.0.1-jre"
val hadoopVersion = "2.10.1"
val httpCoreVersion = "4.4.14"
val javaxAnnotationApiVersion = "1.3.2"
val nettyTcNativeVersion = "2.0.46.Final"
val nettyVersion = "4.1.52.Final"
val sparkVersion = "3.1.2"
val threetenbpVersion = "1.4.4" // from google-cloud-platform/build.gradle
// dependent versions
val googleApiServicesBigQueryVersion = s"v2-rev20211129-$googleClientsVersion"
val googleApiServicesDataflowVersion = s"v1b3-rev20210818-$googleClientsVersion"
val googleApiServicesPubsubVersion = s"v1-rev20211130-$googleClientsVersion"
val googleApiServicesStorageVersion = s"v1-rev20211201-$googleClientsVersion"

// check versions from libraries-bom
// https://storage.googleapis.com/cloud-opensource-java-dashboard/com.google.cloud/libraries-bom/index.html
val bigQueryStorageBetaVersion = "0.134.0"
val bigQueryStorageVersion = "2.10.0"
val checkerFrameworkVersion = "3.21.2"
val errorProneAnnotationsVersion = "2.11.0"
val floggerVersion = "0.7.4"
val gaxHttpJsonVersion = "0.96.0"
val gaxVersion = "2.11.0"
val googleApiCommonVersion = "2.1.3"
val googleAuthVersion = "1.4.0"
val googleCloudBigTableVersion = "2.5.3"
val googleCloudDatastore = "0.93.4"
val googleCloudSpannerVersion = "6.20.0"
val googleHttpClientsVersion = "1.41.2"
val googleIAMVersion = "1.2.1"
val grpcVersion = "1.44.0"
val jacksonVersion = "2.13.1"
val protobufVersion = "3.19.3"
// scala-steward:on

val algebirdVersion = "0.13.9"
val algebraVersion = "2.7.0"
val annoy4sVersion = "0.10.0"
val annoyVersion = "0.2.6"
val breezeVersion = "2.0"
val caffeineVersion = "2.9.3"
val catsVersion = "2.7.0"
val chillVersion = "0.10.0"
val circeVersion = "0.14.1"
val commonsIoVersion = "2.11.0"
val commonsLang3Version = "3.12.0"
val commonsMath3Version = "3.6.1"
val commonsTextVersion = "1.9"
val elasticsearch6Version = "6.8.23"
<<<<<<< HEAD
val elasticsearch7Version = "7.17.2"
val elasticsearch8Version = "8.1.2"
=======
val elasticsearch7Version = "7.17.3"
>>>>>>> 67ff0056
val featranVersion = "0.8.0-RC2"
val hamcrestVersion = "2.2"
val javaLshVersion = "0.12"
val jnaVersion = "5.11.0"
val jodaTimeVersion = "2.10.14"
val junitInterfaceVersion = "0.13.3"
val junitVersion = "4.13.2"
val kantanCodecsVersion = "0.5.1"
val kantanCsvVersion = "0.6.2"
val kryoVersion = "4.0.2"
val magnoliaVersion = "1.0.0-M4"
val magnolifyVersion = "0.4.8"
val metricsVersion = "3.2.6"
val opencensusVersion = "0.28.0"
val parquetExtraVersion = "0.4.3"
val parquetVersion = "1.12.2"
val pprintVersion = "0.7.1"
val protobufGenericVersion = "0.2.9"
val scalacheckVersion = "1.16.0"
val scalaCollectionCompatVersion = "2.7.0"
val scalatestplusVersion = "3.1.0.0-RC2"
val scalacticVersion = "3.2.11"
val scalaMacrosVersion = "2.1.1"
val scalatestVersion = "3.2.12"
val scalaXmlVersion = "1.3.0"
val shapelessVersion = "2.3.9"
val slf4jVersion = "1.7.36"
val sparkeyVersion = "3.2.2"
val tensorFlowVersion = "0.4.1"
val zoltarVersion = "0.6.0"

ThisBuild / scalafixScalaBinaryVersion := CrossVersion.binaryScalaVersion(scalaVersion.value)
val excludeLint = SettingKey[Set[Def.KeyedInitialize[_]]]("excludeLintKeys")
Global / excludeLint := (Global / excludeLint).?.value.getOrElse(Set.empty)
Global / excludeLint += sonatypeProfileName
Global / excludeLint += site / Paradox / sourceManaged

def previousVersion(currentVersion: String): Option[String] = {
  val Version =
    """(?<major>\d+)\.(?<minor>\d+)\.(?<patch>\d+)(?<preRelease>-.*)?(?<build>\+.*)?""".r
  currentVersion match {
    case Version(x, y, z, null, null) if z != "0" =>
      // patch release
      Some(s"$x.$y.${z.toInt - 1}")
    case Version(x, y, z, null, _) =>
      // post release build
      Some(s"$x.$y.$z")
    case Version(x, y, z, _, _) if z != "0" =>
      // patch pre-release
      Some(s"$x.$y.${z.toInt - 1}")
    case _ =>
      None
  }
}

lazy val mimaSettings = Def.settings(
  mimaPreviousArtifacts :=
    previousVersion(version.value)
      .filter(_ => publishArtifact.value)
      .map(organization.value % s"${normalizedName.value}_${scalaBinaryVersion.value}" % _)
      .toSet
)

lazy val formatSettings = Def.settings(scalafmtOnCompile := false, javafmtOnCompile := false)

lazy val keepExistingHeader =
  HeaderCommentStyle.cStyleBlockComment.copy(commentCreator = new CommentCreator() {
    override def apply(text: String, existingText: Option[String]): String =
      existingText
        .getOrElse(
          HeaderCommentStyle.cStyleBlockComment.commentCreator(text)
        )
        .trim()
  })

val commonSettings = Def
  .settings(
    organization := "com.spotify",
    headerLicense := Some(HeaderLicense.ALv2("2020", "Spotify AB")),
    headerMappings := headerMappings.value + (HeaderFileType.scala -> keepExistingHeader, HeaderFileType.java -> keepExistingHeader),
    scalaVersion := "2.13.8",
    crossScalaVersions := Seq("2.12.15", scalaVersion.value),
    scalacOptions ++= Scalac.commonsOptions.value,
    Compile / doc / scalacOptions := Scalac.docOptions.value,
    javacOptions ++= Seq("-source", "1.8", "-target", "1.8", "-Xlint:unchecked"),
    Compile / doc / javacOptions := Seq("-source", "1.8"),
    // protobuf-lite is an older subset of protobuf-java and causes issues
    excludeDependencies ++= Seq(
      "com.google.protobuf" % "protobuf-lite",
      "org.apache.beam" % "beam-sdks-java-io-kafka"
    ),
    resolvers += Resolver.sonatypeRepo("public"),
    Test / javaOptions += "-Dscio.ignoreVersionWarning=true",
    Test / testOptions += Tests.Argument("-oD"),
    testOptions += Tests.Argument(TestFrameworks.JUnit, "-q", "-v", "-a"),
    testOptions ++= {
      if (sys.env.contains("SLOW")) {
        Nil
      } else {
        Seq(Tests.Argument(TestFrameworks.ScalaTest, "-l", "org.scalatest.tags.Slow"))
      }
    },
    coverageExcludedPackages := (Seq(
      "com\\.spotify\\.scio\\.examples\\..*",
      "com\\.spotify\\.scio\\.repl\\..*",
      "com\\.spotify\\.scio\\.util\\.MultiJoin",
      "com\\.spotify\\.scio\\.smb\\.util\\.SMBMultiJoin"
    ) ++ (2 to 10).map(x => s"com\\.spotify\\.scio\\.sql\\.Query$x")).mkString(";"),
    coverageHighlighting := true,
    licenses := Seq("Apache 2" -> url("http://www.apache.org/licenses/LICENSE-2.0.txt")),
    homepage := Some(url("https://github.com/spotify/scio")),
    scmInfo := Some(
      ScmInfo(url("https://github.com/spotify/scio"), "scm:git:git@github.com:spotify/scio.git")
    ),
    developers := List(
      Developer(
        id = "sinisa_lyh",
        name = "Neville Li",
        email = "neville.lyh@gmail.com",
        url = url("https://twitter.com/sinisa_lyh")
      ),
      Developer(
        id = "ravwojdyla",
        name = "Rafal Wojdyla",
        email = "ravwojdyla@gmail.com",
        url = url("https://twitter.com/ravwojdyla")
      ),
      Developer(
        id = "andrewsmartin",
        name = "Andrew Martin",
        email = "andrewsmartin.mg@gmail.com",
        url = url("https://twitter.com/andrew_martin92")
      ),
      Developer(
        id = "fallonfofallon",
        name = "Fallon Chen",
        email = "fallon@spotify.com",
        url = url("https://twitter.com/fallonfofallon")
      ),
      Developer(
        id = "regadas",
        name = "Filipe Regadas",
        email = "filiperegadas@gmail.com",
        url = url("https://twitter.com/regadas")
      ),
      Developer(
        id = "jto",
        name = "Julien Tournay",
        email = "julient@spotify.com",
        url = url("https://twitter.com/skaalf")
      ),
      Developer(
        id = "clairemcginty",
        name = "Claire McGinty",
        email = "clairem@spotify.com",
        url = url("http://github.com/clairemcginty")
      ),
      Developer(
        id = "syodage",
        name = "Shameera Rathnayaka",
        email = "shameerayodage@gmail.com",
        url = url("http://github.com/syodage")
      )
    ),
    mimaSettings,
    formatSettings
  )

lazy val publishSettings = Def.settings(
  // Release settings
  sonatypeProfileName := "com.spotify"
)

lazy val itSettings = Def.settings(
  Defaults.itSettings,
  IntegrationTest / classLoaderLayeringStrategy := ClassLoaderLayeringStrategy.Flat,
  // exclude all sources if we don't have GCP credentials
  IntegrationTest / unmanagedSources / excludeFilter := {
    if (BuildCredentials.exists) {
      HiddenFileFilter
    } else {
      HiddenFileFilter || "*.scala"
    }
  },
  inConfig(IntegrationTest)(run / fork := true),
  inConfig(IntegrationTest)(BloopDefaults.configSettings),
  inConfig(IntegrationTest)(scalafmtConfigSettings),
  inConfig(IntegrationTest)(scalafixConfigSettings(IntegrationTest))
)

lazy val assemblySettings = Seq(
  assembly / test := {},
  assembly / assemblyMergeStrategy ~= { old =>
    {
      case s if s.endsWith(".properties")            => MergeStrategy.filterDistinctLines
      case s if s.endsWith("public-suffix-list.txt") => MergeStrategy.filterDistinctLines
      case s if s.endsWith("pom.xml")                => MergeStrategy.last
      case s if s.endsWith(".class")                 => MergeStrategy.last
      case s if s.endsWith(".proto")                 => MergeStrategy.last
      case s if s.endsWith("libjansi.jnilib")        => MergeStrategy.last
      case s if s.endsWith("jansi.dll")              => MergeStrategy.rename
      case s if s.endsWith("libjansi.so")            => MergeStrategy.rename
      case s if s.endsWith("libsnappyjava.jnilib")   => MergeStrategy.last
      case s if s.endsWith("libsnappyjava.so")       => MergeStrategy.last
      case s if s.endsWith("snappyjava_snappy.dll")  => MergeStrategy.last
      case s if s.endsWith("reflection-config.json") => MergeStrategy.rename
      case s if s.endsWith(".dtd")                   => MergeStrategy.rename
      case s if s.endsWith(".xsd")                   => MergeStrategy.rename
      case s if s.endsWith(".fmpp")                  => MergeStrategy.last
      case PathList("META-INF", "services", "org.apache.hadoop.fs.FileSystem") =>
        MergeStrategy.filterDistinctLines
      case s => old(s)
    }
  }
)

lazy val macroSettings = Def.settings(
  libraryDependencies += "org.scala-lang" % "scala-reflect" % scalaVersion.value,
  libraryDependencies ++= {
    VersionNumber(scalaVersion.value) match {
      case v if v.matchesSemVer(SemanticSelector("2.12.x")) =>
        Seq(
          compilerPlugin(
            ("org.scalamacros" % "paradise" % scalaMacrosVersion).cross(CrossVersion.full)
          )
        )
      case _ => Nil
    }
  },
  // see MacroSettings.scala
  scalacOptions += "-Xmacro-settings:cache-implicit-schemas=true"
)

lazy val directRunnerDependencies = Seq(
  "org.apache.beam" % "beam-runners-direct-java" % beamVersion
)
lazy val dataflowRunnerDependencies = Seq(
  "org.apache.beam" % "beam-runners-google-cloud-dataflow-java" % beamVersion
)

// only available for scala 2.12
// scala 2.13 is supported from spark 3.2.0
lazy val sparkRunnerDependencies = Seq(
  "org.apache.beam" % "beam-runners-spark" % beamVersion,
  "org.apache.spark" %% "spark-core" % sparkVersion,
  "org.apache.spark" %% "spark-streaming" % sparkVersion
)

// only available for scala 2.11 & 2.12
// https://issues.apache.org/jira/browse/FLINK-13414
// beam-runners-flink-1.14 by default pulls 2.11 scala libs,
// exclude those libs and add them manually with proper scala version
lazy val flinkRunnerDependencies = Seq(
  "org.apache.beam" % "beam-runners-flink-1.14" % beamVersion excludeAll (
    ExclusionRule("com.twitter", "chill_2.11"),
    ExclusionRule("org.apache.flink", "flink-clients_2.11"),
    ExclusionRule("org.apache.flink", "flink-streaming-java_2.11"),
  ),
  "com.twitter" %% "chill" % chillVersion,
  "org.apache.flink" %% "flink-clients" % flinkVersion,
  "org.apache.flink" %% "flink-streaming-java" % flinkVersion
)
lazy val beamRunners = settingKey[String]("beam runners")
lazy val beamRunnersEval = settingKey[Seq[ModuleID]]("beam runners")

def beamRunnerSettings: Seq[Setting[_]] = Seq(
  beamRunners := "",
  beamRunnersEval := {
    Option(beamRunners.value)
      .filter(_.nonEmpty)
      .orElse(sys.props.get("beamRunners"))
      .orElse(sys.env.get("BEAM_RUNNERS"))
      .map(_.split(","))
      .map {
        _.flatMap {
          case "DirectRunner"   => directRunnerDependencies
          case "DataflowRunner" => dataflowRunnerDependencies
          case "SparkRunner"    => sparkRunnerDependencies
          case "FlinkRunner"    => flinkRunnerDependencies
          case _                => Nil
        }.toSeq
      }
      .getOrElse(directRunnerDependencies)
  },
  libraryDependencies ++= beamRunnersEval.value
)

lazy val protobufSettings = Def.settings(
  ProtobufConfig / version := protobufVersion,
  ProtobufConfig / protobufRunProtoc := (args =>
    com.github.os72.protocjar.Protoc.runProtoc("-v3.17.3" +: args.toArray)
  ),
  libraryDependencies += "com.google.protobuf" % "protobuf-java" % (ProtobufConfig / version).value % ProtobufConfig.name
)

def splitTests(tests: Seq[TestDefinition], filter: Seq[String], forkOptions: ForkOptions) = {
  val (filtered, default) = tests.partition(test => filter.contains(test.name))
  val policy = Tests.SubProcess(forkOptions)
  new Tests.Group(name = "<default>", tests = default, runPolicy = policy) +: filtered.map { test =>
    new Tests.Group(name = test.name, tests = Seq(test), runPolicy = policy)
  }
}

lazy val root: Project = Project("scio", file("."))
  .settings(commonSettings)
  .settings(
    publish / skip := true,
    mimaPreviousArtifacts := Set.empty,
    assembly / aggregate := false
  )
  .aggregate(
    `scio-core`,
    `scio-test`,
    `scio-avro`,
    `scio-google-cloud-platform`,
    `scio-cassandra3`,
    `scio-elasticsearch6`,
    `scio-elasticsearch7`,
    `scio-elasticsearch8`,
    `scio-extra`,
    `scio-jdbc`,
    `scio-parquet`,
    `scio-tensorflow`,
    `scio-schemas`,
    `scio-examples`,
    `scio-repl`,
    `scio-jmh`,
    `scio-macros`,
    `scio-smb`,
    `scio-redis`
  )

lazy val `scio-core`: Project = project
  .in(file("scio-core"))
  .settings(commonSettings)
  .settings(publishSettings)
  .settings(macroSettings)
  .settings(itSettings)
  .settings(
    description := "Scio - A Scala API for Apache Beam and Google Cloud Dataflow",
    Compile / resources ++= Seq(
      (ThisBuild / baseDirectory).value / "build.sbt",
      (ThisBuild / baseDirectory).value / "version.sbt"
    ),
    libraryDependencies ++= Seq(
      "com.chuusai" %% "shapeless" % shapelessVersion,
      "com.esotericsoftware" % "kryo-shaded" % kryoVersion,
      "com.fasterxml.jackson.core" % "jackson-databind" % jacksonVersion,
      "com.fasterxml.jackson.module" %% "jackson-module-scala" % jacksonVersion,
      "com.github.ben-manes.caffeine" % "caffeine" % caffeineVersion % "provided",
      "com.google.api-client" % "google-api-client" % googleClientsVersion,
      "com.google.apis" % "google-api-services-dataflow" % googleApiServicesDataflowVersion,
      "com.google.auto.service" % "auto-service" % autoServiceVersion,
      "com.google.guava" % "guava" % guavaVersion,
      "com.google.http-client" % "google-http-client" % googleHttpClientsVersion,
      "com.google.http-client" % "google-http-client-jackson2" % googleHttpClientsVersion,
      "com.google.protobuf" % "protobuf-java" % protobufVersion,
      "com.twitter" % "chill-java" % chillVersion,
      "com.twitter" % "chill-protobuf" % chillVersion,
      "com.twitter" %% "algebird-core" % algebirdVersion,
      "com.twitter" %% "chill" % chillVersion,
      "com.twitter" %% "chill-algebird" % chillVersion,
      "commons-io" % "commons-io" % commonsIoVersion,
      "io.grpc" % "grpc-auth" % grpcVersion,
      "io.grpc" % "grpc-core" % grpcVersion,
      "io.grpc" % "grpc-netty" % grpcVersion,
      "io.grpc" % "grpc-api" % grpcVersion,
      "io.grpc" % "grpc-stub" % grpcVersion,
      "io.netty" % "netty-handler" % nettyVersion,
      "joda-time" % "joda-time" % jodaTimeVersion,
      "me.lyh" %% "protobuf-generic" % protobufGenericVersion,
      "org.apache.avro" % "avro" % avroVersion,
      "org.apache.beam" % "beam-runners-core-construction-java" % beamVersion,
      "org.apache.beam" % "beam-runners-google-cloud-dataflow-java" % beamVersion % Provided,
      "org.apache.beam" % "beam-runners-spark" % beamVersion % Provided,
      "org.apache.beam" % "beam-runners-flink-1.14" % beamVersion % Provided excludeAll (
        ExclusionRule("com.twitter", "chill_2.11"),
        ExclusionRule("org.apache.flink", "flink-clients_2.11"),
        ExclusionRule("org.apache.flink", "flink-streaming-java_2.11"),
      ),
      "org.apache.beam" % "beam-sdks-java-core" % beamVersion,
      "org.apache.beam" % "beam-sdks-java-extensions-protobuf" % beamVersion,
      "org.apache.beam" % "beam-vendor-guava-26_0-jre" % beamVendorVersion,
      "org.apache.commons" % "commons-compress" % commonsCompressVersion,
      "org.apache.commons" % "commons-math3" % commonsMath3Version,
      "org.apache.commons" % "commons-lang3" % commonsLang3Version,
      "org.scalatest" %% "scalatest" % scalatestVersion % Test,
      "org.slf4j" % "slf4j-api" % slf4jVersion,
      "org.typelevel" %% "algebra" % algebraVersion,
      "org.scala-lang.modules" %% "scala-collection-compat" % scalaCollectionCompatVersion,
      "com.softwaremill.magnolia" %% "magnolia-core" % magnoliaVersion
    ),
    buildInfoKeys := Seq[BuildInfoKey](scalaVersion, version, "beamVersion" -> beamVersion),
    buildInfoPackage := "com.spotify.scio"
  )
  .dependsOn(
    `scio-schemas` % "test->test",
    `scio-macros`
  )
  .configs(
    IntegrationTest
  )
  .enablePlugins(BuildInfoPlugin)

lazy val `scio-test`: Project = project
  .in(file("scio-test"))
  .settings(commonSettings)
  .settings(publishSettings)
  .settings(itSettings)
  .settings(macroSettings)
  .settings(
    description := "Scio helpers for ScalaTest",
    libraryDependencies ++= Seq(
      "org.scala-lang.modules" %% "scala-collection-compat" % scalaCollectionCompatVersion,
      "org.apache.beam" % "beam-runners-direct-java" % beamVersion,
      "org.apache.beam" % "beam-sdks-java-io-google-cloud-platform" % beamVersion,
      "org.apache.beam" % "beam-runners-google-cloud-dataflow-java" % beamVersion % "test,it",
      "org.apache.beam" % "beam-sdks-java-core" % beamVersion % "test",
      "org.apache.beam" % "beam-sdks-java-core" % beamVersion % "test" classifier "tests",
      "org.scalatest" %% "scalatest" % scalatestVersion,
      "org.scalatestplus" %% "scalatestplus-scalacheck" % scalatestplusVersion % "test,it",
      "org.scalacheck" %% "scalacheck" % scalacheckVersion % "test,it",
      "com.spotify" %% "magnolify-datastore" % magnolifyVersion % "it",
      "com.spotify" %% "magnolify-guava" % magnolifyVersion,
      // DataFlow testing requires junit and hamcrest
      "org.hamcrest" % "hamcrest-core" % hamcrestVersion,
      "org.hamcrest" % "hamcrest-library" % hamcrestVersion,
      // Our BloomFilters are Algebird Monoids and hence uses tests from Algebird Test
      "com.twitter" %% "algebird-test" % algebirdVersion % "test",
      "com.spotify" % "annoy" % annoyVersion % "test",
      "com.spotify.sparkey" % "sparkey" % sparkeyVersion % "test",
      "com.github.sbt" % "junit-interface" % junitInterfaceVersion,
      "junit" % "junit" % junitVersion % "test",
      "com.lihaoyi" %% "pprint" % pprintVersion,
      "com.chuusai" %% "shapeless" % shapelessVersion,
      "com.google.api.grpc" % "proto-google-cloud-bigtable-v2" % googleCloudBigTableVersion,
      "com.google.protobuf" % "protobuf-java" % protobufVersion,
      "com.twitter" %% "chill" % chillVersion,
      "commons-io" % "commons-io" % commonsIoVersion,
      "org.apache.beam" % "beam-sdks-java-core" % beamVersion,
      "org.hamcrest" % "hamcrest" % hamcrestVersion,
      "org.scalactic" %% "scalactic" % scalacticVersion,
      "com.softwaremill.magnolia" %% "magnolia-core" % magnoliaVersion
    ),
    Test / compileOrder := CompileOrder.JavaThenScala,
    Test / testGrouping := splitTests(
      (Test / definedTests).value,
      List("com.spotify.scio.ArgsTest"),
      (Test / forkOptions).value
    )
  )
  .configs(IntegrationTest)
  .dependsOn(
    `scio-core` % "test->test;compile->compile;it->it",
    `scio-schemas` % "test;it",
    `scio-avro` % "compile->test;it->it"
  )

lazy val `scio-macros`: Project = project
  .in(file("scio-macros"))
  .settings(commonSettings)
  .settings(publishSettings)
  .settings(macroSettings)
  .settings(
    description := "Scio macros",
    libraryDependencies ++= Seq(
      "com.chuusai" %% "shapeless" % shapelessVersion,
      "com.esotericsoftware" % "kryo-shaded" % kryoVersion,
      "org.apache.beam" % "beam-sdks-java-extensions-sql" % beamVersion,
      "org.apache.avro" % "avro" % avroVersion,
      "com.softwaremill.magnolia" %% "magnolia-core" % magnoliaVersion
    )
  )

lazy val `scio-avro`: Project = project
  .in(file("scio-avro"))
  .settings(commonSettings)
  .settings(publishSettings)
  .settings(macroSettings)
  .settings(itSettings)
  .settings(
    description := "Scio add-on for working with Avro",
    libraryDependencies ++= Seq(
      "org.scala-lang.modules" %% "scala-collection-compat" % scalaCollectionCompatVersion,
      "me.lyh" %% "protobuf-generic" % protobufGenericVersion,
      "org.apache.beam" % "beam-vendor-guava-26_0-jre" % beamVendorVersion,
      "org.apache.beam" % "beam-sdks-java-io-google-cloud-platform" % beamVersion,
      "org.apache.beam" % "beam-sdks-java-core" % beamVersion,
      "com.twitter" %% "chill" % chillVersion,
      "com.google.protobuf" % "protobuf-java" % protobufVersion,
      "org.apache.avro" % "avro" % avroVersion exclude ("com.thoughtworks.paranamer", "paranamer"),
      "org.slf4j" % "slf4j-api" % slf4jVersion,
      "org.slf4j" % "slf4j-simple" % slf4jVersion % "test,it",
      "org.scalatest" %% "scalatest" % scalatestVersion % "test,it",
      "org.scalatestplus" %% "scalatestplus-scalacheck" % scalatestplusVersion % "test,it",
      "org.scalacheck" %% "scalacheck" % scalacheckVersion % "test,it",
      "com.spotify" %% "magnolify-cats" % magnolifyVersion % "test",
      "com.spotify" %% "magnolify-scalacheck" % magnolifyVersion % "test"
    )
  )
  .dependsOn(
    `scio-core` % "compile;it->it"
  )
  .configs(IntegrationTest)

lazy val `scio-google-cloud-platform`: Project = project
  .in(file("scio-google-cloud-platform"))
  .settings(commonSettings)
  .settings(publishSettings)
  .settings(macroSettings)
  .settings(itSettings)
  .settings(beamRunnerSettings)
  .settings(
    description := "Scio add-on for Google Cloud Platform",
    libraryDependencies ++= Seq(
      "com.google.cloud" % "google-cloud-spanner" % googleCloudSpannerVersion excludeAll (
        ExclusionRule(organization = "io.grpc")
      ),
      "com.google.cloud.bigtable" % "bigtable-client-core" % bigtableClientVersion excludeAll (
        ExclusionRule(organization = "io.grpc")
      ),
      "com.chuusai" %% "shapeless" % shapelessVersion,
      "com.google.api-client" % "google-api-client" % googleClientsVersion,
      "com.google.api.grpc" % "proto-google-cloud-bigquerystorage-v1beta2" % bigQueryStorageBetaVersion,
      "com.google.api.grpc" % "proto-google-cloud-bigquerystorage-v1" % bigQueryStorageVersion,
      "com.google.api.grpc" % "proto-google-cloud-bigtable-admin-v2" % googleCloudBigTableVersion,
      "com.google.api.grpc" % "proto-google-cloud-bigtable-v2" % googleCloudBigTableVersion,
      "com.google.api" % "gax-grpc" % gaxVersion,
      "com.google.api" % "gax" % gaxVersion,
      "com.google.apis" % "google-api-services-bigquery" % googleApiServicesBigQueryVersion,
      "com.google.auth" % "google-auth-library-credentials" % googleAuthVersion,
      "com.google.auth" % "google-auth-library-oauth2-http" % googleAuthVersion,
      "com.google.cloud" % "google-cloud-bigquerystorage" % bigQueryStorageVersion,
      "com.google.cloud" % "google-cloud-core" % gcsVersion,
      "com.google.cloud" % "google-cloud-storage" % gcsVersion % "test,it",
      "com.google.guava" % "guava" % guavaVersion,
      // From BeamModulePlugin.groovy
      "com.google.http-client" % "google-http-client-jackson" % googleHttpClientJacksonVersion,
      "com.google.http-client" % "google-http-client-jackson2" % googleHttpClientsVersion,
      "com.google.http-client" % "google-http-client" % googleHttpClientsVersion,
      "com.google.protobuf" % "protobuf-java" % protobufVersion,
      "com.spotify" %% "magnolify-cats" % magnolifyVersion % "test",
      "com.spotify" %% "magnolify-scalacheck" % magnolifyVersion % "test",
      "com.twitter" %% "chill" % chillVersion,
      "commons-io" % "commons-io" % commonsIoVersion,
      "joda-time" % "joda-time" % jodaTimeVersion,
      "junit" % "junit" % junitVersion % "test",
      "org.apache.avro" % "avro" % avroVersion,
      "org.apache.beam" % "beam-sdks-java-core" % beamVersion,
      "org.apache.beam" % "beam-sdks-java-extensions-google-cloud-platform-core" % beamVersion,
      "org.apache.beam" % "beam-sdks-java-io-google-cloud-platform" % beamVersion,
      "org.apache.beam" % "beam-vendor-guava-26_0-jre" % beamVendorVersion,
      "org.hamcrest" % "hamcrest-core" % hamcrestVersion % "test,it",
      "org.hamcrest" % "hamcrest-library" % hamcrestVersion % "test",
      "org.scalacheck" %% "scalacheck" % scalacheckVersion % "test,it",
      "org.scalatest" %% "scalatest" % scalatestVersion % "test,it",
      "org.scalatestplus" %% "scalatestplus-scalacheck" % scalatestplusVersion % "test,it",
      "org.slf4j" % "slf4j-api" % slf4jVersion,
      "org.slf4j" % "slf4j-simple" % slf4jVersion % "test,it"
    )
  )
  .dependsOn(
    `scio-core` % "compile;it->it",
    `scio-schemas` % "test",
    `scio-avro` % "test",
    `scio-test` % "test;it"
  )
  .configs(IntegrationTest)

lazy val `scio-cassandra3`: Project = project
  .in(file("scio-cassandra/cassandra3"))
  .settings(commonSettings)
  .settings(publishSettings)
  .settings(itSettings)
  .settings(
    description := "Scio add-on for Apache Cassandra 3.x",
    libraryDependencies ++= Seq(
      "org.scala-lang.modules" %% "scala-collection-compat" % scalaCollectionCompatVersion,
      "com.google.protobuf" % "protobuf-java" % protobufVersion,
      "com.google.guava" % "guava" % guavaVersion,
      "com.twitter" %% "chill" % chillVersion,
      "com.datastax.cassandra" % "cassandra-driver-core" % "3.11.1",
      ("org.apache.cassandra" % "cassandra-all" % "3.11.12")
        .exclude("ch.qos.logback", "logback-classic")
        .exclude("org.slf4j", "log4j-over-slf4j"),
      "org.apache.hadoop" % "hadoop-common" % hadoopVersion,
      "org.apache.hadoop" % "hadoop-mapreduce-client-core" % hadoopVersion,
      "org.scalatest" %% "scalatest" % scalatestVersion % Test,
      "org.apache.beam" % "beam-sdks-java-core" % beamVersion % Test,
      "com.esotericsoftware" % "kryo-shaded" % kryoVersion,
      "com.google.guava" % "guava" % guavaVersion,
      "com.twitter" % "chill-java" % chillVersion
    )
  )
  .dependsOn(
    `scio-core`,
    `scio-test` % "test;it"
  )
  .configs(IntegrationTest)

lazy val `scio-elasticsearch6`: Project = project
  .in(file("scio-elasticsearch/es6"))
  .settings(commonSettings)
  .settings(publishSettings)
  .settings(
    description := "Scio add-on for writing to Elasticsearch",
    libraryDependencies ++= Seq(
      "org.scala-lang.modules" %% "scala-collection-compat" % scalaCollectionCompatVersion,
      "org.apache.beam" % "beam-vendor-guava-26_0-jre" % beamVendorVersion,
      "org.apache.beam" % "beam-sdks-java-core" % beamVersion,
      "joda-time" % "joda-time" % jodaTimeVersion,
      "org.slf4j" % "slf4j-api" % slf4jVersion,
      "org.elasticsearch" % "elasticsearch" % elasticsearch6Version,
      "org.elasticsearch" % "elasticsearch-x-content" % elasticsearch6Version,
      "org.elasticsearch.client" % "transport" % elasticsearch6Version,
      "org.scalatest" %% "scalatest" % scalatestVersion % "test"
    )
  )
  .dependsOn(
    `scio-core`,
    `scio-test` % "test"
  )

lazy val `scio-elasticsearch7`: Project = project
  .in(file("scio-elasticsearch/es7"))
  .settings(commonSettings)
  .settings(publishSettings)
  .settings(
    description := "Scio add-on for writing to Elasticsearch",
    libraryDependencies ++= Seq(
      "org.scala-lang.modules" %% "scala-collection-compat" % scalaCollectionCompatVersion,
      "org.apache.beam" % "beam-vendor-guava-26_0-jre" % beamVendorVersion,
      "org.apache.beam" % "beam-sdks-java-core" % beamVersion,
      "joda-time" % "joda-time" % jodaTimeVersion,
      "org.slf4j" % "slf4j-api" % slf4jVersion,
      "org.apache.httpcomponents" % "httpcore" % httpCoreVersion,
      "org.elasticsearch" % "elasticsearch-x-content" % elasticsearch7Version,
      "org.elasticsearch.client" % "elasticsearch-rest-client" % elasticsearch7Version,
      "org.elasticsearch.client" % "elasticsearch-rest-high-level-client" % elasticsearch7Version,
      "org.elasticsearch" % "elasticsearch" % elasticsearch7Version,
      "org.scalatest" %% "scalatest" % scalatestVersion % "test"
    )
  )
  .dependsOn(
    `scio-core`,
    `scio-test` % "test"
  )

lazy val `scio-elasticsearch8`: Project = project
  .in(file("scio-elasticsearch/es8"))
  .settings(commonSettings)
  .settings(publishSettings)
  .settings(
    description := "Scio add-on for writing to Elasticsearch",
    // TODO enable MiMa after 1st release
    mimaPreviousArtifacts := Set.empty,
    libraryDependencies ++= Seq(
      "co.elastic.clients" % "elasticsearch-java" % elasticsearch8Version,
      "commons-io" % "commons-io" % commonsIoVersion,
      "org.apache.beam" % "beam-sdks-java-core" % beamVersion,
      "org.scala-lang.modules" %% "scala-collection-compat" % scalaCollectionCompatVersion,
      "org.slf4j" % "slf4j-api" % slf4jVersion,
      "org.scalatest" %% "scalatest" % scalatestVersion % "test"
    )
  )
  .dependsOn(
    `scio-core`,
    `scio-test` % "test"
  )

lazy val `scio-extra`: Project = project
  .in(file("scio-extra"))
  .settings(commonSettings)
  .settings(publishSettings)
  .settings(itSettings)
  .settings(macroSettings)
  .settings(
    description := "Scio extra utilities",
    libraryDependencies ++= Seq(
      "org.scala-lang.modules" %% "scala-collection-compat" % scalaCollectionCompatVersion,
      "org.apache.beam" % "beam-sdks-java-core" % beamVersion,
      "org.apache.beam" % "beam-sdks-java-io-google-cloud-platform" % beamVersion,
      "org.apache.beam" % "beam-sdks-java-extensions-sorter" % beamVersion,
      "org.apache.beam" % "beam-sdks-java-extensions-sketching" % beamVersion,
      "org.apache.beam" % "beam-sdks-java-extensions-zetasketch" % beamVersion,
      "com.google.apis" % "google-api-services-bigquery" % googleApiServicesBigQueryVersion,
      "org.apache.avro" % "avro" % avroVersion,
      "com.spotify" % "annoy" % annoyVersion,
      "com.spotify.sparkey" % "sparkey" % sparkeyVersion,
      "com.twitter" %% "algebird-core" % algebirdVersion,
      "info.debatty" % "java-lsh" % javaLshVersion,
      "net.pishen" %% "annoy4s" % annoy4sVersion,
      "org.scalanlp" %% "breeze" % breezeVersion,
      "com.github.ben-manes.caffeine" % "caffeine" % caffeineVersion % "test",
      "com.nrinaudo" %% "kantan.csv" % kantanCsvVersion,
      "org.slf4j" % "slf4j-api" % slf4jVersion,
      "org.scalatest" %% "scalatest" % scalatestVersion % "test",
      "org.scalacheck" %% "scalacheck" % scalacheckVersion % "test",
      "com.chuusai" %% "shapeless" % shapelessVersion,
      "joda-time" % "joda-time" % jodaTimeVersion,
      "net.java.dev.jna" % "jna" % jnaVersion,
      "org.apache.beam" % "beam-vendor-guava-26_0-jre" % beamVendorVersion,
      "org.typelevel" %% "algebra" % algebraVersion,
      "io.circe" %% "circe-core" % circeVersion,
      "io.circe" %% "circe-generic" % circeVersion,
      "io.circe" %% "circe-parser" % circeVersion
    ),
    Compile / sourceDirectories := (Compile / sourceDirectories).value
      .filterNot(_.getPath.endsWith("/src_managed/main")),
    Compile / managedSourceDirectories := (Compile / managedSourceDirectories).value
      .filterNot(_.getPath.endsWith("/src_managed/main")),
    Compile / doc / sources := List(), // suppress warnings
    compileOrder := CompileOrder.JavaThenScala
  )
  .dependsOn(
    `scio-core` % "compile->compile;provided->provided",
    `scio-test` % "it->it;test->test",
    `scio-avro`,
    `scio-google-cloud-platform`,
    `scio-macros`
  )
  .configs(IntegrationTest)

lazy val `scio-jdbc`: Project = project
  .in(file("scio-jdbc"))
  .settings(commonSettings)
  .settings(publishSettings)
  .settings(
    description := "Scio add-on for JDBC",
    libraryDependencies ++= Seq(
      "org.apache.beam" % "beam-sdks-java-core" % beamVersion,
      "org.apache.beam" % "beam-sdks-java-io-jdbc" % beamVersion
    )
  )
  .dependsOn(
    `scio-core`,
    `scio-test` % "test"
  )

val ensureSourceManaged = taskKey[Unit]("ensureSourceManaged")

lazy val `scio-parquet`: Project = project
  .in(file("scio-parquet"))
  .settings(commonSettings)
  .settings(publishSettings)
  .settings(
    // TODO enable MiMa after next release
    mimaPreviousArtifacts := Set.empty,
    // change annotation processor output directory so IntelliJ can pick them up
    ensureSourceManaged := IO.createDirectory(sourceManaged.value / "main"),
    Compile / compile := Def.task {
      val _ = ensureSourceManaged.value
      (Compile / compile).value
    }.value,
    javacOptions ++= Seq("-s", (sourceManaged.value / "main").toString),
    description := "Scio add-on for Parquet",
    libraryDependencies ++= Seq(
      "org.scala-lang.modules" %% "scala-collection-compat" % scalaCollectionCompatVersion,
      "me.lyh" %% "parquet-avro" % parquetExtraVersion excludeAll (
        // parquet-avro depends on avro 1.10.x
        ExclusionRule("org.apache.avro", "avro"),
        ExclusionRule("org.apache.avro", "avro-compiler")
      ),
      "org.apache.avro" % "avro" % avroVersion,
      "org.apache.avro" % "avro-compiler" % avroVersion,
      "me.lyh" % "parquet-tensorflow" % parquetExtraVersion,
      "org.tensorflow" % "tensorflow-core-api" % tensorFlowVersion,
      "com.google.cloud.bigdataoss" % "gcs-connector" % s"hadoop2-$bigdataossVersion",
      "com.spotify" %% "magnolify-parquet" % magnolifyVersion,
      "org.apache.beam" % "beam-sdks-java-io-hadoop-format" % beamVersion,
      "org.apache.hadoop" % "hadoop-client" % hadoopVersion,
      "org.apache.parquet" % "parquet-avro" % parquetVersion exclude (
        "org.apache.avro", "avro"
      ),
      "com.twitter" %% "chill" % chillVersion,
      "org.apache.beam" % "beam-sdks-java-core" % beamVersion,
      "org.apache.beam" % "beam-sdks-java-io-hadoop-common" % beamVersion,
      "org.apache.hadoop" % "hadoop-common" % hadoopVersion,
      "org.apache.hadoop" % "hadoop-mapreduce-client-core" % hadoopVersion,
      "org.apache.parquet" % "parquet-column" % parquetVersion,
      "org.apache.parquet" % "parquet-common" % parquetVersion,
      "org.apache.parquet" % "parquet-hadoop" % parquetVersion,
      "org.slf4j" % "slf4j-api" % slf4jVersion
    )
  )
  .dependsOn(
    `scio-core`,
    `scio-avro`,
    `scio-schemas` % "test",
    `scio-test` % "test->test"
  )

lazy val `scio-tensorflow`: Project = project
  .in(file("scio-tensorflow"))
  .settings(commonSettings)
  .settings(publishSettings)
  .settings(itSettings)
  .settings(protobufSettings)
  .settings(
    description := "Scio add-on for TensorFlow",
    Compile / sourceDirectories := (Compile / sourceDirectories).value
      .filterNot(_.getPath.endsWith("/src_managed/main")),
    Compile / managedSourceDirectories := (Compile / managedSourceDirectories).value
      .filterNot(_.getPath.endsWith("/src_managed/main")),
    libraryDependencies ++= Seq(
      "org.scala-lang.modules" %% "scala-collection-compat" % scalaCollectionCompatVersion,
      "org.apache.beam" % "beam-sdks-java-core" % beamVersion,
      "org.tensorflow" % "tensorflow-core-platform" % tensorFlowVersion,
      "org.apache.commons" % "commons-compress" % commonsCompressVersion,
      "com.spotify" %% "featran-core" % featranVersion,
      "com.spotify" %% "featran-scio" % featranVersion,
      "com.spotify" %% "featran-tensorflow" % featranVersion,
      "com.spotify" % "zoltar-api" % zoltarVersion,
      "com.spotify" % "zoltar-tensorflow" % zoltarVersion,
      "org.slf4j" % "slf4j-api" % slf4jVersion,
      "com.spotify" %% "magnolify-tensorflow" % magnolifyVersion % Test,
      "com.spotify" % "zoltar-core" % zoltarVersion,
      "org.apache.beam" % "beam-vendor-guava-26_0-jre" % beamVendorVersion
    )
  )
  .dependsOn(
    `scio-avro`,
    `scio-core`,
    `scio-test` % "test->test"
  )
  .enablePlugins(ProtobufPlugin)

lazy val `scio-schemas`: Project = project
  .in(file("scio-schemas"))
  .settings(commonSettings)
  .settings(protobufSettings)
  .settings(
    description := "Avro/Proto schemas for testing",
    publish / skip := true,
    mimaPreviousArtifacts := Set.empty,
    libraryDependencies ++= Seq(
      "org.scala-lang.modules" %% "scala-collection-compat" % scalaCollectionCompatVersion,
      "org.apache.avro" % "avro" % avroVersion
    ),
    Compile / sourceDirectories := (Compile / sourceDirectories).value
      .filterNot(_.getPath.endsWith("/src_managed/main")),
    Compile / managedSourceDirectories := (Compile / managedSourceDirectories).value
      .filterNot(_.getPath.endsWith("/src_managed/main")),
    Compile / doc / sources := List(), // suppress warnings
    compileOrder := CompileOrder.JavaThenScala
  )
  .enablePlugins(ProtobufPlugin)

lazy val `scio-examples`: Project = project
  .in(file("scio-examples"))
  .settings(commonSettings)
  .settings(soccoSettings)
  .settings(itSettings)
  .settings(beamRunnerSettings)
  .settings(macroSettings)
  .settings(
    publish / skip := true,
    mimaPreviousArtifacts := Set.empty,
    libraryDependencies ++= Seq(
      "org.scala-lang.modules" %% "scala-collection-compat" % scalaCollectionCompatVersion,
      "com.fasterxml.jackson.core" % "jackson-databind" % jacksonVersion,
      "com.fasterxml.jackson.datatype" % "jackson-datatype-jsr310" % jacksonVersion,
      "com.fasterxml.jackson.module" %% "jackson-module-scala" % jacksonVersion,
      "org.apache.beam" % "beam-sdks-java-core" % beamVersion,
      "org.apache.beam" % "beam-sdks-java-io-google-cloud-platform" % beamVersion,
      "org.apache.beam" % "beam-sdks-java-extensions-google-cloud-platform-core" % beamVersion,
      "org.apache.avro" % "avro" % avroVersion,
      "com.google.cloud.datastore" % "datastore-v1-proto-client" % datastoreV1ProtoClientVersion,
      "com.google.http-client" % "google-http-client" % googleHttpClientsVersion,
      "com.google.api.grpc" % "proto-google-cloud-datastore-v1" % googleCloudBigTableVersion,
      "com.google.api.grpc" % "proto-google-cloud-bigtable-v2" % googleCloudBigTableVersion,
      "com.google.cloud.sql" % "mysql-socket-factory" % "1.5.0",
      "com.google.apis" % "google-api-services-bigquery" % googleApiServicesBigQueryVersion,
      "com.spotify" %% "magnolify-avro" % magnolifyVersion,
      "com.spotify" %% "magnolify-datastore" % magnolifyVersion,
      "com.spotify" %% "magnolify-tensorflow" % magnolifyVersion,
      "com.spotify" %% "magnolify-bigtable" % magnolifyVersion,
      "mysql" % "mysql-connector-java" % "8.0.29",
      "joda-time" % "joda-time" % jodaTimeVersion,
      "org.slf4j" % "slf4j-api" % slf4jVersion,
      "org.slf4j" % "slf4j-simple" % slf4jVersion,
      "org.scalacheck" %% "scalacheck" % scalacheckVersion % "test",
      "com.chuusai" %% "shapeless" % shapelessVersion,
      "com.google.api-client" % "google-api-client" % googleClientsVersion,
      "com.google.apis" % "google-api-services-pubsub" % googleApiServicesPubsubVersion,
      "com.google.auth" % "google-auth-library-credentials" % googleAuthVersion,
      "com.google.auth" % "google-auth-library-oauth2-http" % googleAuthVersion,
      "com.google.cloud.bigdataoss" % "util" % bigdataossVersion,
      "com.google.guava" % "guava" % guavaVersion,
      "com.google.oauth-client" % "google-oauth-client" % googleOauthClientVersion,
      "com.google.protobuf" % "protobuf-java" % protobufVersion,
      "com.spotify" %% "magnolify-shared" % magnolifyVersion,
      "com.twitter" %% "algebird-core" % algebirdVersion,
      "org.apache.beam" % "beam-sdks-java-extensions-sql" % beamVersion,
      "org.apache.httpcomponents" % "httpcore" % httpCoreVersion,
      "org.elasticsearch" % "elasticsearch" % elasticsearch7Version,
      "com.softwaremill.magnolia" %% "magnolia-core" % magnoliaVersion
    ),
    // exclude problematic sources if we don't have GCP credentials
    unmanagedSources / excludeFilter := {
      if (BuildCredentials.exists) {
        HiddenFileFilter
      } else {
        HiddenFileFilter || "TypedBigQueryTornadoes*.scala" || "TypedStorageBigQueryTornadoes*.scala"
      }
    },
    run / fork := true,
    Compile / doc / sources := List(),
    Test / classLoaderLayeringStrategy := ClassLoaderLayeringStrategy.Flat,
    Test / testGrouping := splitTests(
      (Test / definedTests).value,
      List("com.spotify.scio.examples.WordCountTest"),
      ForkOptions().withRunJVMOptions((Test / javaOptions).value.toVector)
    )
  )
  .configs(IntegrationTest)
  .dependsOn(
    `scio-core`,
    `scio-google-cloud-platform`,
    `scio-schemas`,
    `scio-jdbc`,
    `scio-extra`,
    `scio-elasticsearch8`,
    `scio-tensorflow`,
    `scio-test` % "compile->test",
    `scio-smb`,
    `scio-redis`,
    `scio-parquet`
  )

lazy val `scio-repl`: Project = project
  .in(file("scio-repl"))
  .settings(commonSettings)
  .settings(publishSettings)
  .settings(assemblySettings)
  .settings(macroSettings)
  .settings(
    scalacOptions := Scalac.replOptions.value,
    libraryDependencies ++= Seq(
      "org.scala-lang.modules" %% "scala-collection-compat" % scalaCollectionCompatVersion,
      "org.apache.beam" % "beam-runners-direct-java" % beamVersion,
      "org.apache.beam" % "beam-sdks-java-io-google-cloud-platform" % beamVersion,
      "org.apache.beam" % "beam-sdks-java-extensions-google-cloud-platform-core" % beamVersion,
      "org.apache.beam" % "beam-runners-google-cloud-dataflow-java" % beamVersion excludeAll (
        ExclusionRule("com.google.cloud.bigdataoss", "gcsio")
      ),
      "org.apache.beam" % "beam-sdks-java-core" % beamVersion excludeAll (
        ExclusionRule("com.google.cloud.bigdataoss", "gcsio")
      ),
      "org.apache.avro" % "avro" % avroVersion,
      "commons-io" % "commons-io" % commonsIoVersion,
      "org.apache.commons" % "commons-text" % commonsTextVersion,
      "org.slf4j" % "slf4j-api" % slf4jVersion,
      "org.slf4j" % "slf4j-simple" % slf4jVersion,
      "org.scala-lang" % "scala-compiler" % scalaVersion.value,
      "com.nrinaudo" %% "kantan.csv" % kantanCsvVersion
    ),
    libraryDependencies ++= {
      VersionNumber(scalaVersion.value) match {
        case v if v.matchesSemVer(SemanticSelector("2.12.x")) =>
          Seq("org.scalamacros" % "paradise" % scalaMacrosVersion cross CrossVersion.full)
        case _ =>
          Nil
      }
    },
    assembly / assemblyJarName := "scio-repl.jar"
  )
  .dependsOn(
    `scio-core`,
    `scio-google-cloud-platform`,
    `scio-extra`
  )

lazy val `scio-jmh`: Project = project
  .in(file("scio-jmh"))
  .settings(commonSettings)
  .settings(macroSettings)
  .settings(
    description := "Scio JMH Microbenchmarks",
    Jmh / sourceDirectory := (Test / sourceDirectory).value,
    Jmh / classDirectory := (Test / classDirectory).value,
    Jmh / dependencyClasspath := (Test / dependencyClasspath).value,
    libraryDependencies ++= directRunnerDependencies ++ Seq(
      "org.scala-lang.modules" %% "scala-collection-compat" % scalaCollectionCompatVersion,
      "junit" % "junit" % junitVersion % "test",
      "org.hamcrest" % "hamcrest-core" % hamcrestVersion % "test",
      "org.hamcrest" % "hamcrest-library" % hamcrestVersion % "test",
      "org.slf4j" % "slf4j-nop" % slf4jVersion
    ),
    publish / skip := true,
    mimaPreviousArtifacts := Set.empty
  )
  .dependsOn(
    `scio-core`,
    `scio-avro`
  )
  .enablePlugins(JmhPlugin)

lazy val `scio-smb`: Project = project
  .in(file("scio-smb"))
  .settings(commonSettings)
  .settings(publishSettings)
  .settings(itSettings)
  .settings(beamRunnerSettings)
  .settings(
    description := "Sort Merge Bucket source/sink implementations for Apache Beam",
    libraryDependencies ++= Seq(
      "org.scala-lang.modules" %% "scala-collection-compat" % scalaCollectionCompatVersion,
      "org.apache.avro" % "avro" % avroVersion,
      "org.apache.beam" % "beam-sdks-java-core" % beamVersion,
      "org.apache.beam" % "beam-sdks-java-core" % beamVersion % "it,test" classifier "tests",
      "org.apache.beam" % "beam-sdks-java-io-google-cloud-platform" % beamVersion,
      "org.apache.beam" % "beam-sdks-java-io-hadoop-format" % beamVersion,
      "org.apache.hadoop" % "hadoop-client" % hadoopVersion,
      "org.apache.parquet" % "parquet-avro" % parquetVersion exclude (
        "org.apache.avro", "avro"
      ),
      "org.apache.parquet" % "parquet-common" % parquetVersion,
      "com.spotify" %% "magnolify-parquet" % magnolifyVersion,
      // #3260 work around for sorter memory limit until we patch upstream
      // "org.apache.beam" % "beam-sdks-java-extensions-sorter" % beamVersion,
      "org.apache.beam" % "beam-sdks-java-extensions-protobuf" % beamVersion,
      "com.google.apis" % "google-api-services-bigquery" % googleApiServicesBigQueryVersion,
      "org.tensorflow" % "tensorflow-core-platform" % tensorFlowVersion,
      "com.google.auto.service" % "auto-service" % autoServiceVersion,
      "com.google.auto.value" % "auto-value-annotations" % autoValueVersion,
      "com.google.auto.value" % "auto-value" % autoValueVersion,
      "javax.annotation" % "javax.annotation-api" % javaxAnnotationApiVersion,
      "org.hamcrest" % "hamcrest-core" % hamcrestVersion % Test,
      "org.hamcrest" % "hamcrest-library" % hamcrestVersion % Test,
      "com.github.sbt" % "junit-interface" % junitInterfaceVersion % Test,
      "junit" % "junit" % junitVersion % Test,
      "com.chuusai" %% "shapeless" % shapelessVersion,
      "com.fasterxml.jackson.core" % "jackson-annotations" % jacksonVersion,
      "com.fasterxml.jackson.core" % "jackson-core" % jacksonVersion,
      "com.fasterxml.jackson.core" % "jackson-databind" % jacksonVersion,
      "com.google.protobuf" % "protobuf-java" % protobufVersion,
      "joda-time" % "joda-time" % jodaTimeVersion,
      "org.apache.beam" % "beam-vendor-guava-26_0-jre" % beamVendorVersion,
      "org.slf4j" % "slf4j-api" % slf4jVersion,
      "com.github.ben-manes.caffeine" % "caffeine" % caffeineVersion % "provided"
    ),
    javacOptions ++= {
      (Compile / sourceManaged).value.mkdirs()
      Seq("-s", (Compile / sourceManaged).value.getAbsolutePath)
    },
    compileOrder := CompileOrder.JavaThenScala,
    Test / classLoaderLayeringStrategy := ClassLoaderLayeringStrategy.Flat
  )
  .configs(
    IntegrationTest
  )
  .dependsOn(
    `scio-core`,
    `scio-test` % "test;it",
    `scio-avro` % IntegrationTest
  )

lazy val `scio-redis`: Project = project
  .in(file("scio-redis"))
  .settings(commonSettings)
  .settings(publishSettings)
  .settings(itSettings)
  .settings(
    description := "Scio integration with Redis",
    libraryDependencies ++= Seq(
      "org.scala-lang.modules" %% "scala-collection-compat" % scalaCollectionCompatVersion,
      "com.google.protobuf" % "protobuf-java" % protobufVersion,
      "com.google.guava" % "guava" % guavaVersion,
      "org.apache.beam" % "beam-sdks-java-core" % beamVersion,
      "org.scalatest" %% "scalatest" % scalatestVersion % Test,
      "org.apache.beam" % "beam-sdks-java-io-redis" % beamVersion
    )
  )
  .dependsOn(
    `scio-core`,
    `scio-test` % "test"
  )

lazy val site: Project = project
  .in(file("site"))
  .settings(commonSettings)
  .settings(macroSettings)
  .settings(siteSettings)
  .enablePlugins(
    ParadoxSitePlugin,
    ParadoxMaterialThemePlugin,
    GhpagesPlugin,
    ScalaUnidocPlugin,
    SiteScaladocPlugin,
    MdocPlugin
  )
  .dependsOn(
    `scio-macros`,
    `scio-core`,
    `scio-avro`,
    `scio-google-cloud-platform`,
    `scio-parquet`,
    `scio-schemas`,
    `scio-smb`,
    `scio-test`,
    `scio-extra`
  )

// =======================================================================
// Site settings
// =======================================================================

// ScalaDoc links look like http://site/index.html#my.package.MyClass while JavaDoc links look
// like http://site/my/package/MyClass.html. Therefore we need to fix links to external JavaDoc
// generated by ScalaDoc.
def fixJavaDocLinks(bases: Seq[String], doc: String): String =
  bases.foldLeft(doc) { (d, base) =>
    val regex = s"""\"($base)#([^"]*)\"""".r
    regex.replaceAllIn(
      d,
      m => {
        val b = base.replaceAll("/index.html$", "")
        val c = m.group(2).replace(".", "/")
        s"$b/$c.html"
      }
    )
  }

lazy val soccoIndex = taskKey[File]("Generates examples/index.html")

lazy val siteSettings = Def.settings(
  publish / skip := true,
  description := "Scio - Documentation",
  autoAPIMappings := true,
  gitRemoteRepo := "git@github.com:spotify/scio.git",
  libraryDependencies ++= Seq(
    "org.apache.beam" % "beam-runners-direct-java" % beamVersion,
    "org.apache.beam" % "beam-runners-google-cloud-dataflow-java" % beamVersion,
    "com.nrinaudo" %% "kantan.csv" % kantanCsvVersion
  ),
  // unidoc
  ScalaUnidoc / siteSubdirName := "api",
  ScalaUnidoc / scalacOptions := Seq.empty,
  ScalaUnidoc / unidoc / unidocProjectFilter := inProjects(
    `scio-core`,
    `scio-test`,
    `scio-avro`,
    `scio-google-cloud-platform`,
    `scio-cassandra3`,
    `scio-elasticsearch8`,
    `scio-extra`,
    `scio-jdbc`,
    `scio-parquet`,
    `scio-tensorflow`,
    `scio-macros`,
    `scio-smb`
  ),
  // unidoc handles class paths differently than compile and may give older
  // versions high precedence.
  ScalaUnidoc / unidoc / unidocAllClasspaths := (ScalaUnidoc / unidoc / unidocAllClasspaths).value
    .map { cp =>
      cp.filterNot(_.data.getCanonicalPath.matches(""".*guava-11\..*"""))
        .filterNot(_.data.getCanonicalPath.matches(""".*bigtable-client-core-0\..*"""))
    },
  // mdoc
  // pre-compile md using mdoc
  mdocIn := (paradox / sourceDirectory).value,
  mdocExtraArguments ++= Seq("--no-link-hygiene"),
  // paradox
  paradox / sourceManaged := mdocOut.value,
  paradoxProperties ++= Map(
    "javadoc.com.spotify.scio.base_url" -> "http://spotify.github.com/scio/api",
    "javadoc.org.apache.beam.sdk.extensions.smb.base_url" ->
      "https://spotify.github.io/scio/api/org/apache/beam/sdk/extensions/smb",
    "javadoc.org.apache.beam.base_url" -> s"https://beam.apache.org/releases/javadoc/$beamVersion",
    "scaladoc.com.spotify.scio.base_url" -> "https://spotify.github.io/scio/api",
    "github.base_url" -> "https://github.com/spotify/scio",
    "extref.example.base_url" -> "https://spotify.github.io/scio/examples/%s.scala.html"
  ),
  Compile / paradoxMaterialTheme := ParadoxMaterialTheme()
    .withFavicon("images/favicon.ico")
    .withColor("white", "indigo")
    .withLogo("images/logo.png")
    .withCopyright("Copyright (C) 2020 Spotify AB")
    .withRepository(uri("https://github.com/spotify/scio"))
    .withSocial(uri("https://github.com/spotify"), uri("https://twitter.com/spotifyeng")),
  // sbt-site
  addMappingsToSiteDir(ScalaUnidoc / packageDoc / mappings, ScalaUnidoc / siteSubdirName),
  makeSite / mappings ++= Seq(
    file("scio-examples/target/site/index.html") -> "examples/index.html"
  ) ++ SoccoIndex.mappings,
  makeSite := makeSite.dependsOn(mdoc.toTask("")).value
)

lazy val soccoSettings = if (sys.env.contains("SOCCO")) {
  Seq(
    scalacOptions ++= Seq(
      "-P:socco:out:scio-examples/target/site",
      "-P:socco:package_com.spotify.scio:https://spotify.github.io/scio/api"
    ),
    autoCompilerPlugins := true,
    addCompilerPlugin(("io.regadas" %% "socco-ng" % "0.1.7").cross(CrossVersion.full)),
    // Generate scio-examples/target/site/index.html
    soccoIndex := SoccoIndex.generate(target.value / "site" / "index.html"),
    Compile / compile := {
      val _ = soccoIndex.value
      (Compile / compile).value
    }
  )
} else {
  Nil
}

// strict should only be enabled when updating/adding dependencies
// ThisBuild / conflictManager := ConflictManager.strict
// To update this list we need to check against the dependencies being evicted
ThisBuild / dependencyOverrides ++= Seq(
  "com.fasterxml.jackson.core" % "jackson-annotations" % jacksonVersion,
  "com.fasterxml.jackson.core" % "jackson-core" % jacksonVersion,
  "com.fasterxml.jackson.core" % "jackson-databind" % jacksonVersion,
  "com.fasterxml.jackson.module" %% "jackson-module-scala" % jacksonVersion,
  "com.google.api" % "api-common" % googleApiCommonVersion,
  "com.google.api" % "gax" % gaxVersion,
  "com.google.api" % "gax-grpc" % gaxVersion,
  "com.google.api" % "gax-httpjson" % gaxHttpJsonVersion,
  "com.google.api.grpc" % "grpc-google-common-protos" % googleCommonsProtoVersion,
  "com.google.api.grpc" % "proto-google-cloud-bigtable-admin-v2" % googleCloudBigTableVersion,
  "com.google.api.grpc" % "proto-google-cloud-bigtable-v2" % googleCloudBigTableVersion,
  "com.google.api.grpc" % "proto-google-cloud-datastore-v1" % googleCloudDatastore,
  "com.google.api.grpc" % "proto-google-common-protos" % googleCommonsProtoVersion,
  "com.google.api.grpc" % "proto-google-iam-v1" % googleIAMVersion,
  "com.google.apis" % "google-api-services-storage" % googleApiServicesStorageVersion,
  "com.google.auth" % "google-auth-library-credentials" % googleAuthVersion,
  "com.google.auth" % "google-auth-library-oauth2-http" % googleAuthVersion,
  "com.google.auto.value" % "auto-value" % autoValueVersion,
  "com.google.auto.value" % "auto-value-annotations" % autoValueVersion,
  "com.google.cloud" % "google-cloud-core" % gcsVersion,
  "com.google.cloud.bigdataoss" % "gcsio" % bigdataossVersion,
  "com.google.cloud.bigdataoss" % "util" % bigdataossVersion,
  "com.google.errorprone" % "error_prone_annotations" % errorProneAnnotationsVersion,
  "com.google.flogger" % "flogger" % floggerVersion,
  "com.google.flogger" % "flogger-system-backend" % floggerVersion,
  "com.google.flogger" % "google-extensions" % floggerVersion,
  "com.google.guava" % "guava" % guavaVersion,
  "com.google.http-client" % "google-http-client" % googleHttpClientsVersion,
  "com.google.http-client" % "google-http-client-gson" % googleHttpClientsVersion,
  "com.google.http-client" % "google-http-client-jackson2" % googleHttpClientsVersion,
  "com.google.http-client" % "google-http-client-protobuf" % googleHttpClientsVersion,
  "com.google.protobuf" % "protobuf-java" % protobufVersion,
  "com.google.protobuf" % "protobuf-java-util" % protobufVersion,
  "commons-codec" % "commons-codec" % commonsCodecVersion,
  "io.dropwizard.metrics" % "metrics-core" % metricsVersion,
  "io.grpc" % "grpc-all" % grpcVersion,
  "io.grpc" % "grpc-alts" % grpcVersion,
  "io.grpc" % "grpc-api" % grpcVersion,
  "io.grpc" % "grpc-auth" % grpcVersion,
  "io.grpc" % "grpc-context" % grpcVersion,
  "io.grpc" % "grpc-core" % grpcVersion,
  "io.grpc" % "grpc-grpclb" % grpcVersion,
  "io.grpc" % "grpc-netty" % grpcVersion,
  "io.grpc" % "grpc-netty-shaded" % grpcVersion,
  "io.grpc" % "grpc-okhttp" % grpcVersion,
  "io.grpc" % "grpc-protobuf" % grpcVersion,
  "io.grpc" % "grpc-protobuf-lite" % grpcVersion,
  "io.grpc" % "grpc-stub" % grpcVersion,
  "io.netty" % "netty-all" % nettyVersion,
  "io.netty" % "netty-buffer" % nettyVersion,
  "io.netty" % "netty-codec" % nettyVersion,
  "io.netty" % "netty-codec-http" % nettyVersion,
  "io.netty" % "netty-codec-http2" % nettyVersion,
  "io.netty" % "netty-common" % nettyVersion,
  "io.netty" % "netty-handler" % nettyVersion,
  "io.netty" % "netty-resolver" % nettyVersion,
  "io.netty" % "netty-tcnative-boringssl-static" % nettyTcNativeVersion,
  "io.netty" % "netty-transport" % nettyVersion,
  "io.opencensus" % "opencensus-api" % opencensusVersion,
  "io.opencensus" % "opencensus-contrib-grpc-util" % opencensusVersion,
  "io.opencensus" % "opencensus-contrib-http-util" % opencensusVersion,
  "net.java.dev.jna" % "jna" % jnaVersion,
  "org.checkerframework" % "checker-qual" % checkerFrameworkVersion,
  "org.codehaus.mojo" % "animal-sniffer-annotations" % animalSnifferAnnotationsVersion,
  "org.scala-lang.modules" %% "scala-xml" % scalaXmlVersion,
  "org.threeten" % "threetenbp" % threetenbpVersion
)<|MERGE_RESOLUTION|>--- conflicted
+++ resolved
@@ -94,12 +94,8 @@
 val commonsMath3Version = "3.6.1"
 val commonsTextVersion = "1.9"
 val elasticsearch6Version = "6.8.23"
-<<<<<<< HEAD
-val elasticsearch7Version = "7.17.2"
+val elasticsearch7Version = "7.17.3"
 val elasticsearch8Version = "8.1.2"
-=======
-val elasticsearch7Version = "7.17.3"
->>>>>>> 67ff0056
 val featranVersion = "0.8.0-RC2"
 val hamcrestVersion = "2.2"
 val javaLshVersion = "0.12"
