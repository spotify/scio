/*
 * Copyright 2016 Spotify AB.
 *
 * Licensed under the Apache License, Version 2.0 (the "License");
 * you may not use this file except in compliance with the License.
 * You may obtain a copy of the License at
 *
 *     http://www.apache.org/licenses/LICENSE-2.0
 *
 * Unless required by applicable law or agreed to in writing,
 * software distributed under the License is distributed on an
 * "AS IS" BASIS, WITHOUT WARRANTIES OR CONDITIONS OF ANY
 * KIND, either express or implied.  See the License for the
 * specific language governing permissions and limitations
 * under the License.
 */

import sbt._
import Keys._
import sbtassembly.AssemblyPlugin.autoImport._
import com.typesafe.sbt.SbtGit.GitKeys.gitRemoteRepo
import org.scalafmt.sbt.ScalafmtPlugin.scalafmtConfigSettings
import bloop.integrations.sbt.BloopDefaults
import de.heikoseeberger.sbtheader.CommentCreator

ThisBuild / turbo := true

val algebirdVersion = "0.13.8"
val algebraVersion = "2.2.3"
val annoy4sVersion = "0.10.0"
val annoyVersion = "0.2.6"
val autoServiceVersion = "1.0"
val autoValueVersion = "1.8.1"
val avroVersion = "1.8.2"
val beamVendorVersion = "0.1"
val beamVersion = "2.29.0"
val bigdataossVersion = "2.1.6"
val bigQueryStorageVersion = "1.12.0"
val bigtableClientVersion = "1.16.0"
val breezeVersion = "1.2"
val caffeineVersion = "2.9.1"
val caseappVersion = "2.0.6"
val catsVersion = "2.5.0"
<<<<<<< HEAD
val chillVersion = "0.9.5"
val circeVersion = "0.14.1"
=======
val chillVersion = "0.10.0"
val circeVersion = "0.13.0"
>>>>>>> e094a52c
val commonsCompressVersion = "1.20"
val commonsIoVersion = "2.9.0"
val commonsLang3Version = "3.12.0"
val commonsMath3Version = "3.6.1"
val commonsTextVersion = "1.9"
val datastoreV1ProtoClientVersion = "1.6.3"
val elasticsearch6Version = "6.8.16"
val elasticsearch7Version = "7.13.1"
val featranVersion = "0.8.0-RC1"
val flinkVersion = "1.12.1"
val gaxVersion = "1.60.1"
val gcsVersion = "1.8.0"
val generatedGrpcBetaVersion = "1.19.2"
val generatedDatastoreProtoVersion = "0.88.5"
val googleClientsVersion = "1.31.1"
val googleApiServicesBigQueryVersion = s"v2-rev20210219-1.31.0"
val googleApiServicesDataflowVersion = s"v1b3-rev20210217-1.31.0"
val googleApiServicesPubsubVersion = s"v1-rev20210208-1.31.0"
val googleApiServicesStorageVersion = s"v1-rev20210127-1.31.0"
val googleAuthVersion = "0.22.2"
val googleCloudCoreVersion = "1.94.0"
val googleCloudSpannerVersion = "3.2.1"
val googleHttpClientsVersion = "1.38.1"
val googleOauthClientVersion = "1.31.2"
val grpcVersion = "1.35.0"
val guavaVersion = "30.1-jre"
val hadoopVersion = "2.10.1"
val hamcrestVersion = "2.2"
val httpCoreVersion = "4.4.14"
val jacksonVersion = "2.12.1"
val javaLshVersion = "0.12"
val jlineVersion = "2.14.6"
val jnaVersion = "5.8.0"
val jodaTimeVersion = "2.10.10"
val junitInterfaceVersion = "0.11"
val junitVersion = "4.13.2"
val kantanCodecsVersion = "0.5.1"
val kantanCsvVersion = "0.6.1"
val kryoVersion =
  "4.0.2" // explicitly depend on 4.0.1+ due to https://github.com/EsotericSoftware/kryo/pull/516
val magnoliaVersion = "0.17.0"
val magnolifyVersion = "0.4.3"
val metricsVersion = "3.2.6"
val nettyVersion = "4.1.52.Final"
val nettyTcNativeVersion = "2.0.33.Final"
val opencensusVersion = "0.28.0"
val parquetExtraVersion = "0.4.0"
val parquetVersion = "1.12.0"
val protobufGenericVersion = "0.2.9"
val protobufVersion = "3.17.2"
val scalacheckVersion = "1.15.4"
val scalaMacrosVersion = "2.1.1"
val scalatestplusVersion = "3.1.0.0-RC2"
val scalatestVersion = "3.2.9"
val shapelessVersion = "2.3.4"
val slf4jVersion = "1.7.30"
val sparkeyVersion = "3.2.1"
val sparkVersion = "2.4.6"
val tensorFlowVersion = "0.2.0"
val zoltarVersion = "0.6.0-M2"
val scalaCollectionCompatVersion = "2.4.4"

ThisBuild / scalafixScalaBinaryVersion := CrossVersion.binaryScalaVersion(scalaVersion.value)
val excludeLint = SettingKey[Set[Def.KeyedInitialize[_]]]("excludeLintKeys")
Global / excludeLint := (Global / excludeLint).?.value.getOrElse(Set.empty)
Global / excludeLint += sonatypeProfileName
Global / excludeLint += site / Paradox / sourceManaged

def previousVersion(currentVersion: String): Option[String] = {
  val Version = """(\d+)\.(\d+)\.(\d+).*""".r
  val Version(x, y, z) = currentVersion
  if (z == "0") None else Some(s"$x.$y.${z.toInt - 1}")
}

lazy val mimaSettings = Def.settings(
  mimaPreviousArtifacts :=
    previousVersion(version.value)
      .filter(_ => publishArtifact.value)
      .map(organization.value % s"${normalizedName.value}_${scalaBinaryVersion.value}" % _)
      .toSet
)

lazy val formatSettings = Def.settings(scalafmtOnCompile := false, javafmtOnCompile := false)

lazy val keepExistingHeader =
  HeaderCommentStyle.cStyleBlockComment.copy(commentCreator = new CommentCreator() {
    override def apply(text: String, existingText: Option[String]): String =
      existingText
        .getOrElse(
          HeaderCommentStyle.cStyleBlockComment.commentCreator(text)
        )
        .trim()
  })

val commonSettings = Def
  .settings(
    organization := "com.spotify",
    headerLicense := Some(HeaderLicense.ALv2("2020", "Spotify AB")),
    headerMappings := headerMappings.value + (HeaderFileType.scala -> keepExistingHeader, HeaderFileType.java -> keepExistingHeader),
    scalaVersion := "2.13.6",
    crossScalaVersions := Seq("2.12.14", scalaVersion.value),
    scalacOptions ++= Scalac.commonsOptions.value,
    Compile / doc / scalacOptions := Scalac.docOptions.value,
    javacOptions ++= Seq("-source", "1.8", "-target", "1.8", "-Xlint:unchecked"),
    Compile / doc / javacOptions := Seq("-source", "1.8"),
    // protobuf-lite is an older subset of protobuf-java and causes issues
    excludeDependencies += "com.google.protobuf" % "protobuf-lite",
    resolvers += Resolver.sonatypeRepo("public"),
    Test / javaOptions += "-Dscio.ignoreVersionWarning=true",
    Test / testOptions += Tests.Argument("-oD"),
    testOptions += Tests.Argument(TestFrameworks.JUnit, "-q", "-v", "-a"),
    testOptions ++= {
      if (sys.env.contains("SLOW")) {
        Nil
      } else {
        Seq(Tests.Argument(TestFrameworks.ScalaTest, "-l", "org.scalatest.tags.Slow"))
      }
    },
    coverageExcludedPackages := (Seq(
      "com\\.spotify\\.scio\\.examples\\..*",
      "com\\.spotify\\.scio\\.repl\\..*",
      "com\\.spotify\\.scio\\.util\\.MultiJoin"
    ) ++ (2 to 10).map(x => s"com\\.spotify\\.scio\\.sql\\.Query${x}")).mkString(";"),
    coverageHighlighting := true,
    licenses := Seq("Apache 2" -> url("http://www.apache.org/licenses/LICENSE-2.0.txt")),
    homepage := Some(url("https://github.com/spotify/scio")),
    scmInfo := Some(
      ScmInfo(url("https://github.com/spotify/scio"), "scm:git:git@github.com:spotify/scio.git")
    ),
    developers := List(
      Developer(
        id = "sinisa_lyh",
        name = "Neville Li",
        email = "neville.lyh@gmail.com",
        url = url("https://twitter.com/sinisa_lyh")
      ),
      Developer(
        id = "ravwojdyla",
        name = "Rafal Wojdyla",
        email = "ravwojdyla@gmail.com",
        url = url("https://twitter.com/ravwojdyla")
      ),
      Developer(
        id = "andrewsmartin",
        name = "Andrew Martin",
        email = "andrewsmartin.mg@gmail.com",
        url = url("https://twitter.com/andrew_martin92")
      ),
      Developer(
        id = "fallonfofallon",
        name = "Fallon Chen",
        email = "fallon@spotify.com",
        url = url("https://twitter.com/fallonfofallon")
      ),
      Developer(
        id = "regadas",
        name = "Filipe Regadas",
        email = "filiperegadas@gmail.com",
        url = url("https://twitter.com/regadas")
      ),
      Developer(
        id = "jto",
        name = "Julien Tournay",
        email = "julient@spotify.com",
        url = url("https://twitter.com/skaalf")
      ),
      Developer(
        id = "clairemcginty",
        name = "Claire McGinty",
        email = "clairem@spotify.com",
        url = url("http://github.com/clairemcginty")
      ),
      Developer(
        id = "syodage",
        name = "Shameera Rathnayaka",
        email = "shameerayodage@gmail.com",
        url = url("http://github.com/syodage")
      )
    ),
    mimaSettings,
    formatSettings
  )

lazy val publishSettings = Def.settings(
  // Release settings
  sonatypeProfileName := "com.spotify"
)

lazy val itSettings = Def.settings(
  Defaults.itSettings,
  IntegrationTest / classLoaderLayeringStrategy := ClassLoaderLayeringStrategy.Flat,
  // exclude all sources if we don't have GCP credentials
  IntegrationTest / unmanagedSources / excludeFilter := {
    if (BuildCredentials.exists) {
      HiddenFileFilter
    } else {
      HiddenFileFilter || "*.scala"
    }
  },
  inConfig(IntegrationTest)(run / fork := true),
  inConfig(IntegrationTest)(BloopDefaults.configSettings),
  inConfig(IntegrationTest)(scalafmtConfigSettings),
  inConfig(IntegrationTest)(scalafixConfigSettings(IntegrationTest))
)

lazy val assemblySettings = Seq(
  assembly / test := {},
  assembly / assemblyMergeStrategy ~= { old =>
    {
      case s if s.endsWith(".properties")            => MergeStrategy.filterDistinctLines
      case s if s.endsWith("public-suffix-list.txt") => MergeStrategy.filterDistinctLines
      case s if s.endsWith("pom.xml")                => MergeStrategy.last
      case s if s.endsWith(".class")                 => MergeStrategy.last
      case s if s.endsWith(".proto")                 => MergeStrategy.last
      case s if s.endsWith("libjansi.jnilib")        => MergeStrategy.last
      case s if s.endsWith("jansi.dll")              => MergeStrategy.rename
      case s if s.endsWith("libjansi.so")            => MergeStrategy.rename
      case s if s.endsWith("libsnappyjava.jnilib")   => MergeStrategy.last
      case s if s.endsWith("libsnappyjava.so")       => MergeStrategy.last
      case s if s.endsWith("snappyjava_snappy.dll")  => MergeStrategy.last
      case s if s.endsWith("reflection-config.json") => MergeStrategy.rename
      case s if s.endsWith(".dtd")                   => MergeStrategy.rename
      case s if s.endsWith(".xsd")                   => MergeStrategy.rename
      case PathList("META-INF", "services", "org.apache.hadoop.fs.FileSystem") =>
        MergeStrategy.filterDistinctLines
      case s => old(s)
    }
  }
)

lazy val macroSettings = Def.settings(
  libraryDependencies += "org.scala-lang" % "scala-reflect" % scalaVersion.value,
  libraryDependencies ++= {
    VersionNumber(scalaVersion.value) match {
      case v if v.matchesSemVer(SemanticSelector("2.12.x")) =>
        Seq(
          compilerPlugin(
            ("org.scalamacros" % "paradise" % scalaMacrosVersion).cross(CrossVersion.full)
          )
        )
      case _ => Nil
    }
  },
  // see MacroSettings.scala
  scalacOptions += "-Xmacro-settings:cache-implicit-schemas=true"
)

lazy val directRunnerDependencies = Seq(
  "org.apache.beam" % "beam-runners-direct-java" % beamVersion
)
lazy val dataflowRunnerDependencies = Seq(
  "org.apache.beam" % "beam-runners-google-cloud-dataflow-java" % beamVersion
)
lazy val sparkRunnerDependencies = Seq(
  "org.apache.beam" % "beam-runners-spark" % beamVersion exclude (
    "com.fasterxml.jackson.module", "jackson-module-scala_2.11"
  ),
  "org.apache.spark" %% "spark-core" % sparkVersion,
  "org.apache.spark" %% "spark-streaming" % sparkVersion
)
lazy val flinkRunnerDependencies = Seq(
  "org.apache.beam" % "beam-runners-flink-1.12" % beamVersion excludeAll (
    ExclusionRule("com.twitter", "chill_2.11"),
    ExclusionRule("org.apache.flink", "flink-clients_2.11"),
    ExclusionRule("org.apache.flink", "flink-runtime_2.11"),
    ExclusionRule("org.apache.flink", "flink-streaming-java_2.11")
  ),
  "org.apache.flink" %% "flink-clients" % flinkVersion,
  "org.apache.flink" %% "flink-runtime" % flinkVersion,
  "org.apache.flink" %% "flink-streaming-java" % flinkVersion
)
lazy val beamRunners = settingKey[String]("beam runners")
lazy val beamRunnersEval = settingKey[Seq[ModuleID]]("beam runners")

def beamRunnerSettings: Seq[Setting[_]] = Seq(
  beamRunners := "",
  beamRunnersEval := {
    Option(beamRunners.value)
      .filter(_.nonEmpty)
      .orElse(sys.props.get("beamRunners"))
      .orElse(sys.env.get("BEAM_RUNNERS"))
      .map(_.split(","))
      .map {
        _.flatMap {
          case "DirectRunner"   => directRunnerDependencies
          case "DataflowRunner" => dataflowRunnerDependencies
          case "SparkRunner"    => sparkRunnerDependencies
          case "FlinkRunner"    => flinkRunnerDependencies
          case _                => Nil
        }.toSeq
      }
      .getOrElse(directRunnerDependencies)
  },
  libraryDependencies ++= beamRunnersEval.value
)

lazy val protobufSettings = Def.settings(
  ProtobufConfig / version := protobufVersion,
  ProtobufConfig / protobufRunProtoc := (args =>
    com.github.os72.protocjar.Protoc.runProtoc("-v3.11.4" +: args.toArray)
  ),
  libraryDependencies += "com.google.protobuf" % "protobuf-java" % (ProtobufConfig / version).value % ProtobufConfig.name
)

def splitTests(tests: Seq[TestDefinition], filter: Seq[String], forkOptions: ForkOptions) = {
  val (filtered, default) = tests.partition(test => filter.contains(test.name))
  val policy = Tests.SubProcess(forkOptions)
  new Tests.Group(name = "<default>", tests = default, runPolicy = policy) +: filtered.map { test =>
    new Tests.Group(name = test.name, tests = Seq(test), runPolicy = policy)
  }
}

lazy val root: Project = Project("scio", file("."))
  .settings(commonSettings)
  .settings(publish / skip := true, assembly / aggregate := false)
  .aggregate(
    `scio-core`,
    `scio-test`,
    `scio-avro`,
    `scio-google-cloud-platform`,
    `scio-cassandra3`,
    `scio-elasticsearch6`,
    `scio-elasticsearch7`,
    `scio-extra`,
    `scio-jdbc`,
    `scio-parquet`,
    `scio-tensorflow`,
    `scio-schemas`,
    `scio-sql`,
    `scio-examples`,
    `scio-repl`,
    `scio-jmh`,
    `scio-macros`,
    `scio-smb`,
    `scio-redis`
  )

lazy val `scio-core`: Project = project
  .in(file("scio-core"))
  .settings(commonSettings)
  .settings(publishSettings)
  .settings(macroSettings)
  .settings(itSettings)
  .settings(
    description := "Scio - A Scala API for Apache Beam and Google Cloud Dataflow",
    Compile / resources ++= Seq(
      (ThisBuild / baseDirectory).value / "build.sbt",
      (ThisBuild / baseDirectory).value / "version.sbt"
    ),
    libraryDependencies ++= Seq(
      "com.chuusai" %% "shapeless" % shapelessVersion,
      "com.esotericsoftware" % "kryo-shaded" % kryoVersion,
      "com.fasterxml.jackson.core" % "jackson-databind" % jacksonVersion,
      "com.fasterxml.jackson.module" %% "jackson-module-scala" % jacksonVersion,
      "com.github.alexarchambault" %% "case-app" % caseappVersion,
      "com.github.alexarchambault" %% "case-app-annotations" % caseappVersion,
      "com.github.ben-manes.caffeine" % "caffeine" % caffeineVersion % "provided",
      "com.google.api-client" % "google-api-client" % googleClientsVersion,
      "com.google.apis" % "google-api-services-dataflow" % googleApiServicesDataflowVersion,
      "com.google.auto.service" % "auto-service" % autoServiceVersion,
      "com.google.guava" % "guava" % guavaVersion,
      "com.google.http-client" % "google-http-client" % googleHttpClientsVersion,
      "com.google.http-client" % "google-http-client-jackson2" % googleHttpClientsVersion,
      "com.google.protobuf" % "protobuf-java" % protobufVersion,
      "com.twitter" % "chill-java" % chillVersion,
      "com.twitter" % "chill-protobuf" % chillVersion,
      "com.twitter" %% "algebird-core" % algebirdVersion,
      "com.twitter" %% "chill" % chillVersion,
      "com.twitter" %% "chill-algebird" % chillVersion,
      "commons-io" % "commons-io" % commonsIoVersion,
      "io.grpc" % "grpc-auth" % grpcVersion,
      "io.grpc" % "grpc-core" % grpcVersion,
      "io.grpc" % "grpc-netty" % grpcVersion,
      "io.grpc" % "grpc-api" % grpcVersion,
      "io.grpc" % "grpc-stub" % grpcVersion,
      "io.netty" % "netty-handler" % nettyVersion,
      "joda-time" % "joda-time" % jodaTimeVersion,
      "me.lyh" %% "protobuf-generic" % protobufGenericVersion,
      "org.apache.avro" % "avro" % avroVersion,
      "org.apache.beam" % "beam-runners-core-construction-java" % beamVersion,
      "org.apache.beam" % "beam-runners-google-cloud-dataflow-java" % beamVersion % Provided,
      "org.apache.beam" % "beam-runners-spark" % beamVersion % Provided exclude (
        "com.fasterxml.jackson.module", "jackson-module-scala_2.11"
      ),
      "org.apache.beam" % "beam-runners-flink-1.12" % beamVersion % Provided excludeAll (
        ExclusionRule("com.twitter", "chill_2.11"),
        ExclusionRule("org.apache.flink", "flink-clients_2.11"),
        ExclusionRule("org.apache.flink", "flink-runtime_2.11"),
        ExclusionRule("org.apache.flink", "flink-streaming-java_2.11")
      ),
      "org.apache.beam" % "beam-sdks-java-core" % beamVersion,
      "org.apache.beam" % "beam-sdks-java-extensions-protobuf" % beamVersion,
      "org.apache.beam" % "beam-vendor-guava-26_0-jre" % beamVendorVersion,
      "org.apache.commons" % "commons-compress" % commonsCompressVersion,
      "org.apache.commons" % "commons-math3" % commonsMath3Version,
      "org.scalatest" %% "scalatest" % scalatestVersion % Test,
      "org.slf4j" % "slf4j-api" % slf4jVersion,
      "org.typelevel" %% "algebra" % algebraVersion,
      "org.scala-lang.modules" %% "scala-collection-compat" % scalaCollectionCompatVersion,
      "com.propensive" %% "magnolia" % magnoliaVersion
    ),
    buildInfoKeys := Seq[BuildInfoKey](scalaVersion, version, "beamVersion" -> beamVersion),
    buildInfoPackage := "com.spotify.scio"
  )
  .dependsOn(
    `scio-schemas` % "test->test",
    `scio-macros`
  )
  .configs(
    IntegrationTest
  )
  .enablePlugins(BuildInfoPlugin)

lazy val `scio-sql`: Project = project
  .in(file("scio-sql"))
  .settings(commonSettings)
  .settings(publishSettings)
  .settings(macroSettings)
  .settings(
    description := "Scio - SQL extension",
    libraryDependencies ++= Seq(
      "org.scala-lang.modules" %% "scala-collection-compat" % scalaCollectionCompatVersion,
      "org.apache.beam" % "beam-sdks-java-core" % beamVersion,
      "org.apache.beam" % "beam-sdks-java-extensions-sql" % beamVersion,
      "org.apache.commons" % "commons-lang3" % commonsLang3Version,
      "org.apache.beam" % "beam-vendor-calcite-1_20_0" % beamVendorVersion
    ),
    Test / compileOrder := CompileOrder.JavaThenScala
  )
  .dependsOn(
    `scio-macros`,
    `scio-core`,
    `scio-schemas` % "test",
    `scio-avro` % "compile->test",
    `scio-test`
  )

lazy val `scio-test`: Project = project
  .in(file("scio-test"))
  .settings(commonSettings)
  .settings(publishSettings)
  .settings(itSettings)
  .settings(macroSettings)
  .settings(
    description := "Scio helpers for ScalaTest",
    libraryDependencies ++= Seq(
      "org.scala-lang.modules" %% "scala-collection-compat" % scalaCollectionCompatVersion,
      "org.apache.beam" % "beam-runners-direct-java" % beamVersion,
      "org.apache.beam" % "beam-sdks-java-io-google-cloud-platform" % beamVersion,
      "org.apache.beam" % "beam-runners-google-cloud-dataflow-java" % beamVersion % "test,it",
      "org.apache.beam" % "beam-sdks-java-core" % beamVersion % "test",
      "org.apache.beam" % "beam-sdks-java-core" % beamVersion % "test" classifier "tests",
      "org.scalatest" %% "scalatest" % scalatestVersion,
      "org.scalatestplus" %% "scalatestplus-scalacheck" % scalatestplusVersion % "test,it",
      "org.scalacheck" %% "scalacheck" % scalacheckVersion % "test,it",
      "com.spotify" %% "magnolify-datastore" % magnolifyVersion % "it",
      "com.spotify" %% "magnolify-guava" % magnolifyVersion,
      // DataFlow testing requires junit and hamcrest
      "org.hamcrest" % "hamcrest-core" % hamcrestVersion,
      "org.hamcrest" % "hamcrest-library" % hamcrestVersion,
      // Our BloomFilters are Algebird Monoids and hence uses tests from Algebird Test
      "com.twitter" %% "algebird-test" % algebirdVersion % "test",
      "com.spotify" % "annoy" % annoyVersion % "test",
      "com.spotify.sparkey" % "sparkey" % sparkeyVersion % "test",
      "com.novocode" % "junit-interface" % junitInterfaceVersion,
      "junit" % "junit" % junitVersion % "test",
      "com.lihaoyi" %% "pprint" % "0.6.6",
      "com.chuusai" %% "shapeless" % shapelessVersion,
      "com.google.api.grpc" % "proto-google-cloud-bigtable-v2" % generatedGrpcBetaVersion,
      "com.google.protobuf" % "protobuf-java" % protobufVersion,
      "com.twitter" %% "chill" % chillVersion,
      "commons-io" % "commons-io" % commonsIoVersion,
      "org.apache.beam" % "beam-sdks-java-core" % beamVersion,
      "org.hamcrest" % "hamcrest" % hamcrestVersion,
      "org.scalactic" %% "scalactic" % "3.2.9",
      "com.propensive" %% "magnolia" % magnoliaVersion
    ),
    Test / compileOrder := CompileOrder.JavaThenScala,
    Test / testGrouping := splitTests(
      (Test / definedTests).value,
      List("com.spotify.scio.ArgsTest"),
      (Test / forkOptions).value
    )
  )
  .configs(IntegrationTest)
  .dependsOn(
    `scio-core` % "test->test;compile->compile;it->it",
    `scio-schemas` % "test;it",
    `scio-avro` % "compile->test;it->it"
  )

lazy val `scio-macros`: Project = project
  .in(file("scio-macros"))
  .settings(commonSettings)
  .settings(publishSettings)
  .settings(macroSettings)
  .settings(
    description := "Scio macros",
    libraryDependencies ++= Seq(
      "com.chuusai" %% "shapeless" % shapelessVersion,
      "com.esotericsoftware" % "kryo-shaded" % kryoVersion,
      "org.apache.beam" % "beam-sdks-java-extensions-sql" % beamVersion,
      "org.apache.avro" % "avro" % avroVersion,
      "com.propensive" %% "magnolia" % magnoliaVersion
    )
  )

lazy val `scio-avro`: Project = project
  .in(file("scio-avro"))
  .settings(commonSettings)
  .settings(publishSettings)
  .settings(macroSettings)
  .settings(itSettings)
  .settings(
    description := "Scio add-on for working with Avro",
    libraryDependencies ++= Seq(
      "org.scala-lang.modules" %% "scala-collection-compat" % scalaCollectionCompatVersion,
      "me.lyh" %% "protobuf-generic" % protobufGenericVersion,
      "org.apache.beam" % "beam-vendor-guava-26_0-jre" % beamVendorVersion,
      "org.apache.beam" % "beam-sdks-java-io-google-cloud-platform" % beamVersion,
      "org.apache.beam" % "beam-sdks-java-core" % beamVersion,
      "com.twitter" %% "chill" % chillVersion,
      "com.google.protobuf" % "protobuf-java" % protobufVersion,
      "org.apache.avro" % "avro" % avroVersion exclude ("com.thoughtworks.paranamer", "paranamer"),
      "org.slf4j" % "slf4j-api" % slf4jVersion,
      "org.slf4j" % "slf4j-simple" % slf4jVersion % "test,it",
      "org.scalatest" %% "scalatest" % scalatestVersion % "test,it",
      "org.scalatestplus" %% "scalatestplus-scalacheck" % scalatestplusVersion % "test,it",
      "org.scalacheck" %% "scalacheck" % scalacheckVersion % "test,it",
      "com.spotify" %% "magnolify-cats" % magnolifyVersion % "test",
      "com.spotify" %% "magnolify-scalacheck" % magnolifyVersion % "test"
    )
  )
  .dependsOn(
    `scio-core` % "compile;it->it"
  )
  .configs(IntegrationTest)

lazy val `scio-google-cloud-platform`: Project = project
  .in(file("scio-google-cloud-platform"))
  .settings(commonSettings)
  .settings(publishSettings)
  .settings(macroSettings)
  .settings(itSettings)
  .settings(beamRunnerSettings)
  .settings(
    description := "Scio add-on for Google Cloud Platform",
    libraryDependencies ++= Seq(
      "com.google.cloud" % "google-cloud-spanner" % googleCloudSpannerVersion excludeAll (
        ExclusionRule(organization = "io.grpc")
      ),
      "com.google.cloud.bigtable" % "bigtable-client-core" % bigtableClientVersion excludeAll (
        ExclusionRule(organization = "io.grpc")
      ),
      "com.chuusai" %% "shapeless" % shapelessVersion,
      "com.google.api-client" % "google-api-client" % googleClientsVersion,
      "com.google.api.grpc" % "proto-google-cloud-bigquerystorage-v1beta2" % "0.120.2",
      "com.google.api.grpc" % "proto-google-cloud-bigquerystorage-v1" % "1.20.2",
      "com.google.api.grpc" % "proto-google-cloud-bigtable-admin-v2" % generatedGrpcBetaVersion,
      "com.google.api.grpc" % "proto-google-cloud-bigtable-v2" % generatedGrpcBetaVersion,
      "com.google.api" % "gax-grpc" % gaxVersion,
      "com.google.api" % "gax" % gaxVersion,
      "com.google.apis" % "google-api-services-bigquery" % googleApiServicesBigQueryVersion,
      "com.google.auth" % "google-auth-library-credentials" % googleAuthVersion,
      "com.google.auth" % "google-auth-library-oauth2-http" % googleAuthVersion,
      "com.google.cloud" % "google-cloud-bigquerystorage" % bigQueryStorageVersion,
      "com.google.cloud" % "google-cloud-core" % googleCloudCoreVersion,
      "com.google.cloud" % "google-cloud-storage" % gcsVersion % "test,it",
      "com.google.guava" % "guava" % guavaVersion,
      // From BeamModulePlugin.groovy
      "com.google.http-client" % "google-http-client-jackson" % "1.29.2",
      "com.google.http-client" % "google-http-client-jackson2" % googleHttpClientsVersion,
      "com.google.http-client" % "google-http-client" % googleHttpClientsVersion,
      "com.google.protobuf" % "protobuf-java" % protobufVersion,
      "com.spotify" %% "magnolify-cats" % magnolifyVersion % "test",
      "com.spotify" %% "magnolify-scalacheck" % magnolifyVersion % "test",
      "com.twitter" %% "chill" % chillVersion,
      "commons-io" % "commons-io" % commonsIoVersion,
      "joda-time" % "joda-time" % jodaTimeVersion,
      "junit" % "junit" % junitVersion % "test",
      "org.apache.avro" % "avro" % avroVersion,
      "org.apache.beam" % "beam-sdks-java-core" % beamVersion,
      "org.apache.beam" % "beam-sdks-java-extensions-google-cloud-platform-core" % beamVersion,
      "org.apache.beam" % "beam-sdks-java-io-google-cloud-platform" % beamVersion,
      "org.apache.beam" % "beam-vendor-guava-26_0-jre" % beamVendorVersion,
      "org.hamcrest" % "hamcrest-core" % hamcrestVersion % "test,it",
      "org.hamcrest" % "hamcrest-library" % hamcrestVersion % "test",
      "org.scalacheck" %% "scalacheck" % scalacheckVersion % "test,it",
      "org.scalatest" %% "scalatest" % scalatestVersion % "test,it",
      "org.scalatestplus" %% "scalatestplus-scalacheck" % scalatestplusVersion % "test,it",
      "org.slf4j" % "slf4j-api" % slf4jVersion,
      "org.slf4j" % "slf4j-simple" % slf4jVersion % "test,it"
    )
  )
  .dependsOn(
    `scio-core` % "compile;it->it",
    `scio-schemas` % "test",
    `scio-avro` % "test",
    `scio-test` % "test;it"
  )
  .configs(IntegrationTest)

lazy val `scio-cassandra3`: Project = project
  .in(file("scio-cassandra/cassandra3"))
  .settings(commonSettings)
  .settings(publishSettings)
  .settings(itSettings)
  .settings(
    description := "Scio add-on for Apache Cassandra 3.x",
    libraryDependencies ++= Seq(
      "org.scala-lang.modules" %% "scala-collection-compat" % scalaCollectionCompatVersion,
      "com.google.protobuf" % "protobuf-java" % protobufVersion,
      "com.google.guava" % "guava" % guavaVersion,
      "com.twitter" %% "chill" % chillVersion,
      "com.datastax.cassandra" % "cassandra-driver-core" % "3.11.0",
      ("org.apache.cassandra" % "cassandra-all" % "3.11.10")
        .exclude("ch.qos.logback", "logback-classic")
        .exclude("org.slf4j", "log4j-over-slf4j"),
      "org.apache.hadoop" % "hadoop-common" % hadoopVersion,
      "org.apache.hadoop" % "hadoop-mapreduce-client-core" % hadoopVersion,
      "org.scalatest" %% "scalatest" % scalatestVersion % Test,
      "org.apache.beam" % "beam-sdks-java-core" % beamVersion % Test,
      "com.esotericsoftware" % "kryo-shaded" % kryoVersion,
      "com.google.guava" % "guava" % guavaVersion,
      "com.twitter" % "chill-java" % chillVersion
    )
  )
  .dependsOn(
    `scio-core`,
    `scio-test` % "test;it"
  )
  .configs(IntegrationTest)

lazy val `scio-elasticsearch6`: Project = project
  .in(file("scio-elasticsearch/es6"))
  .settings(commonSettings)
  .settings(publishSettings)
  .settings(
    description := "Scio add-on for writing to Elasticsearch",
    libraryDependencies ++= Seq(
      "org.scala-lang.modules" %% "scala-collection-compat" % scalaCollectionCompatVersion,
      "org.apache.beam" % "beam-vendor-guava-26_0-jre" % beamVendorVersion,
      "org.apache.beam" % "beam-sdks-java-core" % beamVersion,
      "joda-time" % "joda-time" % jodaTimeVersion,
      "org.slf4j" % "slf4j-api" % slf4jVersion,
      "org.elasticsearch" % "elasticsearch" % elasticsearch6Version,
      "org.elasticsearch" % "elasticsearch-x-content" % elasticsearch6Version,
      "org.elasticsearch.client" % "transport" % elasticsearch6Version
    )
  )
  .dependsOn(
    `scio-core`,
    `scio-test` % "test"
  )

lazy val `scio-elasticsearch7`: Project = project
  .in(file("scio-elasticsearch/es7"))
  .settings(commonSettings)
  .settings(publishSettings)
  .settings(
    description := "Scio add-on for writing to Elasticsearch",
    libraryDependencies ++= Seq(
      "org.scala-lang.modules" %% "scala-collection-compat" % scalaCollectionCompatVersion,
      "org.apache.beam" % "beam-vendor-guava-26_0-jre" % beamVendorVersion,
      "org.apache.beam" % "beam-sdks-java-core" % beamVersion,
      "joda-time" % "joda-time" % jodaTimeVersion,
      "org.slf4j" % "slf4j-api" % slf4jVersion,
      "org.apache.httpcomponents" % "httpcore" % httpCoreVersion,
      "org.elasticsearch" % "elasticsearch-x-content" % elasticsearch7Version,
      "org.elasticsearch.client" % "elasticsearch-rest-client" % elasticsearch7Version,
      "org.elasticsearch.client" % "elasticsearch-rest-high-level-client" % elasticsearch7Version,
      "org.apache.httpcomponents" % "httpcore" % httpCoreVersion,
      "org.elasticsearch" % "elasticsearch" % elasticsearch7Version
    )
  )
  .dependsOn(
    `scio-core`,
    `scio-test` % "test"
  )

lazy val `scio-extra`: Project = project
  .in(file("scio-extra"))
  .settings(commonSettings)
  .settings(publishSettings)
  .settings(itSettings)
  .settings(macroSettings)
  .settings(
    description := "Scio extra utilities",
    libraryDependencies ++= Seq(
      "org.scala-lang.modules" %% "scala-collection-compat" % scalaCollectionCompatVersion,
      "org.apache.beam" % "beam-sdks-java-core" % beamVersion,
      "org.apache.beam" % "beam-sdks-java-io-google-cloud-platform" % beamVersion,
      "org.apache.beam" % "beam-sdks-java-extensions-sorter" % beamVersion,
      "org.apache.beam" % "beam-sdks-java-extensions-sketching" % beamVersion,
      "org.apache.beam" % "beam-sdks-java-extensions-zetasketch" % beamVersion,
      "com.google.apis" % "google-api-services-bigquery" % googleApiServicesBigQueryVersion,
      "org.apache.avro" % "avro" % avroVersion,
      "com.spotify" % "annoy" % annoyVersion,
      "com.spotify.sparkey" % "sparkey" % sparkeyVersion,
      "com.twitter" %% "algebird-core" % algebirdVersion,
      "info.debatty" % "java-lsh" % javaLshVersion,
      "net.pishen" %% "annoy4s" % annoy4sVersion,
      "org.scalanlp" %% "breeze" % breezeVersion,
      "com.github.ben-manes.caffeine" % "caffeine" % caffeineVersion % "test",
      "com.nrinaudo" %% "kantan.csv" % kantanCsvVersion,
      "org.slf4j" % "slf4j-api" % slf4jVersion,
      "org.scalatest" %% "scalatest" % scalatestVersion % "test",
      "org.scalacheck" %% "scalacheck" % scalacheckVersion % "test",
      "com.chuusai" %% "shapeless" % shapelessVersion,
      "joda-time" % "joda-time" % jodaTimeVersion,
      "net.java.dev.jna" % "jna" % jnaVersion,
      "org.apache.beam" % "beam-vendor-guava-26_0-jre" % beamVendorVersion,
      "org.typelevel" %% "algebra" % algebraVersion,
      "io.circe" %% "circe-core" % circeVersion,
      "io.circe" %% "circe-generic" % circeVersion,
      "io.circe" %% "circe-parser" % circeVersion
    ),
    Compile / sourceDirectories := (Compile / sourceDirectories).value
      .filterNot(_.getPath.endsWith("/src_managed/main")),
    Compile / managedSourceDirectories := (Compile / managedSourceDirectories).value
      .filterNot(_.getPath.endsWith("/src_managed/main")),
    Compile / doc / sources := List(), // suppress warnings
    compileOrder := CompileOrder.JavaThenScala
  )
  .dependsOn(
    `scio-core` % "compile->compile;provided->provided",
    `scio-test` % "it->it;test->test",
    `scio-avro`,
    `scio-google-cloud-platform`,
    `scio-macros`
  )
  .configs(IntegrationTest)

lazy val `scio-jdbc`: Project = project
  .in(file("scio-jdbc"))
  .settings(commonSettings)
  .settings(publishSettings)
  .settings(
    description := "Scio add-on for JDBC",
    libraryDependencies ++= Seq(
      "org.apache.beam" % "beam-sdks-java-core" % beamVersion,
      "org.apache.beam" % "beam-sdks-java-io-jdbc" % beamVersion
    )
  )
  .dependsOn(
    `scio-core`,
    `scio-test` % "test"
  )

val ensureSourceManaged = taskKey[Unit]("ensureSourceManaged")

lazy val `scio-parquet`: Project = project
  .in(file("scio-parquet"))
  .settings(commonSettings)
  .settings(publishSettings)
  .settings(
    // change annotation processor output directory so IntelliJ can pick them up
    ensureSourceManaged := IO.createDirectory(sourceManaged.value / "main"),
    Compile / compile := Def.task {
      val _ = ensureSourceManaged.value
      (Compile / compile).value
    }.value,
    javacOptions ++= Seq("-s", (sourceManaged.value / "main").toString),
    description := "Scio add-on for Parquet",
    libraryDependencies ++= Seq(
      "org.scala-lang.modules" %% "scala-collection-compat" % scalaCollectionCompatVersion,
      "me.lyh" %% "parquet-avro" % parquetExtraVersion excludeAll (
        // parquet-avro depends on avro 1.10.x
        ExclusionRule("org.apache.avro", "avro"),
        ExclusionRule("org.apache.avro", "avro-compiler")
      ),
      "org.apache.avro" % "avro" % avroVersion,
      "org.apache.avro" % "avro-compiler" % avroVersion,
      "me.lyh" % "parquet-tensorflow" % parquetExtraVersion,
      "com.google.cloud.bigdataoss" % "gcs-connector" % s"hadoop2-$bigdataossVersion",
      "com.spotify" %% "magnolify-parquet" % magnolifyVersion,
      "org.apache.beam" % "beam-sdks-java-io-hadoop-format" % beamVersion,
      "org.apache.hadoop" % "hadoop-client" % hadoopVersion,
      "org.apache.parquet" % "parquet-avro" % parquetVersion exclude (
        "org.apache.avro", "avro"
      ),
      "com.twitter" %% "chill" % chillVersion,
      "org.apache.beam" % "beam-sdks-java-core" % beamVersion,
      "org.apache.beam" % "beam-sdks-java-io-hadoop-common" % beamVersion,
      "org.apache.hadoop" % "hadoop-common" % hadoopVersion,
      "org.apache.hadoop" % "hadoop-mapreduce-client-core" % hadoopVersion,
      "org.apache.parquet" % "parquet-column" % parquetVersion,
      "org.apache.parquet" % "parquet-common" % parquetVersion,
      "org.apache.parquet" % "parquet-hadoop" % parquetVersion,
      "org.slf4j" % "slf4j-api" % slf4jVersion
    )
  )
  .dependsOn(
    `scio-core`,
    `scio-avro`,
    `scio-schemas` % "test",
    `scio-test` % "test->test"
  )

lazy val `scio-tensorflow`: Project = project
  .in(file("scio-tensorflow"))
  .settings(commonSettings)
  .settings(publishSettings)
  .settings(itSettings)
  .settings(protobufSettings)
  .settings(
    description := "Scio add-on for TensorFlow",
    Compile / sourceDirectories := (Compile / sourceDirectories).value
      .filterNot(_.getPath.endsWith("/src_managed/main")),
    Compile / managedSourceDirectories := (Compile / managedSourceDirectories).value
      .filterNot(_.getPath.endsWith("/src_managed/main")),
    libraryDependencies ++= Seq(
      "org.scala-lang.modules" %% "scala-collection-compat" % scalaCollectionCompatVersion,
      "org.apache.beam" % "beam-sdks-java-core" % beamVersion,
      "org.tensorflow" % "tensorflow-core-platform" % tensorFlowVersion,
      "org.apache.commons" % "commons-compress" % commonsCompressVersion,
      "com.spotify" %% "featran-core" % featranVersion,
      "com.spotify" %% "featran-scio" % featranVersion,
      "com.spotify" %% "featran-tensorflow" % featranVersion,
      "com.spotify" % "zoltar-api" % zoltarVersion,
      "com.spotify" % "zoltar-tensorflow" % zoltarVersion,
      "org.slf4j" % "slf4j-api" % slf4jVersion,
      "com.spotify" %% "magnolify-tensorflow" % magnolifyVersion % Test,
      "com.spotify" % "zoltar-core" % zoltarVersion,
      "org.apache.beam" % "beam-vendor-guava-26_0-jre" % beamVendorVersion
    )
  )
  .dependsOn(
    `scio-avro`,
    `scio-core`,
    `scio-test` % "test->test"
  )
  .enablePlugins(ProtobufPlugin)

lazy val `scio-schemas`: Project = project
  .in(file("scio-schemas"))
  .settings(commonSettings)
  .settings(protobufSettings)
  .settings(
    description := "Avro/Proto schemas for testing",
    publish / skip := true,
    libraryDependencies ++= Seq(
      "org.scala-lang.modules" %% "scala-collection-compat" % scalaCollectionCompatVersion,
      "org.apache.avro" % "avro" % avroVersion
    ),
    Compile / sourceDirectories := (Compile / sourceDirectories).value
      .filterNot(_.getPath.endsWith("/src_managed/main")),
    Compile / managedSourceDirectories := (Compile / managedSourceDirectories).value
      .filterNot(_.getPath.endsWith("/src_managed/main")),
    Compile / doc / sources := List(), // suppress warnings
    compileOrder := CompileOrder.JavaThenScala
  )
  .enablePlugins(ProtobufPlugin)

lazy val `scio-examples`: Project = project
  .in(file("scio-examples"))
  .settings(commonSettings)
  .settings(soccoSettings)
  .settings(beamRunnerSettings)
  .settings(macroSettings)
  .settings(
    publish / skip := true,
    libraryDependencies ++= Seq(
      "org.scala-lang.modules" %% "scala-collection-compat" % scalaCollectionCompatVersion,
      "org.apache.beam" % "beam-sdks-java-core" % beamVersion,
      "org.apache.beam" % "beam-sdks-java-io-google-cloud-platform" % beamVersion,
      "org.apache.beam" % "beam-sdks-java-extensions-google-cloud-platform-core" % beamVersion,
      "org.apache.avro" % "avro" % avroVersion,
      "com.google.cloud.datastore" % "datastore-v1-proto-client" % datastoreV1ProtoClientVersion,
      "com.google.http-client" % "google-http-client" % googleHttpClientsVersion,
      "com.google.api.grpc" % "proto-google-cloud-datastore-v1" % generatedDatastoreProtoVersion,
      "com.google.api.grpc" % "proto-google-cloud-bigtable-v2" % generatedGrpcBetaVersion,
      "com.google.cloud.sql" % "mysql-socket-factory" % "1.3.0",
      "com.google.apis" % "google-api-services-bigquery" % googleApiServicesBigQueryVersion,
      "com.spotify" %% "magnolify-avro" % magnolifyVersion,
      "com.spotify" %% "magnolify-datastore" % magnolifyVersion,
      "com.spotify" %% "magnolify-tensorflow" % magnolifyVersion,
      "com.spotify" %% "magnolify-bigtable" % magnolifyVersion,
      "mysql" % "mysql-connector-java" % "8.0.25",
      "joda-time" % "joda-time" % jodaTimeVersion,
      "com.github.alexarchambault" %% "case-app" % caseappVersion,
      "org.slf4j" % "slf4j-api" % slf4jVersion,
      "org.slf4j" % "slf4j-simple" % slf4jVersion,
      "org.scalacheck" %% "scalacheck" % scalacheckVersion % "test",
      "com.chuusai" %% "shapeless" % shapelessVersion,
      "com.github.alexarchambault" %% "case-app-annotations" % caseappVersion,
      "com.github.alexarchambault" %% "case-app-util" % caseappVersion,
      "com.google.api-client" % "google-api-client" % googleClientsVersion,
      "com.google.apis" % "google-api-services-pubsub" % googleApiServicesPubsubVersion,
      "com.google.auth" % "google-auth-library-credentials" % googleAuthVersion,
      "com.google.auth" % "google-auth-library-oauth2-http" % googleAuthVersion,
      "com.google.cloud.bigdataoss" % "util" % bigdataossVersion,
      "com.google.guava" % "guava" % guavaVersion,
      "com.google.oauth-client" % "google-oauth-client" % googleOauthClientVersion,
      "com.google.protobuf" % "protobuf-java" % protobufVersion,
      "com.spotify" %% "magnolify-shared" % magnolifyVersion,
      "com.twitter" %% "algebird-core" % algebirdVersion,
      "org.apache.beam" % "beam-sdks-java-extensions-sql" % beamVersion,
      "org.apache.httpcomponents" % "httpcore" % httpCoreVersion,
      "org.elasticsearch" % "elasticsearch" % elasticsearch7Version,
      "com.propensive" %% "magnolia" % magnoliaVersion
    ),
    // exclude problematic sources if we don't have GCP credentials
    unmanagedSources / excludeFilter := {
      if (BuildCredentials.exists) {
        HiddenFileFilter
      } else {
        HiddenFileFilter || "TypedBigQueryTornadoes*.scala" || "TypedStorageBigQueryTornadoes*.scala"
      }
    },
    run / fork := true,
    Compile / doc / sources := List(),
    Test / classLoaderLayeringStrategy := ClassLoaderLayeringStrategy.Flat,
    Test / testGrouping := splitTests(
      (Test / definedTests).value,
      List("com.spotify.scio.examples.WordCountTest"),
      ForkOptions().withRunJVMOptions((Test / javaOptions).value.toVector)
    )
  )
  .dependsOn(
    `scio-core`,
    `scio-google-cloud-platform`,
    `scio-schemas`,
    `scio-jdbc`,
    `scio-extra`,
    `scio-elasticsearch7`,
    `scio-tensorflow`,
    `scio-sql`,
    `scio-test` % "compile->test",
    `scio-smb`,
    `scio-redis`
  )

lazy val `scio-repl`: Project = project
  .in(file("scio-repl"))
  .settings(commonSettings)
  .settings(publishSettings)
  .settings(assemblySettings)
  .settings(macroSettings)
  .settings(
    scalacOptions := Scalac.replOptions.value,
    libraryDependencies ++= Seq(
      "org.scala-lang.modules" %% "scala-collection-compat" % scalaCollectionCompatVersion,
      "org.apache.beam" % "beam-runners-direct-java" % beamVersion,
      "org.apache.beam" % "beam-sdks-java-io-google-cloud-platform" % beamVersion,
      "org.apache.beam" % "beam-sdks-java-extensions-google-cloud-platform-core" % beamVersion,
      "org.apache.beam" % "beam-runners-google-cloud-dataflow-java" % beamVersion excludeAll (
        ExclusionRule("com.google.cloud.bigdataoss", "gcsio")
      ),
      "org.apache.beam" % "beam-sdks-java-core" % beamVersion excludeAll (
        ExclusionRule("com.google.cloud.bigdataoss", "gcsio")
      ),
      "org.apache.avro" % "avro" % avroVersion,
      "commons-io" % "commons-io" % commonsIoVersion,
      "org.apache.commons" % "commons-text" % commonsTextVersion,
      "org.slf4j" % "slf4j-api" % slf4jVersion,
      "org.slf4j" % "slf4j-simple" % slf4jVersion,
      "org.scala-lang" % "scala-compiler" % scalaVersion.value,
      "com.nrinaudo" %% "kantan.csv" % kantanCsvVersion
    ),
    libraryDependencies ++= {
      VersionNumber(scalaVersion.value) match {
        case v if v.matchesSemVer(SemanticSelector("2.12.x")) =>
          Seq("org.scalamacros" % "paradise" % scalaMacrosVersion cross CrossVersion.full)
        case _ =>
          Nil
      }
    },
    assembly / assemblyJarName := "scio-repl.jar"
  )
  .dependsOn(
    `scio-core`,
    `scio-google-cloud-platform`,
    `scio-extra`
  )

lazy val `scio-jmh`: Project = project
  .in(file("scio-jmh"))
  .settings(commonSettings)
  .settings(macroSettings)
  .settings(
    description := "Scio JMH Microbenchmarks",
    Jmh / sourceDirectory := (Test / sourceDirectory).value,
    Jmh / classDirectory := (Test / classDirectory).value,
    Jmh / dependencyClasspath := (Test / dependencyClasspath).value,
    libraryDependencies ++= directRunnerDependencies ++ Seq(
      "org.scala-lang.modules" %% "scala-collection-compat" % scalaCollectionCompatVersion,
      "junit" % "junit" % junitVersion % "test",
      "org.hamcrest" % "hamcrest-core" % hamcrestVersion % "test",
      "org.hamcrest" % "hamcrest-library" % hamcrestVersion % "test",
      "org.slf4j" % "slf4j-nop" % slf4jVersion
    ),
    publish / skip := true
  )
  .dependsOn(
    `scio-core`,
    `scio-avro`
  )
  .enablePlugins(JmhPlugin)

lazy val `scio-smb`: Project = project
  .in(file("scio-smb"))
  .settings(commonSettings)
  .settings(publishSettings)
  .settings(itSettings)
  .settings(beamRunnerSettings)
  .settings(
    description := "Sort Merge Bucket source/sink implementations for Apache Beam",
    libraryDependencies ++= Seq(
      "org.scala-lang.modules" %% "scala-collection-compat" % scalaCollectionCompatVersion,
      "org.apache.avro" % "avro" % avroVersion,
      "org.apache.beam" % "beam-sdks-java-core" % beamVersion,
      "org.apache.beam" % "beam-sdks-java-core" % beamVersion % "it,test" classifier "tests",
      "org.apache.beam" % "beam-sdks-java-io-google-cloud-platform" % beamVersion,
      "org.apache.beam" % "beam-sdks-java-io-hadoop-format" % beamVersion,
      "org.apache.hadoop" % "hadoop-client" % hadoopVersion,
      "org.apache.parquet" % "parquet-avro" % parquetVersion exclude (
        "org.apache.avro", "avro"
      ),
      "org.apache.parquet" % "parquet-common" % parquetVersion,
      "com.spotify" %% "magnolify-parquet" % magnolifyVersion,
      // #3260 work around for sorter memory limit until we patch upstream
      // "org.apache.beam" % "beam-sdks-java-extensions-sorter" % beamVersion,
      "org.apache.beam" % "beam-sdks-java-extensions-protobuf" % beamVersion,
      "com.google.apis" % "google-api-services-bigquery" % googleApiServicesBigQueryVersion,
      "org.tensorflow" % "tensorflow-core-platform" % tensorFlowVersion,
      "com.google.auto.service" % "auto-service" % autoServiceVersion,
      "com.google.auto.value" % "auto-value-annotations" % autoValueVersion,
      "com.google.auto.value" % "auto-value" % autoValueVersion,
      "javax.annotation" % "javax.annotation-api" % "1.3.2",
      "org.hamcrest" % "hamcrest-core" % hamcrestVersion % Test,
      "org.hamcrest" % "hamcrest-library" % hamcrestVersion % Test,
      "com.novocode" % "junit-interface" % junitInterfaceVersion % Test,
      "junit" % "junit" % junitVersion % Test,
      "com.chuusai" %% "shapeless" % shapelessVersion,
      "com.fasterxml.jackson.core" % "jackson-annotations" % jacksonVersion,
      "com.fasterxml.jackson.core" % "jackson-core" % jacksonVersion,
      "com.fasterxml.jackson.core" % "jackson-databind" % jacksonVersion,
      "com.google.protobuf" % "protobuf-java" % protobufVersion,
      "joda-time" % "joda-time" % jodaTimeVersion,
      "org.apache.beam" % "beam-vendor-guava-26_0-jre" % beamVendorVersion,
      "org.slf4j" % "slf4j-api" % slf4jVersion,
      "com.github.ben-manes.caffeine" % "caffeine" % caffeineVersion % "provided"
    ),
    javacOptions ++= {
      (Compile / sourceManaged).value.mkdirs()
      Seq("-s", (Compile / sourceManaged).value.getAbsolutePath)
    },
    compileOrder := CompileOrder.JavaThenScala,
    Test / classLoaderLayeringStrategy := ClassLoaderLayeringStrategy.Flat
  )
  .configs(
    IntegrationTest
  )
  .dependsOn(
    `scio-core`,
    `scio-test` % "test;it",
    `scio-avro` % IntegrationTest
  )

lazy val `scio-redis`: Project = project
  .in(file("scio-redis"))
  .settings(commonSettings)
  .settings(publishSettings)
  .settings(itSettings)
  .settings(
    description := "Scio integration with Redis",
    libraryDependencies ++= Seq(
      "org.scala-lang.modules" %% "scala-collection-compat" % scalaCollectionCompatVersion,
      "com.google.protobuf" % "protobuf-java" % protobufVersion,
      "com.google.guava" % "guava" % guavaVersion,
      "org.apache.beam" % "beam-sdks-java-core" % beamVersion,
      "org.scalatest" %% "scalatest" % scalatestVersion % Test,
      "org.apache.beam" % "beam-sdks-java-io-redis" % beamVersion
    )
  )
  .dependsOn(
    `scio-core`,
    `scio-test` % "test"
  )

lazy val site: Project = project
  .in(file("site"))
  .settings(commonSettings)
  .settings(macroSettings)
  .settings(siteSettings)
  .enablePlugins(
    ParadoxSitePlugin,
    ParadoxMaterialThemePlugin,
    GhpagesPlugin,
    ScalaUnidocPlugin,
    SiteScaladocPlugin,
    MdocPlugin
  )
  .dependsOn(
    `scio-macros`,
    `scio-core`,
    `scio-avro`,
    `scio-google-cloud-platform`,
    `scio-parquet`,
    `scio-schemas`,
    `scio-smb`,
    `scio-test`,
    `scio-extra`,
    `scio-sql`
  )

// =======================================================================
// Site settings
// =======================================================================

// ScalaDoc links look like http://site/index.html#my.package.MyClass while JavaDoc links look
// like http://site/my/package/MyClass.html. Therefore we need to fix links to external JavaDoc
// generated by ScalaDoc.
def fixJavaDocLinks(bases: Seq[String], doc: String): String =
  bases.foldLeft(doc) { (d, base) =>
    val regex = s"""\"($base)#([^"]*)\"""".r
    regex.replaceAllIn(
      d,
      m => {
        val b = base.replaceAll("/index.html$", "")
        val c = m.group(2).replace(".", "/")
        s"$b/$c.html"
      }
    )
  }

lazy val soccoIndex = taskKey[File]("Generates examples/index.html")

lazy val siteSettings = Def.settings(
  publish / skip := true,
  description := "Scio - Documentation",
  autoAPIMappings := true,
  gitRemoteRepo := "git@github.com:spotify/scio.git",
  libraryDependencies ++= Seq(
    "org.apache.beam" % "beam-runners-direct-java" % beamVersion,
    "org.apache.beam" % "beam-runners-google-cloud-dataflow-java" % beamVersion,
    "com.nrinaudo" %% "kantan.csv" % kantanCsvVersion
  ),
  // unidoc
  ScalaUnidoc / siteSubdirName := "api",
  ScalaUnidoc / scalacOptions := Seq.empty,
  ScalaUnidoc / unidoc / unidocProjectFilter := inProjects(
    `scio-core`,
    `scio-test`,
    `scio-avro`,
    `scio-google-cloud-platform`,
    `scio-cassandra3`,
    `scio-elasticsearch6`,
    `scio-extra`,
    `scio-jdbc`,
    `scio-parquet`,
    `scio-tensorflow`,
    `scio-macros`,
    `scio-smb`
  ),
  // unidoc handles class paths differently than compile and may give older
  // versions high precedence.
  ScalaUnidoc / unidoc / unidocAllClasspaths := (ScalaUnidoc / unidoc / unidocAllClasspaths).value
    .map { cp =>
      cp.filterNot(_.data.getCanonicalPath.matches(""".*guava-11\..*"""))
        .filterNot(_.data.getCanonicalPath.matches(""".*bigtable-client-core-0\..*"""))
    },
  // mdoc
  // pre-compile md using mdoc
  mdocIn := (paradox / sourceDirectory).value,
  mdocExtraArguments ++= Seq("--no-link-hygiene"),
  // paradox
  paradox / sourceManaged := mdocOut.value,
  paradoxProperties ++= Map(
    "javadoc.com.spotify.scio.base_url" -> "http://spotify.github.com/scio/api",
    "javadoc.org.apache.beam.sdk.extensions.smb.base_url" ->
      "https://spotify.github.io/scio/api/org/apache/beam/sdk/extensions/smb",
    "javadoc.org.apache.beam.base_url" -> s"https://beam.apache.org/releases/javadoc/$beamVersion",
    "scaladoc.com.spotify.scio.base_url" -> "https://spotify.github.io/scio/api",
    "github.base_url" -> "https://github.com/spotify/scio",
    "extref.example.base_url" -> "https://spotify.github.io/scio/examples/%s.scala.html"
  ),
  Compile / paradoxMaterialTheme := ParadoxMaterialTheme()
    .withFavicon("images/favicon.ico")
    .withColor("white", "indigo")
    .withLogo("images/logo.png")
    .withCopyright("Copyright (C) 2020 Spotify AB")
    .withRepository(uri("https://github.com/spotify/scio"))
    .withSocial(uri("https://github.com/spotify"), uri("https://twitter.com/spotifyeng")),
  // sbt-site
  addMappingsToSiteDir(ScalaUnidoc / packageDoc / mappings, ScalaUnidoc / siteSubdirName),
  makeSite / mappings ++= Seq(
    file("scio-examples/target/site/index.html") -> "examples/index.html"
  ) ++ SoccoIndex.mappings,
  makeSite := makeSite.dependsOn(mdoc.toTask("")).value
)

lazy val soccoSettings = if (sys.env.contains("SOCCO")) {
  Seq(
    scalacOptions ++= Seq(
      "-P:socco:out:scio-examples/target/site",
      "-P:socco:package_com.spotify.scio:https://spotify.github.io/scio/api"
    ),
    autoCompilerPlugins := true,
    addCompilerPlugin(("io.regadas" %% "socco-ng" % "0.1.5").cross(CrossVersion.full)),
    // Generate scio-examples/target/site/index.html
    soccoIndex := SoccoIndex.generate(target.value / "site" / "index.html"),
    Compile / compile := {
      val _ = soccoIndex.value
      (Compile / compile).value
    }
  )
} else {
  Nil
}

//strict should only be enabled when updating/adding depedencies
// ThisBuild / conflictManager := ConflictManager.strict
//To update this list we need to check against the dependencies being evicted
ThisBuild / dependencyOverrides ++= Seq(
  "org.threeten" % "threetenbp" % "1.4.1",
  "org.conscrypt" % "conscrypt-openjdk-uber" % "2.2.1",
  "com.fasterxml.jackson.core" % "jackson-annotations" % jacksonVersion,
  "com.fasterxml.jackson.core" % "jackson-core" % jacksonVersion,
  "com.fasterxml.jackson.core" % "jackson-databind" % jacksonVersion,
  "com.fasterxml.jackson.module" %% "jackson-module-scala" % jacksonVersion,
  "com.google.api-client" % "google-api-client" % googleClientsVersion,
  "com.google.api.grpc" % "proto-google-cloud-datastore-v1" % generatedDatastoreProtoVersion,
  "com.google.api.grpc" % "proto-google-common-protos" % "1.17.0",
  "com.google.api" % "gax-grpc" % gaxVersion,
  "com.google.api" % "gax" % gaxVersion,
  "com.google.apis" % "google-api-services-storage" % googleApiServicesStorageVersion,
  "com.google.auth" % "google-auth-library-credentials" % googleAuthVersion,
  "com.google.auth" % "google-auth-library-oauth2-http" % googleAuthVersion,
  "com.google.auto.value" % "auto-value" % autoValueVersion,
  "com.google.auto.value" % "auto-value-annotations" % autoValueVersion,
  "com.google.cloud.bigdataoss" % "gcsio" % bigdataossVersion,
  "com.google.cloud.bigdataoss" % "util" % bigdataossVersion,
  "com.google.cloud" % "google-cloud-core-grpc" % "1.93.7",
  "com.google.cloud" % "google-cloud-core-http" % "1.93.7",
  "com.google.cloud" % "google-cloud-core" % "1.93.7",
  "com.google.cloud" % "google-cloud-storage" % gcsVersion,
  "com.google.code.findbugs" % "jsr305" % "3.0.2",
  "com.google.code.gson" % "gson" % "2.8.6",
  "com.google.errorprone" % "error_prone_annotations" % "2.3.4",
  "com.google.guava" % "guava" % guavaVersion,
  "com.google.http-client" % "google-http-client" % googleHttpClientsVersion,
  "com.google.http-client" % "google-http-client-jackson2" % googleHttpClientsVersion,
  "com.google.http-client" % "google-http-client-protobuf" % googleHttpClientsVersion,
  "com.google.j2objc" % "j2objc-annotations" % "1.3",
  "com.google.oauth-client" % "google-oauth-client" % googleOauthClientVersion,
  "com.google.oauth-client" % "google-oauth-client-java6" % googleOauthClientVersion,
  "com.google.protobuf" % "protobuf-java-util" % protobufVersion,
  "com.google.protobuf" % "protobuf-java" % protobufVersion,
  "com.propensive" %% "magnolia" % magnoliaVersion,
  "com.squareup.okio" % "okio" % "1.13.0",
  "com.thoughtworks.paranamer" % "paranamer" % "2.8",
  "commons-cli" % "commons-cli" % "1.2",
  "commons-codec" % "commons-codec" % "1.14",
  "commons-collections" % "commons-collections" % "3.2.2",
  "commons-io" % "commons-io" % commonsIoVersion,
  "commons-lang" % "commons-lang" % "2.6",
  "commons-logging" % "commons-logging" % "1.2",
  "io.circe" %% "circe-core" % circeVersion,
  "io.circe" %% "circe-generic" % circeVersion,
  "io.circe" %% "circe-parser" % circeVersion,
  "io.dropwizard.metrics" % "metrics-core" % metricsVersion,
  "io.dropwizard.metrics" % "metrics-jvm" % metricsVersion,
  "io.grpc" % "grpc-auth" % grpcVersion,
  "io.grpc" % "grpc-context" % grpcVersion,
  "io.grpc" % "grpc-core" % grpcVersion,
  "io.grpc" % "grpc-netty" % grpcVersion,
  "io.grpc" % "grpc-grpclb" % grpcVersion,
  "io.grpc" % "grpc-netty-shaded" % grpcVersion,
  "io.grpc" % "grpc-protobuf" % grpcVersion,
  "io.grpc" % "grpc-protobuf-lite" % grpcVersion,
  "io.grpc" % "grpc-stub" % grpcVersion,
  "io.grpc" % "grpc-api" % grpcVersion,
  "io.grpc" % "grpc-alts" % grpcVersion,
  "io.grpc" % "grpc-all" % grpcVersion,
  "io.grpc" % "grpc-okhttp" % grpcVersion,
  "io.netty" % "netty-all" % nettyVersion,
  "io.netty" % "netty-buffer" % nettyVersion,
  "io.netty" % "netty-codec-http" % nettyVersion,
  "io.netty" % "netty-codec-http2" % nettyVersion,
  "io.netty" % "netty-codec" % nettyVersion,
  "io.netty" % "netty-common" % nettyVersion,
  "io.netty" % "netty-handler" % nettyVersion,
  "io.netty" % "netty-resolver" % nettyVersion,
  "io.netty" % "netty-transport" % nettyVersion,
  "io.netty" % "netty" % "3.7.0.Final",
  "io.netty" % "netty-tcnative-boringssl-static" % nettyTcNativeVersion,
  "io.opencensus" % "opencensus-api" % opencensusVersion,
  "io.opencensus" % "opencensus-contrib-grpc-util" % opencensusVersion,
  "io.opencensus" % "opencensus-contrib-http-util" % opencensusVersion,
  "javax.annotation" % "javax.annotation-api" % "1.3.2",
  "joda-time" % "joda-time" % jodaTimeVersion,
  "junit" % "junit" % junitVersion,
  "log4j" % "log4j" % "1.2.17",
  "net.java.dev.jna" % "jna" % jnaVersion,
  "org.apache.avro" % "avro" % avroVersion,
  "org.apache.commons" % "commons-compress" % commonsCompressVersion,
  "org.apache.commons" % "commons-lang3" % commonsLang3Version,
  "org.apache.commons" % "commons-math3" % commonsMath3Version,
  "org.apache.httpcomponents" % "httpclient" % "4.5.10",
  "org.apache.httpcomponents" % "httpcore" % httpCoreVersion,
  "org.apache.thrift" % "libthrift" % "0.9.2",
  "org.checkerframework" % "checker-qual" % "3.1.0",
  "org.codehaus.jackson" % "jackson-core-asl" % "1.9.13",
  "org.codehaus.jackson" % "jackson-jaxrs" % "1.9.13",
  "org.codehaus.jackson" % "jackson-mapper-asl" % "1.9.13",
  "org.codehaus.jackson" % "jackson-xc" % "1.9.13",
  "org.codehaus.mojo" % "animal-sniffer-annotations" % "1.18",
  "org.hamcrest" % "hamcrest-core" % hamcrestVersion,
  "org.objenesis" % "objenesis" % "2.5.1",
  "org.ow2.asm" % "asm" % "5.0.4",
  "org.scala-lang.modules" %% "scala-collection-compat" % scalaCollectionCompatVersion,
  "org.scala-lang.modules" %% "scala-xml" % "1.2.0",
  "org.scalacheck" %% "scalacheck" % scalacheckVersion,
  "org.scalactic" %% "scalactic" % scalatestVersion,
  "org.scalatest" %% "scalatest" % scalatestVersion,
  "org.slf4j" % "slf4j-api" % slf4jVersion,
  "org.slf4j" % "slf4j-log4j12" % slf4jVersion,
  "org.tukaani" % "xz" % "1.8",
  "org.typelevel" %% "algebra" % algebraVersion,
  "org.typelevel" %% "cats-core" % catsVersion,
  "org.xerial.snappy" % "snappy-java" % "1.1.4",
  "org.yaml" % "snakeyaml" % "1.12",
  "com.nrinaudo" %% "kantan.codecs" % kantanCodecsVersion
)<|MERGE_RESOLUTION|>--- conflicted
+++ resolved
@@ -41,13 +41,8 @@
 val caffeineVersion = "2.9.1"
 val caseappVersion = "2.0.6"
 val catsVersion = "2.5.0"
-<<<<<<< HEAD
-val chillVersion = "0.9.5"
-val circeVersion = "0.14.1"
-=======
 val chillVersion = "0.10.0"
 val circeVersion = "0.13.0"
->>>>>>> e094a52c
 val commonsCompressVersion = "1.20"
 val commonsIoVersion = "2.9.0"
 val commonsLang3Version = "3.12.0"
