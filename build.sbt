--- conflicted
+++ resolved
@@ -542,11 +542,7 @@
       "com.fasterxml.jackson.core" % "jackson-databind" % jacksonVersion,
       "com.fasterxml.jackson.module" %% "jackson-module-scala" % jacksonVersion,
       "com.google.api-client" % "google-api-client" % googleClientsVersion,
-<<<<<<< HEAD
-      "com.google.apis" % "google-api-services-bigquery" % googleApiServicesBigQueryVersion, // TODO remove from core
       "com.google.auto.service" % "auto-service-annotations" % autoServiceVersion,
-=======
->>>>>>> 15dba832
       "com.google.auto.service" % "auto-service" % autoServiceVersion,
       "com.google.code.findbugs" % "jsr305" % jsr305Version,
       "com.google.guava" % "guava" % guavaVersion,
