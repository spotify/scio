/*
 * Copyright 2016 Spotify AB.
 *
 * Licensed under the Apache License, Version 2.0 (the "License");
 * you may not use this file except in compliance with the License.
 * You may obtain a copy of the License at
 *
 *     http://www.apache.org/licenses/LICENSE-2.0
 *
 * Unless required by applicable law or agreed to in writing,
 * software distributed under the License is distributed on an
 * "AS IS" BASIS, WITHOUT WARRANTIES OR CONDITIONS OF ANY
 * KIND, either express or implied.  See the License for the
 * specific language governing permissions and limitations
 * under the License.
 */

import sbt._
import Keys._
import sbtassembly.AssemblyPlugin.autoImport._
import com.typesafe.sbt.SbtGit.GitKeys.gitRemoteRepo
import org.scalafmt.sbt.ScalafmtPlugin.scalafmtConfigSettings
import bloop.integrations.sbt.BloopDefaults
import de.heikoseeberger.sbtheader.CommentCreator

ThisBuild / turbo := true

val algebirdVersion = "0.13.8"
val algebraVersion = "2.2.3"
val annoy4sVersion = "0.10.0"
val annoyVersion = "0.2.6"
val autoServiceVersion = "1.0"
val autoValueVersion = "1.8.2"
val avroVersion = "1.8.2"
val beamVendorVersion = "0.1"
val beamVersion = "2.32.0"
val bigdataossVersion = "2.2.2"
val bigQueryStorageVersion = "1.21.1"
val bigtableClientVersion = "1.19.1"
val breezeVersion = "1.3"
val caffeineVersion = "2.9.2"
val catsVersion = "2.5.0"
val chillVersion = "0.10.0"
val circeVersion = "0.14.1"
val commonsCompressVersion = "1.21"
val commonsIoVersion = "2.11.0"
val commonsLang3Version = "3.12.0"
val commonsMath3Version = "3.6.1"
val commonsTextVersion = "1.9"
val datastoreV1ProtoClientVersion = "1.6.3"
val elasticsearch6Version = "6.8.18"
<<<<<<< HEAD
val elasticsearch7Version = "7.14.1"
val featranVersion = "0.8.0-RC1"
=======
val elasticsearch7Version = "7.14.0"
val featranVersion = "0.8.0-RC2"
>>>>>>> 5b5479fa
val flinkVersion = "1.12.1"
val gaxVersion = "1.63.0"
val gcsVersion = "1.8.0"
val generatedGrpcBetaVersion = "1.22.0"
val generatedDatastoreProtoVersion = "0.89.0"
val googleClientsVersion = "1.31.3"
val googleApiServicesBigQueryVersion = s"v2-rev20210410-1.31.0"
val googleApiServicesDataflowVersion = s"v1b3-rev20210408-1.31.0"
val googleApiServicesPubsubVersion = s"v1-rev20210322-1.31.0"
val googleApiServicesStorageVersion = s"v1-rev20210127-1.31.0"
val googleAuthVersion = "0.25.2"
val googleCloudCoreVersion = "1.94.6"
val googleCloudSpannerVersion = "6.2.0"
val googleHttpClientsVersion = "1.39.2"
val googleOauthClientVersion = "1.31.4"
val grpcVersion = "1.37.0"
val guavaVersion = "30.1-jre"
val hadoopVersion = "2.10.1"
val hamcrestVersion = "2.2"
val httpCoreVersion = "4.4.14"
val jacksonVersion = "2.12.5"
val javaLshVersion = "0.12"
val jlineVersion = "2.14.6"
val jnaVersion = "5.9.0"
val jodaTimeVersion = "2.10.10"
val junitInterfaceVersion = "0.11"
val junitVersion = "4.13.2"
val kantanCodecsVersion = "0.5.1"
val kantanCsvVersion = "0.6.1"
val kryoVersion =
  "4.0.2" // explicitly depend on 4.0.1+ due to https://github.com/EsotericSoftware/kryo/pull/516
val magnoliaVersion = "1.0.0-M4"
val magnolifyVersion = "0.4.4"
val metricsVersion = "3.2.6"
val nettyVersion = "4.1.52.Final"
val nettyTcNativeVersion = "2.0.34.Final"
val opencensusVersion = "0.28.0"
val parquetExtraVersion = "0.4.2"
val parquetVersion = "1.12.0"
val protobufGenericVersion = "0.2.9"
val protobufVersion = "3.17.3"
val scalacheckVersion = "1.15.4"
val scalaMacrosVersion = "2.1.1"
val scalatestplusVersion = "3.1.0.0-RC2"
val scalatestVersion = "3.2.9"
val shapelessVersion = "2.3.7"
val slf4jVersion = "1.7.32"
val sparkeyVersion = "3.2.1"
val sparkVersion = "2.4.6"
val tensorFlowVersion = "0.3.2"
val zoltarVersion = "0.6.0-M2"
val scalaCollectionCompatVersion = "2.5.0"

ThisBuild / scalafixScalaBinaryVersion := CrossVersion.binaryScalaVersion(scalaVersion.value)
val excludeLint = SettingKey[Set[Def.KeyedInitialize[_]]]("excludeLintKeys")
Global / excludeLint := (Global / excludeLint).?.value.getOrElse(Set.empty)
Global / excludeLint += sonatypeProfileName
Global / excludeLint += site / Paradox / sourceManaged

def previousVersion(currentVersion: String): Option[String] = {
  val Version = """(\d+)\.(\d+)\.(\d+).*""".r
  val Version(x, y, z) = currentVersion
  if (z == "0") None else Some(s"$x.$y.${z.toInt - 1}")
}

lazy val mimaSettings = Def.settings(
  mimaPreviousArtifacts :=
    previousVersion(version.value)
      .filter(_ => publishArtifact.value)
      .map(organization.value % s"${normalizedName.value}_${scalaBinaryVersion.value}" % _)
      .toSet
)

lazy val formatSettings = Def.settings(scalafmtOnCompile := false, javafmtOnCompile := false)

lazy val keepExistingHeader =
  HeaderCommentStyle.cStyleBlockComment.copy(commentCreator = new CommentCreator() {
    override def apply(text: String, existingText: Option[String]): String =
      existingText
        .getOrElse(
          HeaderCommentStyle.cStyleBlockComment.commentCreator(text)
        )
        .trim()
  })

val commonSettings = Def
  .settings(
    organization := "com.spotify",
    headerLicense := Some(HeaderLicense.ALv2("2020", "Spotify AB")),
    headerMappings := headerMappings.value + (HeaderFileType.scala -> keepExistingHeader, HeaderFileType.java -> keepExistingHeader),
    scalaVersion := "2.13.6",
    crossScalaVersions := Seq("2.12.14", scalaVersion.value),
    scalacOptions ++= Scalac.commonsOptions.value,
    Compile / doc / scalacOptions := Scalac.docOptions.value,
    javacOptions ++= Seq("-source", "1.8", "-target", "1.8", "-Xlint:unchecked"),
    Compile / doc / javacOptions := Seq("-source", "1.8"),
    // protobuf-lite is an older subset of protobuf-java and causes issues
    excludeDependencies ++= Seq(
      "com.google.protobuf" % "protobuf-lite",
      "org.apache.beam" % "beam-sdks-java-io-kafka"
    ),
    resolvers += Resolver.sonatypeRepo("public"),
    Test / javaOptions += "-Dscio.ignoreVersionWarning=true",
    Test / testOptions += Tests.Argument("-oD"),
    testOptions += Tests.Argument(TestFrameworks.JUnit, "-q", "-v", "-a"),
    testOptions ++= {
      if (sys.env.contains("SLOW")) {
        Nil
      } else {
        Seq(Tests.Argument(TestFrameworks.ScalaTest, "-l", "org.scalatest.tags.Slow"))
      }
    },
    coverageExcludedPackages := (Seq(
      "com\\.spotify\\.scio\\.examples\\..*",
      "com\\.spotify\\.scio\\.repl\\..*",
      "com\\.spotify\\.scio\\.util\\.MultiJoin",
      "com\\.spotify\\.scio\\.smb\\.util\\.SMBMultiJoin"
    ) ++ (2 to 10).map(x => s"com\\.spotify\\.scio\\.sql\\.Query$x")).mkString(";"),
    coverageHighlighting := true,
    licenses := Seq("Apache 2" -> url("http://www.apache.org/licenses/LICENSE-2.0.txt")),
    homepage := Some(url("https://github.com/spotify/scio")),
    scmInfo := Some(
      ScmInfo(url("https://github.com/spotify/scio"), "scm:git:git@github.com:spotify/scio.git")
    ),
    developers := List(
      Developer(
        id = "sinisa_lyh",
        name = "Neville Li",
        email = "neville.lyh@gmail.com",
        url = url("https://twitter.com/sinisa_lyh")
      ),
      Developer(
        id = "ravwojdyla",
        name = "Rafal Wojdyla",
        email = "ravwojdyla@gmail.com",
        url = url("https://twitter.com/ravwojdyla")
      ),
      Developer(
        id = "andrewsmartin",
        name = "Andrew Martin",
        email = "andrewsmartin.mg@gmail.com",
        url = url("https://twitter.com/andrew_martin92")
      ),
      Developer(
        id = "fallonfofallon",
        name = "Fallon Chen",
        email = "fallon@spotify.com",
        url = url("https://twitter.com/fallonfofallon")
      ),
      Developer(
        id = "regadas",
        name = "Filipe Regadas",
        email = "filiperegadas@gmail.com",
        url = url("https://twitter.com/regadas")
      ),
      Developer(
        id = "jto",
        name = "Julien Tournay",
        email = "julient@spotify.com",
        url = url("https://twitter.com/skaalf")
      ),
      Developer(
        id = "clairemcginty",
        name = "Claire McGinty",
        email = "clairem@spotify.com",
        url = url("http://github.com/clairemcginty")
      ),
      Developer(
        id = "syodage",
        name = "Shameera Rathnayaka",
        email = "shameerayodage@gmail.com",
        url = url("http://github.com/syodage")
      )
    ),
    mimaSettings,
    formatSettings
  )

lazy val publishSettings = Def.settings(
  // Release settings
  sonatypeProfileName := "com.spotify"
)

lazy val itSettings = Def.settings(
  Defaults.itSettings,
  IntegrationTest / classLoaderLayeringStrategy := ClassLoaderLayeringStrategy.Flat,
  // exclude all sources if we don't have GCP credentials
  IntegrationTest / unmanagedSources / excludeFilter := {
    if (BuildCredentials.exists) {
      HiddenFileFilter
    } else {
      HiddenFileFilter || "*.scala"
    }
  },
  inConfig(IntegrationTest)(run / fork := true),
  inConfig(IntegrationTest)(BloopDefaults.configSettings),
  inConfig(IntegrationTest)(scalafmtConfigSettings),
  inConfig(IntegrationTest)(scalafixConfigSettings(IntegrationTest))
)

lazy val assemblySettings = Seq(
  assembly / test := {},
  assembly / assemblyMergeStrategy ~= { old =>
    {
      case s if s.endsWith(".properties")            => MergeStrategy.filterDistinctLines
      case s if s.endsWith("public-suffix-list.txt") => MergeStrategy.filterDistinctLines
      case s if s.endsWith("pom.xml")                => MergeStrategy.last
      case s if s.endsWith(".class")                 => MergeStrategy.last
      case s if s.endsWith(".proto")                 => MergeStrategy.last
      case s if s.endsWith("libjansi.jnilib")        => MergeStrategy.last
      case s if s.endsWith("jansi.dll")              => MergeStrategy.rename
      case s if s.endsWith("libjansi.so")            => MergeStrategy.rename
      case s if s.endsWith("libsnappyjava.jnilib")   => MergeStrategy.last
      case s if s.endsWith("libsnappyjava.so")       => MergeStrategy.last
      case s if s.endsWith("snappyjava_snappy.dll")  => MergeStrategy.last
      case s if s.endsWith("reflection-config.json") => MergeStrategy.rename
      case s if s.endsWith(".dtd")                   => MergeStrategy.rename
      case s if s.endsWith(".xsd")                   => MergeStrategy.rename
      case s if s.endsWith(".fmpp")                  => MergeStrategy.last
      case PathList("META-INF", "services", "org.apache.hadoop.fs.FileSystem") =>
        MergeStrategy.filterDistinctLines
      case s => old(s)
    }
  }
)

lazy val macroSettings = Def.settings(
  libraryDependencies += "org.scala-lang" % "scala-reflect" % scalaVersion.value,
  libraryDependencies ++= {
    VersionNumber(scalaVersion.value) match {
      case v if v.matchesSemVer(SemanticSelector("2.12.x")) =>
        Seq(
          compilerPlugin(
            ("org.scalamacros" % "paradise" % scalaMacrosVersion).cross(CrossVersion.full)
          )
        )
      case _ => Nil
    }
  },
  // see MacroSettings.scala
  scalacOptions += "-Xmacro-settings:cache-implicit-schemas=true"
)

lazy val directRunnerDependencies = Seq(
  "org.apache.beam" % "beam-runners-direct-java" % beamVersion
)
lazy val dataflowRunnerDependencies = Seq(
  "org.apache.beam" % "beam-runners-google-cloud-dataflow-java" % beamVersion
)
lazy val sparkRunnerDependencies = Seq(
  "org.apache.beam" % "beam-runners-spark" % beamVersion exclude (
    "com.fasterxml.jackson.module", "jackson-module-scala_2.11"
  ),
  "org.apache.spark" %% "spark-core" % sparkVersion,
  "org.apache.spark" %% "spark-streaming" % sparkVersion
)
lazy val flinkRunnerDependencies = Seq(
  "org.apache.beam" % "beam-runners-flink-1.12" % beamVersion excludeAll (
    ExclusionRule("com.twitter", "chill_2.11"),
    ExclusionRule("org.apache.flink", "flink-clients_2.11"),
    ExclusionRule("org.apache.flink", "flink-runtime_2.11"),
    ExclusionRule("org.apache.flink", "flink-streaming-java_2.11")
  ),
  "org.apache.flink" %% "flink-clients" % flinkVersion,
  "org.apache.flink" %% "flink-runtime" % flinkVersion,
  "org.apache.flink" %% "flink-streaming-java" % flinkVersion
)
lazy val beamRunners = settingKey[String]("beam runners")
lazy val beamRunnersEval = settingKey[Seq[ModuleID]]("beam runners")

def beamRunnerSettings: Seq[Setting[_]] = Seq(
  beamRunners := "",
  beamRunnersEval := {
    Option(beamRunners.value)
      .filter(_.nonEmpty)
      .orElse(sys.props.get("beamRunners"))
      .orElse(sys.env.get("BEAM_RUNNERS"))
      .map(_.split(","))
      .map {
        _.flatMap {
          case "DirectRunner"   => directRunnerDependencies
          case "DataflowRunner" => dataflowRunnerDependencies
          case "SparkRunner"    => sparkRunnerDependencies
          case "FlinkRunner"    => flinkRunnerDependencies
          case _                => Nil
        }.toSeq
      }
      .getOrElse(directRunnerDependencies)
  },
  libraryDependencies ++= beamRunnersEval.value
)

lazy val protobufSettings = Def.settings(
  ProtobufConfig / version := protobufVersion,
  ProtobufConfig / protobufRunProtoc := (args =>
    com.github.os72.protocjar.Protoc.runProtoc("-v3.11.4" +: args.toArray)
  ),
  libraryDependencies += "com.google.protobuf" % "protobuf-java" % (ProtobufConfig / version).value % ProtobufConfig.name
)

def splitTests(tests: Seq[TestDefinition], filter: Seq[String], forkOptions: ForkOptions) = {
  val (filtered, default) = tests.partition(test => filter.contains(test.name))
  val policy = Tests.SubProcess(forkOptions)
  new Tests.Group(name = "<default>", tests = default, runPolicy = policy) +: filtered.map { test =>
    new Tests.Group(name = test.name, tests = Seq(test), runPolicy = policy)
  }
}

lazy val root: Project = Project("scio", file("."))
  .settings(commonSettings)
  .settings(publish / skip := true, assembly / aggregate := false)
  .aggregate(
    `scio-core`,
    `scio-test`,
    `scio-avro`,
    `scio-google-cloud-platform`,
    `scio-cassandra3`,
    `scio-elasticsearch6`,
    `scio-elasticsearch7`,
    `scio-extra`,
    `scio-jdbc`,
    `scio-parquet`,
    `scio-tensorflow`,
    `scio-schemas`,
    `scio-examples`,
    `scio-repl`,
    `scio-jmh`,
    `scio-macros`,
    `scio-smb`,
    `scio-redis`
  )

lazy val `scio-core`: Project = project
  .in(file("scio-core"))
  .settings(commonSettings)
  .settings(publishSettings)
  .settings(macroSettings)
  .settings(itSettings)
  .settings(
    description := "Scio - A Scala API for Apache Beam and Google Cloud Dataflow",
    Compile / resources ++= Seq(
      (ThisBuild / baseDirectory).value / "build.sbt",
      (ThisBuild / baseDirectory).value / "version.sbt"
    ),
    libraryDependencies ++= Seq(
      "com.chuusai" %% "shapeless" % shapelessVersion,
      "com.esotericsoftware" % "kryo-shaded" % kryoVersion,
      "com.fasterxml.jackson.core" % "jackson-databind" % jacksonVersion,
      "com.fasterxml.jackson.module" %% "jackson-module-scala" % jacksonVersion,
      "com.github.ben-manes.caffeine" % "caffeine" % caffeineVersion % "provided",
      "com.google.api-client" % "google-api-client" % googleClientsVersion,
      "com.google.apis" % "google-api-services-dataflow" % googleApiServicesDataflowVersion,
      "com.google.auto.service" % "auto-service" % autoServiceVersion,
      "com.google.guava" % "guava" % guavaVersion,
      "com.google.http-client" % "google-http-client" % googleHttpClientsVersion,
      "com.google.http-client" % "google-http-client-jackson2" % googleHttpClientsVersion,
      "com.google.protobuf" % "protobuf-java" % protobufVersion,
      "com.twitter" % "chill-java" % chillVersion,
      "com.twitter" % "chill-protobuf" % chillVersion,
      "com.twitter" %% "algebird-core" % algebirdVersion,
      "com.twitter" %% "chill" % chillVersion,
      "com.twitter" %% "chill-algebird" % chillVersion,
      "commons-io" % "commons-io" % commonsIoVersion,
      "io.grpc" % "grpc-auth" % grpcVersion,
      "io.grpc" % "grpc-core" % grpcVersion,
      "io.grpc" % "grpc-netty" % grpcVersion,
      "io.grpc" % "grpc-api" % grpcVersion,
      "io.grpc" % "grpc-stub" % grpcVersion,
      "io.netty" % "netty-handler" % nettyVersion,
      "joda-time" % "joda-time" % jodaTimeVersion,
      "me.lyh" %% "protobuf-generic" % protobufGenericVersion,
      "org.apache.avro" % "avro" % avroVersion,
      "org.apache.beam" % "beam-runners-core-construction-java" % beamVersion,
      "org.apache.beam" % "beam-runners-google-cloud-dataflow-java" % beamVersion % Provided,
      "org.apache.beam" % "beam-runners-spark" % beamVersion % Provided exclude (
        "com.fasterxml.jackson.module", "jackson-module-scala_2.11"
      ),
      "org.apache.beam" % "beam-runners-flink-1.12" % beamVersion % Provided excludeAll (
        ExclusionRule("com.twitter", "chill_2.11"),
        ExclusionRule("org.apache.flink", "flink-clients_2.11"),
        ExclusionRule("org.apache.flink", "flink-runtime_2.11"),
        ExclusionRule("org.apache.flink", "flink-streaming-java_2.11")
      ),
      "org.apache.beam" % "beam-sdks-java-core" % beamVersion,
      "org.apache.beam" % "beam-sdks-java-extensions-protobuf" % beamVersion,
      "org.apache.beam" % "beam-vendor-guava-26_0-jre" % beamVendorVersion,
      "org.apache.commons" % "commons-compress" % commonsCompressVersion,
      "org.apache.commons" % "commons-math3" % commonsMath3Version,
      "org.scalatest" %% "scalatest" % scalatestVersion % Test,
      "org.slf4j" % "slf4j-api" % slf4jVersion,
      "org.typelevel" %% "algebra" % algebraVersion,
      "org.scala-lang.modules" %% "scala-collection-compat" % scalaCollectionCompatVersion,
      "com.softwaremill.magnolia" %% "magnolia-core" % magnoliaVersion
    ),
    buildInfoKeys := Seq[BuildInfoKey](scalaVersion, version, "beamVersion" -> beamVersion),
    buildInfoPackage := "com.spotify.scio"
  )
  .dependsOn(
    `scio-schemas` % "test->test",
    `scio-macros`
  )
  .configs(
    IntegrationTest
  )
  .enablePlugins(BuildInfoPlugin)

lazy val `scio-test`: Project = project
  .in(file("scio-test"))
  .settings(commonSettings)
  .settings(publishSettings)
  .settings(itSettings)
  .settings(macroSettings)
  .settings(
    description := "Scio helpers for ScalaTest",
    libraryDependencies ++= Seq(
      "org.scala-lang.modules" %% "scala-collection-compat" % scalaCollectionCompatVersion,
      "org.apache.beam" % "beam-runners-direct-java" % beamVersion,
      "org.apache.beam" % "beam-sdks-java-io-google-cloud-platform" % beamVersion,
      "org.apache.beam" % "beam-runners-google-cloud-dataflow-java" % beamVersion % "test,it",
      "org.apache.beam" % "beam-sdks-java-core" % beamVersion % "test",
      "org.apache.beam" % "beam-sdks-java-core" % beamVersion % "test" classifier "tests",
      "org.scalatest" %% "scalatest" % scalatestVersion,
      "org.scalatestplus" %% "scalatestplus-scalacheck" % scalatestplusVersion % "test,it",
      "org.scalacheck" %% "scalacheck" % scalacheckVersion % "test,it",
      "com.spotify" %% "magnolify-datastore" % magnolifyVersion % "it",
      "com.spotify" %% "magnolify-guava" % magnolifyVersion,
      // DataFlow testing requires junit and hamcrest
      "org.hamcrest" % "hamcrest-core" % hamcrestVersion,
      "org.hamcrest" % "hamcrest-library" % hamcrestVersion,
      // Our BloomFilters are Algebird Monoids and hence uses tests from Algebird Test
      "com.twitter" %% "algebird-test" % algebirdVersion % "test",
      "com.spotify" % "annoy" % annoyVersion % "test",
      "com.spotify.sparkey" % "sparkey" % sparkeyVersion % "test",
      "com.novocode" % "junit-interface" % junitInterfaceVersion,
      "junit" % "junit" % junitVersion % "test",
      "com.lihaoyi" %% "pprint" % "0.6.6",
      "com.chuusai" %% "shapeless" % shapelessVersion,
      "com.google.api.grpc" % "proto-google-cloud-bigtable-v2" % generatedGrpcBetaVersion,
      "com.google.protobuf" % "protobuf-java" % protobufVersion,
      "com.twitter" %% "chill" % chillVersion,
      "commons-io" % "commons-io" % commonsIoVersion,
      "org.apache.beam" % "beam-sdks-java-core" % beamVersion,
      "org.hamcrest" % "hamcrest" % hamcrestVersion,
      "org.scalactic" %% "scalactic" % "3.2.9",
      "com.softwaremill.magnolia" %% "magnolia-core" % magnoliaVersion
    ),
    Test / compileOrder := CompileOrder.JavaThenScala,
    Test / testGrouping := splitTests(
      (Test / definedTests).value,
      List("com.spotify.scio.ArgsTest"),
      (Test / forkOptions).value
    )
  )
  .configs(IntegrationTest)
  .dependsOn(
    `scio-core` % "test->test;compile->compile;it->it",
    `scio-schemas` % "test;it",
    `scio-avro` % "compile->test;it->it"
  )

lazy val `scio-macros`: Project = project
  .in(file("scio-macros"))
  .settings(commonSettings)
  .settings(publishSettings)
  .settings(macroSettings)
  .settings(
    description := "Scio macros",
    libraryDependencies ++= Seq(
      "com.chuusai" %% "shapeless" % shapelessVersion,
      "com.esotericsoftware" % "kryo-shaded" % kryoVersion,
      "org.apache.beam" % "beam-sdks-java-extensions-sql" % beamVersion,
      "org.apache.avro" % "avro" % avroVersion,
      "com.softwaremill.magnolia" %% "magnolia-core" % magnoliaVersion
    )
  )

lazy val `scio-avro`: Project = project
  .in(file("scio-avro"))
  .settings(commonSettings)
  .settings(publishSettings)
  .settings(macroSettings)
  .settings(itSettings)
  .settings(
    description := "Scio add-on for working with Avro",
    libraryDependencies ++= Seq(
      "org.scala-lang.modules" %% "scala-collection-compat" % scalaCollectionCompatVersion,
      "me.lyh" %% "protobuf-generic" % protobufGenericVersion,
      "org.apache.beam" % "beam-vendor-guava-26_0-jre" % beamVendorVersion,
      "org.apache.beam" % "beam-sdks-java-io-google-cloud-platform" % beamVersion,
      "org.apache.beam" % "beam-sdks-java-core" % beamVersion,
      "com.twitter" %% "chill" % chillVersion,
      "com.google.protobuf" % "protobuf-java" % protobufVersion,
      "org.apache.avro" % "avro" % avroVersion exclude ("com.thoughtworks.paranamer", "paranamer"),
      "org.slf4j" % "slf4j-api" % slf4jVersion,
      "org.slf4j" % "slf4j-simple" % slf4jVersion % "test,it",
      "org.scalatest" %% "scalatest" % scalatestVersion % "test,it",
      "org.scalatestplus" %% "scalatestplus-scalacheck" % scalatestplusVersion % "test,it",
      "org.scalacheck" %% "scalacheck" % scalacheckVersion % "test,it",
      "com.spotify" %% "magnolify-cats" % magnolifyVersion % "test",
      "com.spotify" %% "magnolify-scalacheck" % magnolifyVersion % "test"
    )
  )
  .dependsOn(
    `scio-core` % "compile;it->it"
  )
  .configs(IntegrationTest)

lazy val `scio-google-cloud-platform`: Project = project
  .in(file("scio-google-cloud-platform"))
  .settings(commonSettings)
  .settings(publishSettings)
  .settings(macroSettings)
  .settings(itSettings)
  .settings(beamRunnerSettings)
  .settings(
    description := "Scio add-on for Google Cloud Platform",
    libraryDependencies ++= Seq(
      "com.google.cloud" % "google-cloud-spanner" % googleCloudSpannerVersion excludeAll (
        ExclusionRule(organization = "io.grpc")
      ),
      "com.google.cloud.bigtable" % "bigtable-client-core" % bigtableClientVersion excludeAll (
        ExclusionRule(organization = "io.grpc")
      ),
      "com.chuusai" %% "shapeless" % shapelessVersion,
      "com.google.api-client" % "google-api-client" % googleClientsVersion,
      "com.google.api.grpc" % "proto-google-cloud-bigquerystorage-v1beta2" % "0.120.2",
      "com.google.api.grpc" % "proto-google-cloud-bigquerystorage-v1" % "1.20.2",
      "com.google.api.grpc" % "proto-google-cloud-bigtable-admin-v2" % generatedGrpcBetaVersion,
      "com.google.api.grpc" % "proto-google-cloud-bigtable-v2" % generatedGrpcBetaVersion,
      "com.google.api" % "gax-grpc" % gaxVersion,
      "com.google.api" % "gax" % gaxVersion,
      "com.google.apis" % "google-api-services-bigquery" % googleApiServicesBigQueryVersion,
      "com.google.auth" % "google-auth-library-credentials" % googleAuthVersion,
      "com.google.auth" % "google-auth-library-oauth2-http" % googleAuthVersion,
      "com.google.cloud" % "google-cloud-bigquerystorage" % bigQueryStorageVersion,
      "com.google.cloud" % "google-cloud-core" % googleCloudCoreVersion,
      "com.google.cloud" % "google-cloud-storage" % gcsVersion % "test,it",
      "com.google.guava" % "guava" % guavaVersion,
      // From BeamModulePlugin.groovy
      "com.google.http-client" % "google-http-client-jackson" % "1.29.2",
      "com.google.http-client" % "google-http-client-jackson2" % googleHttpClientsVersion,
      "com.google.http-client" % "google-http-client" % googleHttpClientsVersion,
      "com.google.protobuf" % "protobuf-java" % protobufVersion,
      "com.spotify" %% "magnolify-cats" % magnolifyVersion % "test",
      "com.spotify" %% "magnolify-scalacheck" % magnolifyVersion % "test",
      "com.twitter" %% "chill" % chillVersion,
      "commons-io" % "commons-io" % commonsIoVersion,
      "joda-time" % "joda-time" % jodaTimeVersion,
      "junit" % "junit" % junitVersion % "test",
      "org.apache.avro" % "avro" % avroVersion,
      "org.apache.beam" % "beam-sdks-java-core" % beamVersion,
      "org.apache.beam" % "beam-sdks-java-extensions-google-cloud-platform-core" % beamVersion,
      "org.apache.beam" % "beam-sdks-java-io-google-cloud-platform" % beamVersion,
      "org.apache.beam" % "beam-vendor-guava-26_0-jre" % beamVendorVersion,
      "org.hamcrest" % "hamcrest-core" % hamcrestVersion % "test,it",
      "org.hamcrest" % "hamcrest-library" % hamcrestVersion % "test",
      "org.scalacheck" %% "scalacheck" % scalacheckVersion % "test,it",
      "org.scalatest" %% "scalatest" % scalatestVersion % "test,it",
      "org.scalatestplus" %% "scalatestplus-scalacheck" % scalatestplusVersion % "test,it",
      "org.slf4j" % "slf4j-api" % slf4jVersion,
      "org.slf4j" % "slf4j-simple" % slf4jVersion % "test,it"
    )
  )
  .dependsOn(
    `scio-core` % "compile;it->it",
    `scio-schemas` % "test",
    `scio-avro` % "test",
    `scio-test` % "test;it"
  )
  .configs(IntegrationTest)

lazy val `scio-cassandra3`: Project = project
  .in(file("scio-cassandra/cassandra3"))
  .settings(commonSettings)
  .settings(publishSettings)
  .settings(itSettings)
  .settings(
    description := "Scio add-on for Apache Cassandra 3.x",
    libraryDependencies ++= Seq(
      "org.scala-lang.modules" %% "scala-collection-compat" % scalaCollectionCompatVersion,
      "com.google.protobuf" % "protobuf-java" % protobufVersion,
      "com.google.guava" % "guava" % guavaVersion,
      "com.twitter" %% "chill" % chillVersion,
      "com.datastax.cassandra" % "cassandra-driver-core" % "3.11.0",
      ("org.apache.cassandra" % "cassandra-all" % "3.11.11")
        .exclude("ch.qos.logback", "logback-classic")
        .exclude("org.slf4j", "log4j-over-slf4j"),
      "org.apache.hadoop" % "hadoop-common" % hadoopVersion,
      "org.apache.hadoop" % "hadoop-mapreduce-client-core" % hadoopVersion,
      "org.scalatest" %% "scalatest" % scalatestVersion % Test,
      "org.apache.beam" % "beam-sdks-java-core" % beamVersion % Test,
      "com.esotericsoftware" % "kryo-shaded" % kryoVersion,
      "com.google.guava" % "guava" % guavaVersion,
      "com.twitter" % "chill-java" % chillVersion
    )
  )
  .dependsOn(
    `scio-core`,
    `scio-test` % "test;it"
  )
  .configs(IntegrationTest)

lazy val `scio-elasticsearch6`: Project = project
  .in(file("scio-elasticsearch/es6"))
  .settings(commonSettings)
  .settings(publishSettings)
  .settings(
    description := "Scio add-on for writing to Elasticsearch",
    libraryDependencies ++= Seq(
      "org.scala-lang.modules" %% "scala-collection-compat" % scalaCollectionCompatVersion,
      "org.apache.beam" % "beam-vendor-guava-26_0-jre" % beamVendorVersion,
      "org.apache.beam" % "beam-sdks-java-core" % beamVersion,
      "joda-time" % "joda-time" % jodaTimeVersion,
      "org.slf4j" % "slf4j-api" % slf4jVersion,
      "org.elasticsearch" % "elasticsearch" % elasticsearch6Version,
      "org.elasticsearch" % "elasticsearch-x-content" % elasticsearch6Version,
      "org.elasticsearch.client" % "transport" % elasticsearch6Version
    )
  )
  .dependsOn(
    `scio-core`,
    `scio-test` % "test"
  )

lazy val `scio-elasticsearch7`: Project = project
  .in(file("scio-elasticsearch/es7"))
  .settings(commonSettings)
  .settings(publishSettings)
  .settings(
    description := "Scio add-on for writing to Elasticsearch",
    libraryDependencies ++= Seq(
      "org.scala-lang.modules" %% "scala-collection-compat" % scalaCollectionCompatVersion,
      "org.apache.beam" % "beam-vendor-guava-26_0-jre" % beamVendorVersion,
      "org.apache.beam" % "beam-sdks-java-core" % beamVersion,
      "joda-time" % "joda-time" % jodaTimeVersion,
      "org.slf4j" % "slf4j-api" % slf4jVersion,
      "org.apache.httpcomponents" % "httpcore" % httpCoreVersion,
      "org.elasticsearch" % "elasticsearch-x-content" % elasticsearch7Version,
      "org.elasticsearch.client" % "elasticsearch-rest-client" % elasticsearch7Version,
      "org.elasticsearch.client" % "elasticsearch-rest-high-level-client" % elasticsearch7Version,
      "org.apache.httpcomponents" % "httpcore" % httpCoreVersion,
      "org.elasticsearch" % "elasticsearch" % elasticsearch7Version
    )
  )
  .dependsOn(
    `scio-core`,
    `scio-test` % "test"
  )

lazy val `scio-extra`: Project = project
  .in(file("scio-extra"))
  .settings(commonSettings)
  .settings(publishSettings)
  .settings(itSettings)
  .settings(macroSettings)
  .settings(
    description := "Scio extra utilities",
    libraryDependencies ++= Seq(
      "org.scala-lang.modules" %% "scala-collection-compat" % scalaCollectionCompatVersion,
      "org.apache.beam" % "beam-sdks-java-core" % beamVersion,
      "org.apache.beam" % "beam-sdks-java-io-google-cloud-platform" % beamVersion,
      "org.apache.beam" % "beam-sdks-java-extensions-sorter" % beamVersion,
      "org.apache.beam" % "beam-sdks-java-extensions-sketching" % beamVersion,
      "org.apache.beam" % "beam-sdks-java-extensions-zetasketch" % beamVersion,
      "com.google.apis" % "google-api-services-bigquery" % googleApiServicesBigQueryVersion,
      "org.apache.avro" % "avro" % avroVersion,
      "com.spotify" % "annoy" % annoyVersion,
      "com.spotify.sparkey" % "sparkey" % sparkeyVersion,
      "com.twitter" %% "algebird-core" % algebirdVersion,
      "info.debatty" % "java-lsh" % javaLshVersion,
      "net.pishen" %% "annoy4s" % annoy4sVersion,
      "org.scalanlp" %% "breeze" % breezeVersion,
      "com.github.ben-manes.caffeine" % "caffeine" % caffeineVersion % "test",
      "com.nrinaudo" %% "kantan.csv" % kantanCsvVersion,
      "org.slf4j" % "slf4j-api" % slf4jVersion,
      "org.scalatest" %% "scalatest" % scalatestVersion % "test",
      "org.scalacheck" %% "scalacheck" % scalacheckVersion % "test",
      "com.chuusai" %% "shapeless" % shapelessVersion,
      "joda-time" % "joda-time" % jodaTimeVersion,
      "net.java.dev.jna" % "jna" % jnaVersion,
      "org.apache.beam" % "beam-vendor-guava-26_0-jre" % beamVendorVersion,
      "org.typelevel" %% "algebra" % algebraVersion,
      "io.circe" %% "circe-core" % circeVersion,
      "io.circe" %% "circe-generic" % circeVersion,
      "io.circe" %% "circe-parser" % circeVersion
    ),
    Compile / sourceDirectories := (Compile / sourceDirectories).value
      .filterNot(_.getPath.endsWith("/src_managed/main")),
    Compile / managedSourceDirectories := (Compile / managedSourceDirectories).value
      .filterNot(_.getPath.endsWith("/src_managed/main")),
    Compile / doc / sources := List(), // suppress warnings
    compileOrder := CompileOrder.JavaThenScala
  )
  .dependsOn(
    `scio-core` % "compile->compile;provided->provided",
    `scio-test` % "it->it;test->test",
    `scio-avro`,
    `scio-google-cloud-platform`,
    `scio-macros`
  )
  .configs(IntegrationTest)

lazy val `scio-jdbc`: Project = project
  .in(file("scio-jdbc"))
  .settings(commonSettings)
  .settings(publishSettings)
  .settings(
    description := "Scio add-on for JDBC",
    libraryDependencies ++= Seq(
      "org.apache.beam" % "beam-sdks-java-core" % beamVersion,
      "org.apache.beam" % "beam-sdks-java-io-jdbc" % beamVersion
    )
  )
  .dependsOn(
    `scio-core`,
    `scio-test` % "test"
  )

val ensureSourceManaged = taskKey[Unit]("ensureSourceManaged")

lazy val `scio-parquet`: Project = project
  .in(file("scio-parquet"))
  .settings(commonSettings)
  .settings(publishSettings)
  .settings(
    // change annotation processor output directory so IntelliJ can pick them up
    ensureSourceManaged := IO.createDirectory(sourceManaged.value / "main"),
    Compile / compile := Def.task {
      val _ = ensureSourceManaged.value
      (Compile / compile).value
    }.value,
    javacOptions ++= Seq("-s", (sourceManaged.value / "main").toString),
    description := "Scio add-on for Parquet",
    libraryDependencies ++= Seq(
      "org.scala-lang.modules" %% "scala-collection-compat" % scalaCollectionCompatVersion,
      "me.lyh" %% "parquet-avro" % parquetExtraVersion excludeAll (
        // parquet-avro depends on avro 1.10.x
        ExclusionRule("org.apache.avro", "avro"),
        ExclusionRule("org.apache.avro", "avro-compiler")
      ),
      "org.apache.avro" % "avro" % avroVersion,
      "org.apache.avro" % "avro-compiler" % avroVersion,
      "me.lyh" % "parquet-tensorflow" % parquetExtraVersion,
      "org.tensorflow" % "tensorflow-core-api" % tensorFlowVersion,
      "com.google.cloud.bigdataoss" % "gcs-connector" % s"hadoop2-$bigdataossVersion",
      "com.spotify" %% "magnolify-parquet" % magnolifyVersion,
      "org.apache.beam" % "beam-sdks-java-io-hadoop-format" % beamVersion,
      "org.apache.hadoop" % "hadoop-client" % hadoopVersion,
      "org.apache.parquet" % "parquet-avro" % parquetVersion exclude (
        "org.apache.avro", "avro"
      ),
      "com.twitter" %% "chill" % chillVersion,
      "org.apache.beam" % "beam-sdks-java-core" % beamVersion,
      "org.apache.beam" % "beam-sdks-java-io-hadoop-common" % beamVersion,
      "org.apache.hadoop" % "hadoop-common" % hadoopVersion,
      "org.apache.hadoop" % "hadoop-mapreduce-client-core" % hadoopVersion,
      "org.apache.parquet" % "parquet-column" % parquetVersion,
      "org.apache.parquet" % "parquet-common" % parquetVersion,
      "org.apache.parquet" % "parquet-hadoop" % parquetVersion,
      "org.slf4j" % "slf4j-api" % slf4jVersion
    )
  )
  .dependsOn(
    `scio-core`,
    `scio-avro`,
    `scio-schemas` % "test",
    `scio-test` % "test->test"
  )

lazy val `scio-tensorflow`: Project = project
  .in(file("scio-tensorflow"))
  .settings(commonSettings)
  .settings(publishSettings)
  .settings(itSettings)
  .settings(protobufSettings)
  .settings(
    description := "Scio add-on for TensorFlow",
    Compile / sourceDirectories := (Compile / sourceDirectories).value
      .filterNot(_.getPath.endsWith("/src_managed/main")),
    Compile / managedSourceDirectories := (Compile / managedSourceDirectories).value
      .filterNot(_.getPath.endsWith("/src_managed/main")),
    libraryDependencies ++= Seq(
      "org.scala-lang.modules" %% "scala-collection-compat" % scalaCollectionCompatVersion,
      "org.apache.beam" % "beam-sdks-java-core" % beamVersion,
      "org.tensorflow" % "tensorflow-core-platform" % tensorFlowVersion,
      "org.apache.commons" % "commons-compress" % commonsCompressVersion,
      "com.spotify" %% "featran-core" % featranVersion,
      "com.spotify" %% "featran-scio" % featranVersion,
      "com.spotify" %% "featran-tensorflow" % featranVersion,
      "com.spotify" % "zoltar-api" % zoltarVersion,
      "com.spotify" % "zoltar-tensorflow" % zoltarVersion,
      "org.slf4j" % "slf4j-api" % slf4jVersion,
      "com.spotify" %% "magnolify-tensorflow" % magnolifyVersion % Test,
      "com.spotify" % "zoltar-core" % zoltarVersion,
      "org.apache.beam" % "beam-vendor-guava-26_0-jre" % beamVendorVersion
    )
  )
  .dependsOn(
    `scio-avro`,
    `scio-core`,
    `scio-test` % "test->test"
  )
  .enablePlugins(ProtobufPlugin)

lazy val `scio-schemas`: Project = project
  .in(file("scio-schemas"))
  .settings(commonSettings)
  .settings(protobufSettings)
  .settings(
    description := "Avro/Proto schemas for testing",
    publish / skip := true,
    libraryDependencies ++= Seq(
      "org.scala-lang.modules" %% "scala-collection-compat" % scalaCollectionCompatVersion,
      "org.apache.avro" % "avro" % avroVersion
    ),
    Compile / sourceDirectories := (Compile / sourceDirectories).value
      .filterNot(_.getPath.endsWith("/src_managed/main")),
    Compile / managedSourceDirectories := (Compile / managedSourceDirectories).value
      .filterNot(_.getPath.endsWith("/src_managed/main")),
    Compile / doc / sources := List(), // suppress warnings
    compileOrder := CompileOrder.JavaThenScala
  )
  .enablePlugins(ProtobufPlugin)

lazy val `scio-examples`: Project = project
  .in(file("scio-examples"))
  .settings(commonSettings)
  .settings(soccoSettings)
  .settings(beamRunnerSettings)
  .settings(macroSettings)
  .settings(
    publish / skip := true,
    libraryDependencies ++= Seq(
      "org.scala-lang.modules" %% "scala-collection-compat" % scalaCollectionCompatVersion,
      "org.apache.beam" % "beam-sdks-java-core" % beamVersion,
      "org.apache.beam" % "beam-sdks-java-io-google-cloud-platform" % beamVersion,
      "org.apache.beam" % "beam-sdks-java-extensions-google-cloud-platform-core" % beamVersion,
      "org.apache.avro" % "avro" % avroVersion,
      "com.google.cloud.datastore" % "datastore-v1-proto-client" % datastoreV1ProtoClientVersion,
      "com.google.http-client" % "google-http-client" % googleHttpClientsVersion,
      "com.google.api.grpc" % "proto-google-cloud-datastore-v1" % generatedDatastoreProtoVersion,
      "com.google.api.grpc" % "proto-google-cloud-bigtable-v2" % generatedGrpcBetaVersion,
      "com.google.cloud.sql" % "mysql-socket-factory" % "1.3.2",
      "com.google.apis" % "google-api-services-bigquery" % googleApiServicesBigQueryVersion,
      "com.spotify" %% "magnolify-avro" % magnolifyVersion,
      "com.spotify" %% "magnolify-datastore" % magnolifyVersion,
      "com.spotify" %% "magnolify-tensorflow" % magnolifyVersion,
      "com.spotify" %% "magnolify-bigtable" % magnolifyVersion,
      "mysql" % "mysql-connector-java" % "8.0.26",
      "joda-time" % "joda-time" % jodaTimeVersion,
      "org.slf4j" % "slf4j-api" % slf4jVersion,
      "org.slf4j" % "slf4j-simple" % slf4jVersion,
      "org.scalacheck" %% "scalacheck" % scalacheckVersion % "test",
      "com.chuusai" %% "shapeless" % shapelessVersion,
      "com.google.api-client" % "google-api-client" % googleClientsVersion,
      "com.google.apis" % "google-api-services-pubsub" % googleApiServicesPubsubVersion,
      "com.google.auth" % "google-auth-library-credentials" % googleAuthVersion,
      "com.google.auth" % "google-auth-library-oauth2-http" % googleAuthVersion,
      "com.google.cloud.bigdataoss" % "util" % bigdataossVersion,
      "com.google.guava" % "guava" % guavaVersion,
      "com.google.oauth-client" % "google-oauth-client" % googleOauthClientVersion,
      "com.google.protobuf" % "protobuf-java" % protobufVersion,
      "com.spotify" %% "magnolify-shared" % magnolifyVersion,
      "com.twitter" %% "algebird-core" % algebirdVersion,
      "org.apache.beam" % "beam-sdks-java-extensions-sql" % beamVersion,
      "org.apache.httpcomponents" % "httpcore" % httpCoreVersion,
      "org.elasticsearch" % "elasticsearch" % elasticsearch7Version,
      "com.softwaremill.magnolia" %% "magnolia-core" % magnoliaVersion
    ),
    // exclude problematic sources if we don't have GCP credentials
    unmanagedSources / excludeFilter := {
      if (BuildCredentials.exists) {
        HiddenFileFilter
      } else {
        HiddenFileFilter || "TypedBigQueryTornadoes*.scala" || "TypedStorageBigQueryTornadoes*.scala"
      }
    },
    run / fork := true,
    Compile / doc / sources := List(),
    Test / classLoaderLayeringStrategy := ClassLoaderLayeringStrategy.Flat,
    Test / testGrouping := splitTests(
      (Test / definedTests).value,
      List("com.spotify.scio.examples.WordCountTest"),
      ForkOptions().withRunJVMOptions((Test / javaOptions).value.toVector)
    )
  )
  .dependsOn(
    `scio-core`,
    `scio-google-cloud-platform`,
    `scio-schemas`,
    `scio-jdbc`,
    `scio-extra`,
    `scio-elasticsearch7`,
    `scio-tensorflow`,
    `scio-test` % "compile->test",
    `scio-smb`,
    `scio-redis`,
    `scio-parquet`
  )

lazy val `scio-repl`: Project = project
  .in(file("scio-repl"))
  .settings(commonSettings)
  .settings(publishSettings)
  .settings(assemblySettings)
  .settings(macroSettings)
  .settings(
    scalacOptions := Scalac.replOptions.value,
    libraryDependencies ++= Seq(
      "org.scala-lang.modules" %% "scala-collection-compat" % scalaCollectionCompatVersion,
      "org.apache.beam" % "beam-runners-direct-java" % beamVersion,
      "org.apache.beam" % "beam-sdks-java-io-google-cloud-platform" % beamVersion,
      "org.apache.beam" % "beam-sdks-java-extensions-google-cloud-platform-core" % beamVersion,
      "org.apache.beam" % "beam-runners-google-cloud-dataflow-java" % beamVersion excludeAll (
        ExclusionRule("com.google.cloud.bigdataoss", "gcsio")
      ),
      "org.apache.beam" % "beam-sdks-java-core" % beamVersion excludeAll (
        ExclusionRule("com.google.cloud.bigdataoss", "gcsio")
      ),
      "org.apache.avro" % "avro" % avroVersion,
      "commons-io" % "commons-io" % commonsIoVersion,
      "org.apache.commons" % "commons-text" % commonsTextVersion,
      "org.slf4j" % "slf4j-api" % slf4jVersion,
      "org.slf4j" % "slf4j-simple" % slf4jVersion,
      "org.scala-lang" % "scala-compiler" % scalaVersion.value,
      "com.nrinaudo" %% "kantan.csv" % kantanCsvVersion
    ),
    libraryDependencies ++= {
      VersionNumber(scalaVersion.value) match {
        case v if v.matchesSemVer(SemanticSelector("2.12.x")) =>
          Seq("org.scalamacros" % "paradise" % scalaMacrosVersion cross CrossVersion.full)
        case _ =>
          Nil
      }
    },
    assembly / assemblyJarName := "scio-repl.jar"
  )
  .dependsOn(
    `scio-core`,
    `scio-google-cloud-platform`,
    `scio-extra`
  )

lazy val `scio-jmh`: Project = project
  .in(file("scio-jmh"))
  .settings(commonSettings)
  .settings(macroSettings)
  .settings(
    description := "Scio JMH Microbenchmarks",
    Jmh / sourceDirectory := (Test / sourceDirectory).value,
    Jmh / classDirectory := (Test / classDirectory).value,
    Jmh / dependencyClasspath := (Test / dependencyClasspath).value,
    libraryDependencies ++= directRunnerDependencies ++ Seq(
      "org.scala-lang.modules" %% "scala-collection-compat" % scalaCollectionCompatVersion,
      "junit" % "junit" % junitVersion % "test",
      "org.hamcrest" % "hamcrest-core" % hamcrestVersion % "test",
      "org.hamcrest" % "hamcrest-library" % hamcrestVersion % "test",
      "org.slf4j" % "slf4j-nop" % slf4jVersion
    ),
    publish / skip := true
  )
  .dependsOn(
    `scio-core`,
    `scio-avro`
  )
  .enablePlugins(JmhPlugin)

lazy val `scio-smb`: Project = project
  .in(file("scio-smb"))
  .settings(commonSettings)
  .settings(publishSettings)
  .settings(itSettings)
  .settings(beamRunnerSettings)
  .settings(
    description := "Sort Merge Bucket source/sink implementations for Apache Beam",
    libraryDependencies ++= Seq(
      "org.scala-lang.modules" %% "scala-collection-compat" % scalaCollectionCompatVersion,
      "org.apache.avro" % "avro" % avroVersion,
      "org.apache.beam" % "beam-sdks-java-core" % beamVersion,
      "org.apache.beam" % "beam-sdks-java-core" % beamVersion % "it,test" classifier "tests",
      "org.apache.beam" % "beam-sdks-java-io-google-cloud-platform" % beamVersion,
      "org.apache.beam" % "beam-sdks-java-io-hadoop-format" % beamVersion,
      "org.apache.hadoop" % "hadoop-client" % hadoopVersion,
      "org.apache.parquet" % "parquet-avro" % parquetVersion exclude (
        "org.apache.avro", "avro"
      ),
      "org.apache.parquet" % "parquet-common" % parquetVersion,
      "com.spotify" %% "magnolify-parquet" % magnolifyVersion,
      // #3260 work around for sorter memory limit until we patch upstream
      // "org.apache.beam" % "beam-sdks-java-extensions-sorter" % beamVersion,
      "org.apache.beam" % "beam-sdks-java-extensions-protobuf" % beamVersion,
      "com.google.apis" % "google-api-services-bigquery" % googleApiServicesBigQueryVersion,
      "org.tensorflow" % "tensorflow-core-platform" % tensorFlowVersion,
      "com.google.auto.service" % "auto-service" % autoServiceVersion,
      "com.google.auto.value" % "auto-value-annotations" % autoValueVersion,
      "com.google.auto.value" % "auto-value" % autoValueVersion,
      "javax.annotation" % "javax.annotation-api" % "1.3.2",
      "org.hamcrest" % "hamcrest-core" % hamcrestVersion % Test,
      "org.hamcrest" % "hamcrest-library" % hamcrestVersion % Test,
      "com.novocode" % "junit-interface" % junitInterfaceVersion % Test,
      "junit" % "junit" % junitVersion % Test,
      "com.chuusai" %% "shapeless" % shapelessVersion,
      "com.fasterxml.jackson.core" % "jackson-annotations" % jacksonVersion,
      "com.fasterxml.jackson.core" % "jackson-core" % jacksonVersion,
      "com.fasterxml.jackson.core" % "jackson-databind" % jacksonVersion,
      "com.google.protobuf" % "protobuf-java" % protobufVersion,
      "joda-time" % "joda-time" % jodaTimeVersion,
      "org.apache.beam" % "beam-vendor-guava-26_0-jre" % beamVendorVersion,
      "org.slf4j" % "slf4j-api" % slf4jVersion,
      "com.github.ben-manes.caffeine" % "caffeine" % caffeineVersion % "provided"
    ),
    javacOptions ++= {
      (Compile / sourceManaged).value.mkdirs()
      Seq("-s", (Compile / sourceManaged).value.getAbsolutePath)
    },
    compileOrder := CompileOrder.JavaThenScala,
    Test / classLoaderLayeringStrategy := ClassLoaderLayeringStrategy.Flat
  )
  .configs(
    IntegrationTest
  )
  .dependsOn(
    `scio-core`,
    `scio-test` % "test;it",
    `scio-avro` % IntegrationTest
  )

lazy val `scio-redis`: Project = project
  .in(file("scio-redis"))
  .settings(commonSettings)
  .settings(publishSettings)
  .settings(itSettings)
  .settings(
    description := "Scio integration with Redis",
    libraryDependencies ++= Seq(
      "org.scala-lang.modules" %% "scala-collection-compat" % scalaCollectionCompatVersion,
      "com.google.protobuf" % "protobuf-java" % protobufVersion,
      "com.google.guava" % "guava" % guavaVersion,
      "org.apache.beam" % "beam-sdks-java-core" % beamVersion,
      "org.scalatest" %% "scalatest" % scalatestVersion % Test,
      "org.apache.beam" % "beam-sdks-java-io-redis" % beamVersion
    )
  )
  .dependsOn(
    `scio-core`,
    `scio-test` % "test"
  )

lazy val site: Project = project
  .in(file("site"))
  .settings(commonSettings)
  .settings(macroSettings)
  .settings(siteSettings)
  .enablePlugins(
    ParadoxSitePlugin,
    ParadoxMaterialThemePlugin,
    GhpagesPlugin,
    ScalaUnidocPlugin,
    SiteScaladocPlugin,
    MdocPlugin
  )
  .dependsOn(
    `scio-macros`,
    `scio-core`,
    `scio-avro`,
    `scio-google-cloud-platform`,
    `scio-parquet`,
    `scio-schemas`,
    `scio-smb`,
    `scio-test`,
    `scio-extra`
  )

// =======================================================================
// Site settings
// =======================================================================

// ScalaDoc links look like http://site/index.html#my.package.MyClass while JavaDoc links look
// like http://site/my/package/MyClass.html. Therefore we need to fix links to external JavaDoc
// generated by ScalaDoc.
def fixJavaDocLinks(bases: Seq[String], doc: String): String =
  bases.foldLeft(doc) { (d, base) =>
    val regex = s"""\"($base)#([^"]*)\"""".r
    regex.replaceAllIn(
      d,
      m => {
        val b = base.replaceAll("/index.html$", "")
        val c = m.group(2).replace(".", "/")
        s"$b/$c.html"
      }
    )
  }

lazy val soccoIndex = taskKey[File]("Generates examples/index.html")

lazy val siteSettings = Def.settings(
  publish / skip := true,
  description := "Scio - Documentation",
  autoAPIMappings := true,
  gitRemoteRepo := "git@github.com:spotify/scio.git",
  libraryDependencies ++= Seq(
    "org.apache.beam" % "beam-runners-direct-java" % beamVersion,
    "org.apache.beam" % "beam-runners-google-cloud-dataflow-java" % beamVersion,
    "com.nrinaudo" %% "kantan.csv" % kantanCsvVersion
  ),
  // unidoc
  ScalaUnidoc / siteSubdirName := "api",
  ScalaUnidoc / scalacOptions := Seq.empty,
  ScalaUnidoc / unidoc / unidocProjectFilter := inProjects(
    `scio-core`,
    `scio-test`,
    `scio-avro`,
    `scio-google-cloud-platform`,
    `scio-cassandra3`,
    `scio-elasticsearch6`,
    `scio-extra`,
    `scio-jdbc`,
    `scio-parquet`,
    `scio-tensorflow`,
    `scio-macros`,
    `scio-smb`
  ),
  // unidoc handles class paths differently than compile and may give older
  // versions high precedence.
  ScalaUnidoc / unidoc / unidocAllClasspaths := (ScalaUnidoc / unidoc / unidocAllClasspaths).value
    .map { cp =>
      cp.filterNot(_.data.getCanonicalPath.matches(""".*guava-11\..*"""))
        .filterNot(_.data.getCanonicalPath.matches(""".*bigtable-client-core-0\..*"""))
    },
  // mdoc
  // pre-compile md using mdoc
  mdocIn := (paradox / sourceDirectory).value,
  mdocExtraArguments ++= Seq("--no-link-hygiene"),
  // paradox
  paradox / sourceManaged := mdocOut.value,
  paradoxProperties ++= Map(
    "javadoc.com.spotify.scio.base_url" -> "http://spotify.github.com/scio/api",
    "javadoc.org.apache.beam.sdk.extensions.smb.base_url" ->
      "https://spotify.github.io/scio/api/org/apache/beam/sdk/extensions/smb",
    "javadoc.org.apache.beam.base_url" -> s"https://beam.apache.org/releases/javadoc/$beamVersion",
    "scaladoc.com.spotify.scio.base_url" -> "https://spotify.github.io/scio/api",
    "github.base_url" -> "https://github.com/spotify/scio",
    "extref.example.base_url" -> "https://spotify.github.io/scio/examples/%s.scala.html"
  ),
  Compile / paradoxMaterialTheme := ParadoxMaterialTheme()
    .withFavicon("images/favicon.ico")
    .withColor("white", "indigo")
    .withLogo("images/logo.png")
    .withCopyright("Copyright (C) 2020 Spotify AB")
    .withRepository(uri("https://github.com/spotify/scio"))
    .withSocial(uri("https://github.com/spotify"), uri("https://twitter.com/spotifyeng")),
  // sbt-site
  addMappingsToSiteDir(ScalaUnidoc / packageDoc / mappings, ScalaUnidoc / siteSubdirName),
  makeSite / mappings ++= Seq(
    file("scio-examples/target/site/index.html") -> "examples/index.html"
  ) ++ SoccoIndex.mappings,
  makeSite := makeSite.dependsOn(mdoc.toTask("")).value
)

lazy val soccoSettings = if (sys.env.contains("SOCCO")) {
  Seq(
    scalacOptions ++= Seq(
      "-P:socco:out:scio-examples/target/site",
      "-P:socco:package_com.spotify.scio:https://spotify.github.io/scio/api"
    ),
    autoCompilerPlugins := true,
    addCompilerPlugin(("io.regadas" %% "socco-ng" % "0.1.5").cross(CrossVersion.full)),
    // Generate scio-examples/target/site/index.html
    soccoIndex := SoccoIndex.generate(target.value / "site" / "index.html"),
    Compile / compile := {
      val _ = soccoIndex.value
      (Compile / compile).value
    }
  )
} else {
  Nil
}

//strict should only be enabled when updating/adding depedencies
// ThisBuild / conflictManager := ConflictManager.strict
//To update this list we need to check against the dependencies being evicted
ThisBuild / dependencyOverrides ++= Seq(
  "org.threeten" % "threetenbp" % "1.4.1",
  "org.conscrypt" % "conscrypt-openjdk-uber" % "2.2.1",
  "com.fasterxml.jackson.core" % "jackson-annotations" % jacksonVersion,
  "com.fasterxml.jackson.core" % "jackson-core" % jacksonVersion,
  "com.fasterxml.jackson.core" % "jackson-databind" % jacksonVersion,
  "com.fasterxml.jackson.module" %% "jackson-module-scala" % jacksonVersion,
  "com.google.api-client" % "google-api-client" % googleClientsVersion,
  "com.google.api.grpc" % "proto-google-cloud-datastore-v1" % generatedDatastoreProtoVersion,
  "com.google.api.grpc" % "proto-google-common-protos" % "1.17.0",
  "com.google.api" % "gax-grpc" % gaxVersion,
  "com.google.api" % "gax" % gaxVersion,
  "com.google.apis" % "google-api-services-storage" % googleApiServicesStorageVersion,
  "com.google.auth" % "google-auth-library-credentials" % googleAuthVersion,
  "com.google.auth" % "google-auth-library-oauth2-http" % googleAuthVersion,
  "com.google.auto.value" % "auto-value" % autoValueVersion,
  "com.google.auto.value" % "auto-value-annotations" % autoValueVersion,
  "com.google.cloud.bigdataoss" % "gcsio" % bigdataossVersion,
  "com.google.cloud.bigdataoss" % "util" % bigdataossVersion,
  "com.google.cloud" % "google-cloud-core-grpc" % "1.93.7",
  "com.google.cloud" % "google-cloud-core-http" % "1.93.7",
  "com.google.cloud" % "google-cloud-core" % "1.93.7",
  "com.google.cloud" % "google-cloud-storage" % gcsVersion,
  "com.google.code.findbugs" % "jsr305" % "3.0.2",
  "com.google.code.gson" % "gson" % "2.8.6",
  "com.google.errorprone" % "error_prone_annotations" % "2.3.4",
  "com.google.guava" % "guava" % guavaVersion,
  "com.google.http-client" % "google-http-client" % googleHttpClientsVersion,
  "com.google.http-client" % "google-http-client-jackson2" % googleHttpClientsVersion,
  "com.google.http-client" % "google-http-client-protobuf" % googleHttpClientsVersion,
  "com.google.j2objc" % "j2objc-annotations" % "1.3",
  "com.google.oauth-client" % "google-oauth-client" % googleOauthClientVersion,
  "com.google.oauth-client" % "google-oauth-client-java6" % googleOauthClientVersion,
  "com.google.protobuf" % "protobuf-java-util" % protobufVersion,
  "com.google.protobuf" % "protobuf-java" % protobufVersion,
  "com.softwaremill.magnolia" %% "magnolia-core" % magnoliaVersion,
  "com.squareup.okio" % "okio" % "1.13.0",
  "com.thoughtworks.paranamer" % "paranamer" % "2.8",
  "commons-cli" % "commons-cli" % "1.2",
  "commons-codec" % "commons-codec" % "1.14",
  "commons-collections" % "commons-collections" % "3.2.2",
  "commons-io" % "commons-io" % commonsIoVersion,
  "commons-lang" % "commons-lang" % "2.6",
  "commons-logging" % "commons-logging" % "1.2",
  "io.circe" %% "circe-core" % circeVersion,
  "io.circe" %% "circe-generic" % circeVersion,
  "io.circe" %% "circe-parser" % circeVersion,
  "io.dropwizard.metrics" % "metrics-core" % metricsVersion,
  "io.dropwizard.metrics" % "metrics-jvm" % metricsVersion,
  "io.grpc" % "grpc-auth" % grpcVersion,
  "io.grpc" % "grpc-context" % grpcVersion,
  "io.grpc" % "grpc-core" % grpcVersion,
  "io.grpc" % "grpc-netty" % grpcVersion,
  "io.grpc" % "grpc-grpclb" % grpcVersion,
  "io.grpc" % "grpc-netty-shaded" % grpcVersion,
  "io.grpc" % "grpc-protobuf" % grpcVersion,
  "io.grpc" % "grpc-protobuf-lite" % grpcVersion,
  "io.grpc" % "grpc-stub" % grpcVersion,
  "io.grpc" % "grpc-api" % grpcVersion,
  "io.grpc" % "grpc-alts" % grpcVersion,
  "io.grpc" % "grpc-all" % grpcVersion,
  "io.grpc" % "grpc-okhttp" % grpcVersion,
  "io.netty" % "netty-all" % nettyVersion,
  "io.netty" % "netty-buffer" % nettyVersion,
  "io.netty" % "netty-codec-http" % nettyVersion,
  "io.netty" % "netty-codec-http2" % nettyVersion,
  "io.netty" % "netty-codec" % nettyVersion,
  "io.netty" % "netty-common" % nettyVersion,
  "io.netty" % "netty-handler" % nettyVersion,
  "io.netty" % "netty-resolver" % nettyVersion,
  "io.netty" % "netty-transport" % nettyVersion,
  "io.netty" % "netty" % "3.7.0.Final",
  "io.netty" % "netty-tcnative-boringssl-static" % nettyTcNativeVersion,
  "io.opencensus" % "opencensus-api" % opencensusVersion,
  "io.opencensus" % "opencensus-contrib-grpc-util" % opencensusVersion,
  "io.opencensus" % "opencensus-contrib-http-util" % opencensusVersion,
  "javax.annotation" % "javax.annotation-api" % "1.3.2",
  "joda-time" % "joda-time" % jodaTimeVersion,
  "junit" % "junit" % junitVersion,
  "log4j" % "log4j" % "1.2.17",
  "net.java.dev.jna" % "jna" % jnaVersion,
  "org.apache.avro" % "avro" % avroVersion,
  "org.apache.commons" % "commons-compress" % commonsCompressVersion,
  "org.apache.commons" % "commons-lang3" % commonsLang3Version,
  "org.apache.commons" % "commons-math3" % commonsMath3Version,
  "org.apache.httpcomponents" % "httpclient" % "4.5.10",
  "org.apache.httpcomponents" % "httpcore" % httpCoreVersion,
  "org.apache.thrift" % "libthrift" % "0.9.2",
  "org.checkerframework" % "checker-qual" % "3.1.0",
  "org.codehaus.jackson" % "jackson-core-asl" % "1.9.13",
  "org.codehaus.jackson" % "jackson-jaxrs" % "1.9.13",
  "org.codehaus.jackson" % "jackson-mapper-asl" % "1.9.13",
  "org.codehaus.jackson" % "jackson-xc" % "1.9.13",
  "org.codehaus.mojo" % "animal-sniffer-annotations" % "1.18",
  "org.hamcrest" % "hamcrest-core" % hamcrestVersion,
  "org.objenesis" % "objenesis" % "2.5.1",
  "org.ow2.asm" % "asm" % "5.0.4",
  "org.scala-lang.modules" %% "scala-collection-compat" % scalaCollectionCompatVersion,
  "org.scala-lang.modules" %% "scala-xml" % "1.2.0",
  "org.scalacheck" %% "scalacheck" % scalacheckVersion,
  "org.scalactic" %% "scalactic" % scalatestVersion,
  "org.scalatest" %% "scalatest" % scalatestVersion,
  "org.slf4j" % "slf4j-api" % slf4jVersion,
  "org.slf4j" % "slf4j-log4j12" % slf4jVersion,
  "org.tukaani" % "xz" % "1.8",
  "org.typelevel" %% "algebra" % algebraVersion,
  "org.typelevel" %% "cats-core" % catsVersion,
  "org.xerial.snappy" % "snappy-java" % "1.1.4",
  "org.yaml" % "snakeyaml" % "1.12",
  "com.nrinaudo" %% "kantan.codecs" % kantanCodecsVersion
)<|MERGE_RESOLUTION|>--- conflicted
+++ resolved
@@ -49,13 +49,8 @@
 val commonsTextVersion = "1.9"
 val datastoreV1ProtoClientVersion = "1.6.3"
 val elasticsearch6Version = "6.8.18"
-<<<<<<< HEAD
-val elasticsearch7Version = "7.14.1"
-val featranVersion = "0.8.0-RC1"
-=======
 val elasticsearch7Version = "7.14.0"
 val featranVersion = "0.8.0-RC2"
->>>>>>> 5b5479fa
 val flinkVersion = "1.12.1"
 val gaxVersion = "1.63.0"
 val gcsVersion = "1.8.0"
