--- conflicted
+++ resolved
@@ -730,13 +730,8 @@
       "me.lyh" %% "shapeless-datatype-avro" % shapelessDatatypeVersion,
       "me.lyh" %% "shapeless-datatype-datastore_1.3" % shapelessDatatypeVersion,
       "me.lyh" %% "shapeless-datatype-tensorflow" % shapelessDatatypeVersion,
-<<<<<<< HEAD
       "mysql" % "mysql-connector-java" % "8.0.13",
-      "com.google.cloud.sql" % "mysql-socket-factory" % "1.0.2",
-=======
-      "mysql" % "mysql-connector-java" % "5.1.+",
       "com.google.cloud.sql" % "mysql-socket-factory" % "1.0.11",
->>>>>>> 7787cec2
       "org.slf4j" % "slf4j-simple" % slf4jVersion,
       "org.scalacheck" %% "scalacheck" % scalacheckVersion % "test",
       "org.apache.beam" % "beam-sdks-java-extensions-sql" % beamVersion
