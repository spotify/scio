--- conflicted
+++ resolved
@@ -49,13 +49,8 @@
 val commonsMath3Version = "3.6.1"
 val commonsTextVersion = "1.9"
 val datastoreV1ProtoClientVersion = "1.6.3"
-<<<<<<< HEAD
-val elasticsearch6Version = "6.8.17"
-val elasticsearch7Version = "7.14.0"
-=======
 val elasticsearch6Version = "6.8.18"
 val elasticsearch7Version = "7.13.4"
->>>>>>> ab8f656a
 val featranVersion = "0.8.0-RC1"
 val flinkVersion = "1.12.1"
 val gaxVersion = "1.60.1"
