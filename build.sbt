--- conflicted
+++ resolved
@@ -51,13 +51,8 @@
 val datastoreV1ProtoClientVersion = "1.6.3"
 val elasticsearch2Version = "2.4.6"
 val elasticsearch5Version = "5.6.16"
-<<<<<<< HEAD
-val elasticsearch6Version = "6.8.7"
+val elasticsearch6Version = "6.8.8"
 val elasticsearch7Version = "7.6.2"
-=======
-val elasticsearch6Version = "6.8.8"
-val elasticsearch7Version = "7.6.1"
->>>>>>> cab7d6b3
 val featranVersion = "0.5.0"
 val flinkVersion = "1.9.2"
 val gaxVersion = "1.38.0"
