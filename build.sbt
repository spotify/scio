/*
 * Copyright 2016 Spotify AB.
 *
 * Licensed under the Apache License, Version 2.0 (the "License");
 * you may not use this file except in compliance with the License.
 * You may obtain a copy of the License at
 *
 *     http://www.apache.org/licenses/LICENSE-2.0
 *
 * Unless required by applicable law or agreed to in writing,
 * software distributed under the License is distributed on an
 * "AS IS" BASIS, WITHOUT WARRANTIES OR CONDITIONS OF ANY
 * KIND, either express or implied.  See the License for the
 * specific language governing permissions and limitations
 * under the License.
 */

import sbt.*
import sbt.util.CacheImplicits.*
import Keys.*
import explicitdeps.ExplicitDepsPlugin.autoImport.moduleFilterRemoveValue
import sbtassembly.AssemblyPlugin.autoImport.*
import com.github.sbt.git.SbtGit.GitKeys.gitRemoteRepo
import com.here.bom.Bom
import com.typesafe.tools.mima.core.*
import de.heikoseeberger.sbtheader.CommentCreator
import org.typelevel.scalacoptions.JavaMajorVersion.javaMajorVersion

// To test release candidates, find the beam repo and add it as a resolver
// ThisBuild / resolvers += "apache-beam-staging" at "https://repository.apache.org/content/repositories/"
val beamVendorVersion = "0.1"
val beamVersion = "2.62.0"

// check version used by beam
// https://github.com/apache/beam/blob/v2.62.0/buildSrc/src/main/groovy/org/apache/beam/gradle/BeamModulePlugin.groovy
val autoServiceVersion = "1.0.1"
val autoValueVersion = "1.9"
val avroVersion = sys.props.getOrElse("avro.version", "1.11.4")
val bigdataossVersion = "2.2.26"
val bigtableClientVersion = "1.28.0"
val commonsCodecVersion = "1.17.1"
val commonsCompressVersion = "1.26.2"
val commonsIoVersion = "2.16.1"
val commonsLang3Version = "3.14.0"
val commonsMath3Version = "3.6.1"
val gcpLibrariesVersion = "26.49.0"
val googleClientsVersion = "2.0.0"
val guavaVersion = "33.1.0-jre"
val hamcrestVersion = "2.1"
val httpClientVersion = "4.5.13"
val httpCoreVersion = "4.4.14"
val jacksonVersion = "2.15.4"
val jodaTimeVersion = "2.10.14"
val nettyVersion = "4.1.110.Final"
val slf4jVersion = "1.7.30"
val zstdJniVersion = "1.5.6-3"
// dependent versions
val googleApiServicesBigQueryVersion = s"v2-rev20240919-$googleClientsVersion"
val googleApiServicesDataflowVersion = s"v1b3-rev20240817-$googleClientsVersion"
val googleApiServicesPubsubVersion = s"v1-rev20220904-$googleClientsVersion"
val googleApiServicesStorageVersion = s"v1-rev20240924-$googleClientsVersion"
// beam tested versions
val zetasketchVersion = "0.1.0" // sdks/java/extensions/zetasketch/build.gradle
val flinkVersion = "1.19.0" // runners/flink/1.19/build.gradle
val flinkMinorVersion = VersionNumber(flinkVersion).numbers.take(2).mkString(".")
val hadoopVersion = "3.4.1" // sdks/java/io/parquet/build.gradle
val sparkVersion = "3.5.0" // runners/spark/3/build.gradle
val sparkMajorVersion = VersionNumber(sparkVersion).numbers.take(1).mkString(".")

// check recommended versions from libraries-bom
// https://storage.googleapis.com/cloud-opensource-java-dashboard/com.google.cloud/libraries-bom/26.49.0/index.html
val failureAccessVersion = "1.0.2"
val checkerQualVersion = "3.47.0"
val jsr305Version = "3.0.2"
val perfmarkVersion = "0.27.0"

val algebirdVersion = "0.13.10"
val annoy4sVersion = "0.10.0"
val annoyVersion = "0.2.6"
val breezeVersion = "2.1.0"
val caffeineVersion = "3.2.0"
val cassandraDriverVersion = "3.11.5"
val cassandraVersion = "3.11.17"
val catsVersion = "2.13.0"
val chillVersion = "0.10.0"
val circeVersion = "0.14.10"
val commonsTextVersion = "1.10.0"
val elasticsearch7Version = "7.17.21"
val elasticsearch8Version = "8.17.1"
val fansiVersion = "0.5.0"
val featranVersion = "0.8.0"
val httpAsyncClientVersion = "4.1.5"
val icebergVersion = "1.4.2"
val jakartaJsonVersion = "2.1.3"
val javaLshVersion = "0.12"
val jedisVersion = "5.2.0"
val jnaVersion = "5.16.0"
val junitInterfaceVersion = "0.13.3"
val junitVersion = "4.13.2"
val kantanCodecsVersion = "0.5.3"
val kantanCsvVersion = "0.7.0"
val kryoVersion = "4.0.3"
val magnoliaVersion = "1.1.10"
<<<<<<< HEAD
val magnolifyVersion = "0.7.4-34-a3708ba-SNAPSHOT"
val metricsVersion = "4.2.27"
val munitVersion = "1.0.1"
val neo4jDriverVersion = "4.4.18"
val ndArrayVersion = "0.3.3"
=======
val magnolifyVersion = "0.8.0"
val metricsVersion = "4.2.30"
val munitVersion = "1.1.0"
val neo4jDriverVersion = "4.4.19"
>>>>>>> 308ef6d4
val parquetExtraVersion = "0.4.3"
val parquetVersion = "1.15.0"
val pprintVersion = "0.9.0"
val protobufGenericVersion = "0.2.9"
val scalacheckVersion = "1.18.1"
val scalaCollectionCompatVersion = "2.13.0"
val scalaMacrosVersion = "2.1.1"
val scalatestVersion = "3.2.19"
val shapelessVersion = "2.3.12"
val sparkeyVersion = "3.2.5"
val tensorFlowVersion = "1.0.0"
val tensorFlowMetadataVersion = "1.16.1"
val testContainersVersion = "0.41.8"
val voyagerVersion = "2.1.0"

// dependent versions
val algebraVersion = catsVersion // algebra is a cats module
val scalatestplusVersion = s"$scalatestVersion.0"
val scalacheckMinorVersion = VersionNumber(scalacheckVersion).numbers.take(2).mkString("-")

// BOMs
lazy val beamBom = Bom("org.apache.beam" % "beam-sdks-java-bom" % beamVersion)
lazy val gcpBom = Bom("com.google.cloud" % "libraries-bom" % gcpLibrariesVersion)
lazy val guavaBom = Bom("com.google.guava" % "guava-bom" % guavaVersion)
lazy val jacksonBom = Bom("com.fasterxml.jackson" % "jackson-bom" % jacksonVersion)
lazy val magnolifyBom = Bom("com.spotify" % "magnolify-bom" % magnolifyVersion)
lazy val nettyBom = Bom("io.netty" % "netty-bom" % nettyVersion)

val NothingFilter: explicitdeps.ModuleFilter = { _ => false }

// project
ThisBuild / tlBaseVersion := "0.15"
ThisBuild / organization := "com.spotify"
ThisBuild / organizationName := "Spotify AB"
ThisBuild / startYear := Some(2016)
ThisBuild / licenses := Seq(License.Apache2)
ThisBuild / sonatypeCredentialHost := Sonatype.sonatypeLegacy

// scala versions
val scala213 = "2.13.16"
val scala212 = "2.12.20"
val scalaDefault = scala213

// compiler settings
ThisBuild / tlJdkRelease := Some(11)
ThisBuild / tlFatalWarnings := false
ThisBuild / scalaVersion := scalaDefault
ThisBuild / crossScalaVersions := Seq(scalaDefault, scala212)

// CI settings
ThisBuild / tlCiHeaderCheck := true
ThisBuild / tlCiScalafmtCheck := true
ThisBuild / tlCiJavafmtCheck := true

// github actions
val java21 = JavaSpec.corretto("21")
val java17 = JavaSpec.corretto("17")
val java11 = JavaSpec.corretto("11")
val javaDefault = java11
val condPrimaryScala = s"matrix.scala == '${CrossVersion.binaryScalaVersion(scalaDefault)}'"
val condPrimaryJava = s"matrix.java == '${javaDefault.render}'"
val condIsMain = "github.ref == 'refs/heads/main'"
val condIsTag = "startsWith(github.ref, 'refs/tags/v')"
val condSkipPR = "github.event_name != 'pull_request'"
val condSkipForkPR = s"($condSkipPR || !github.event.pull_request.head.repo.fork)"

val githubWorkflowCheckStep = WorkflowStep.Sbt(
  List("githubWorkflowCheck"),
  name = Some("Check that workflows are up to date")
)
val githubWorkflowGcpAuthStep = WorkflowStep.Use(
  UseRef.Public("google-github-actions", "auth", "v2"),
  Map(
    "credentials_json" -> "${{ secrets.GCP_CREDENTIALS }}",
    "export_environment_variables" -> "true",
    "create_credentials_file" -> "true"
  ),
  cond = Some(condSkipForkPR),
  name = Some("gcloud auth")
)
val githubWorkflowSetupStep = WorkflowStep.Run(
  List("scripts/gha_setup.sh"),
  name = Some("Setup GitHub Action")
)

val skipUnauthorizedGcpGithubWorkflow = Def.setting {
  githubIsWorkflowBuild.value && sys.props.get("bigquery.project").isEmpty
}

ThisBuild / githubWorkflowTargetBranches := Seq("main")
ThisBuild / githubWorkflowJavaVersions := Seq(javaDefault, java17, java21) // default MUST be head
ThisBuild / githubWorkflowBuildPreamble ++= Seq(githubWorkflowGcpAuthStep, githubWorkflowSetupStep)
ThisBuild / githubWorkflowBuildPostamble ++= Seq(
  WorkflowStep.Sbt(
    List("undeclaredCompileDependenciesTest", "unusedCompileDependenciesTest"),
    name = Some("Check dependencies")
  )
)
ThisBuild / githubWorkflowPublishPreamble ++= Seq(
  WorkflowStep.Sbt(
    List("scio-repl/assembly"),
    name = Some("Package repl")
  )
)
ThisBuild / githubWorkflowPublishPostamble ++= Seq(
  WorkflowStep.Use(
    UseRef.Public("softprops", "action-gh-release", "v1"),
    Map(
      "files" -> "scio-repl/target/scala-2.13/scio-repl.jar",
      "draft" -> "true"
    ),
    name = Some("Upload Repl")
  )
)
ThisBuild / githubWorkflowAddedJobs ++= Seq(
  WorkflowJob(
    "coverage",
    "Test Coverage",
    WorkflowStep.CheckoutFull ::
      WorkflowStep.SetupJava(List(javaDefault)) :::
      List(
        githubWorkflowCheckStep,
        WorkflowStep.Sbt(
          List("coverage", "test", "coverageAggregate"),
          name = Some("Test coverage")
        ),
        WorkflowStep.Use(
          UseRef.Public("codecov", "codecov-action", "v5"),
          Map("token" -> "${{ secrets.CODECOV_TOKEN }}"),
          name = Some("Upload coverage report")
        )
      ),
    scalas = List(CrossVersion.binaryScalaVersion(scalaDefault)),
    javas = List(javaDefault)
  ),
  WorkflowJob(
    "avro-legacy",
    "Test Legacy Avro",
    WorkflowStep.CheckoutFull ::
      WorkflowStep.SetupJava(List(javaDefault)) :::
      List(
        WorkflowStep.Sbt(
          List("scio-avro/test"),
          env = Map("JAVA_OPTS" -> "-Davro.version=1.8.2"),
          name = Some("Test")
        )
      ),
    cond = Some(Seq(condSkipPR, condIsMain).mkString(" && ")),
    scalas = List(CrossVersion.binaryScalaVersion(scalaDefault)),
    javas = List(javaDefault)
  ),
  WorkflowJob(
    "it-test",
    "Integration Test",
    WorkflowStep.CheckoutFull ::
      WorkflowStep.SetupJava(List(javaDefault)) :::
      List(
        githubWorkflowCheckStep,
        githubWorkflowGcpAuthStep,
        githubWorkflowSetupStep
          .withEnv(
            Map(
              "BQ_READ_TIMEOUT" -> "30000",
              "CLOUDSQL_SQLSERVER_PASSWORD" -> "${{ secrets.CLOUDSQL_SQLSERVER_PASSWORD }}"
            )
          ),
        WorkflowStep.Sbt(
          List("set integration/test/skip := false", "integration/test"),
          name = Some("Test")
        )
      ),
    cond = Some(Seq(condSkipPR, condIsMain).mkString(" && ")),
    scalas = List(CrossVersion.binaryScalaVersion(scalaDefault)),
    javas = List(javaDefault)
  ),
  WorkflowJob(
    "site",
    "Generate Site",
    WorkflowStep.CheckoutFull ::
      WorkflowStep.SetupJava(List(javaDefault)) :::
      List(
        githubWorkflowCheckStep,
        githubWorkflowGcpAuthStep,
        WorkflowStep.Run(
          List("scripts/gha_setup.sh"),
          name = Some("Setup GitHub Action")
        ),
        WorkflowStep.Sbt(
          List("scio-examples/compile", "site/makeSite"),
          env = Map("SOCCO" -> "true"),
          name = Some("Generate site")
        ),
        WorkflowStep.Use(
          UseRef.Public("peaceiris", "actions-gh-pages", "v3.9.3"),
          params = Map(
            "github_token" -> "${{ secrets.GITHUB_TOKEN }}",
            "publish_dir" -> {
              val path = (ThisBuild / baseDirectory).value.toPath.toAbsolutePath
                .relativize((site / makeSite / target).value.toPath)
              // os-independent path rendering ...
              (0 until path.getNameCount).map(path.getName).mkString("/")
            },
            "keep_files" -> "true"
          ),
          name = Some("Publish site"),
          cond = Some(Seq(condSkipPR, condIsTag).mkString(" && "))
        )
      ),
    cond = Some(condSkipForkPR),
    scalas = List(CrossVersion.binaryScalaVersion(scalaDefault)),
    javas = List(javaDefault)
  )
)

// mima
ThisBuild / mimaBinaryIssueFilters ++= Seq(
  ProblemFilters.exclude[DirectMissingMethodProblem](
    "com.spotify.scio.testing.TransformOverride.ofSource"
  ),
  ProblemFilters.exclude[ReversedMissingMethodProblem](
    "com.spotify.scio.options.ScioOptions.setZstdDictionary"
  ),
  ProblemFilters.exclude[ReversedMissingMethodProblem](
    "com.spotify.scio.options.ScioOptions.getZstdDictionary"
  ),
  // removal of private classes
  ProblemFilters.exclude[MissingClassProblem](
    "com.spotify.scio.coders.instances.kryo.GaxApiExceptionSerializer"
  ),
  ProblemFilters.exclude[MissingClassProblem](
    "com.spotify.scio.coders.instances.kryo.StatusRuntimeExceptionSerializer"
  ),
  ProblemFilters.exclude[MissingClassProblem](
    "com.spotify.scio.coders.instances.kryo.BigtableRetriesExhaustedExceptionSerializer"
  ),
  // added new Cache.get method
  ProblemFilters.exclude[ReversedMissingMethodProblem](
    "com.spotify.scio.util.Cache.get"
  ),
  // added SortedMapCoder
  ProblemFilters.exclude[DirectMissingMethodProblem](
    "com.spotify.scio.coders.instances.MutableMapCoder.*"
  ),
  ProblemFilters.exclude[DirectAbstractMethodProblem](
    "org.apache.beam.sdk.coders.Coder.verifyDeterministic"
  ),
  ProblemFilters.exclude[DirectAbstractMethodProblem](
    "org.apache.beam.sdk.coders.Coder.getCoderArguments"
  ),
  // added BQ Json object
  ProblemFilters.exclude[MissingTypesProblem](
    "com.spotify.scio.bigquery.types.package$Json$"
  ),
  // tf-metadata upgrade
  ProblemFilters.exclude[Problem](
    "org.tensorflow.metadata.v0.*"
  ),
  // relax type hierarchy for batch stream
  ProblemFilters.exclude[IncompatibleMethTypeProblem](
    "com.spotify.scio.grpc.GrpcBatchDoFn.asyncLookup"
  ),
  // added TableRow syntax
  ProblemFilters.exclude[DirectMissingMethodProblem](
    "com.spotify.scio.bigquery.syntax.TableRowOps.*"
  ),
  // narrow return type from Map to TableRow
  ProblemFilters.exclude[IncompatibleResultTypeProblem](
    "com.spotify.scio.bigquery.syntax.TableRowOps.getRecord$extension"
  ),
  ProblemFilters.exclude[IncompatibleResultTypeProblem](
    "com.spotify.scio.bigquery.syntax.TableRowOps.getRecord"
  ),
  // narrow return type from Seq to List
  ProblemFilters.exclude[IncompatibleResultTypeProblem](
    "com.spotify.scio.bigquery.syntax.TableRowOps.getRepeated$extension"
  ),
  ProblemFilters.exclude[IncompatibleResultTypeProblem](
    "com.spotify.scio.bigquery.syntax.TableRowOps.getRepeated"
  ),
  // BQ api v1 update
  ProblemFilters.exclude[IncompatibleResultTypeProblem](
    "com.spotify.scio.bigquery.BigQueryStorageTap.*"
  ),
  ProblemFilters.exclude[IncompatibleMethTypeProblem](
    "com.spotify.scio.bigquery.BigQueryStorageTap.*"
  ),
  ProblemFilters.exclude[IncompatibleMethTypeProblem](
    "com.spotify.scio.bigquery.BigQueryTaps.*"
  ),
  ProblemFilters.exclude[IncompatibleResultTypeProblem](
    "com.spotify.scio.bigquery.StorageUtil.tableReadOptions"
  ),
  ProblemFilters.exclude[MissingClassProblem]("com.spotify.scio.tensorflow.PredictDoFn"),
  ProblemFilters.exclude[MissingClassProblem]("com.spotify.scio.tensorflow.PredictDoFn$"),
  ProblemFilters.exclude[MissingClassProblem]("com.spotify.scio.tensorflow.SavedBundlePredictDoFn"),
  ProblemFilters.exclude[MissingClassProblem](
    "com.spotify.scio.tensorflow.SavedBundlePredictDoFn$"
  ),
  ProblemFilters.exclude[DirectMissingMethodProblem](
    "com.spotify.scio.tensorflow.package.tensorFlowPredictSCollectionOps"
  ),
  ProblemFilters.exclude[DirectMissingMethodProblem](
    "com.spotify.scio.tensorflow.package.tensorFlowPredictSCollectionOps"
  ),
  ProblemFilters.exclude[MissingClassProblem](
    "com.spotify.scio.tensorflow.syntax.PredictSCollectionOps"
  ),
  ProblemFilters.exclude[MissingClassProblem](
    "com.spotify.scio.tensorflow.syntax.PredictSCollectionOps$"
  ),
  ProblemFilters.exclude[DirectMissingMethodProblem](
    "com.spotify.scio.tensorflow.syntax.SCollectionSyntax.tensorFlowPredictSCollectionOps"
  ),
  // dropped custom BigQueryAvroUtilsWrapper
  ProblemFilters.exclude[MissingClassProblem](
    "org.apache.beam.sdk.io.gcp.bigquery.BigQueryAvroUtilsWrapper"
  ),
  // Changes in avro SlowGenericRecordCoder
  ProblemFilters.exclude[Problem](
    "com.spotify.scio.coders.avro.SlowGenericRecordCoder*"
  ),
  // tablerow json fix
  ProblemFilters.exclude[DirectMissingMethodProblem](
    "com.spotify.scio.bigquery.types.package#Json.apply"
  ),
  ProblemFilters.exclude[IncompatibleResultTypeProblem](
    "com.spotify.scio.bigquery.types.package#Json.parse"
  ),
  ProblemFilters.exclude[DirectMissingMethodProblem](
    "com.spotify.scio.bigquery.types.package#BigNumeric.bytes"
  )
)

// headers
lazy val currentYear = java.time.LocalDate.now().getYear
lazy val keepExistingHeader =
  HeaderCommentStyle.cStyleBlockComment.copy(commentCreator = new CommentCreator() {
    override def apply(text: String, existingText: Option[String]): String =
      existingText
        .getOrElse(
          HeaderCommentStyle.cStyleBlockComment.commentCreator(text)
        )
        .trim()
  })

// sbt does not support skip for all tasks
lazy val testSkipped = Def.task {
  if ((Test / test / skip).value) () else (Test / test).value
}
lazy val undeclaredCompileDependenciesTestSkipped = Def.task {
  if ((Compile / compile / skip).value) () else undeclaredCompileDependenciesTest.value
}
lazy val unusedCompileDependenciesTestSkipped = Def.task {
  if ((Compile / compile / skip).value) () else unusedCompileDependenciesTest.value
}

val bomSettings = Def.settings(
  beamBom,
  gcpBom,
  guavaBom,
  jacksonBom,
  magnolifyBom,
  nettyBom,
  dependencyOverrides ++=
    beamBom.key.value.bomDependencies ++
      gcpBom.key.value.bomDependencies ++
      guavaBom.key.value.bomDependencies ++
      jacksonBom.key.value.bomDependencies ++
      magnolifyBom.key.value.bomDependencies ++
      nettyBom.key.value.bomDependencies
)

val commonSettings = bomSettings ++ Def.settings(
  headerLicense := Some(HeaderLicense.ALv2(currentYear.toString, "Spotify AB")),
  headerMappings := headerMappings.value ++ Map(
    HeaderFileType.scala -> keepExistingHeader,
    HeaderFileType.java -> keepExistingHeader
  ),
  scalacOptions ++= ScalacOptions.defaults(scalaVersion.value),
  scalacOptions := {
    val exclude = ScalacOptions
      .tokensForVersion(
        scalaVersion.value,
        Set(
          // too many false positives
          ScalacOptions.privateWarnDeadCode,
          ScalacOptions.warnDeadCode,
          // too many warnings
          ScalacOptions.warnValueDiscard,
          // not ready for scala 3 yet
          ScalacOptions.source3
        )
      )
      .toSet
    scalacOptions.value.filterNot(exclude.contains)
  },
  javacOptions := {
    val exclude = Set(
      // too many warnings
      "-Xlint:all"
    )
    javacOptions.value.filterNot(exclude.contains)
  },
  javaOptions := JavaOptions.defaults(javaMajorVersion),
  resolvers ++= Resolver.sonatypeOssRepos("public"),
  excludeDependencies += Exclude.beamKafka,
  excludeDependencies ++= Exclude.loggerImplementations,
  dependencyOverrides ++= Seq(
    // override when testing with legacy version
    "org.apache.avro" % "avro" % avroVersion,
    "org.apache.avro" % "avro-compiler" % avroVersion,
    // zstd-jni has strict version-scheme, force version
    "com.github.luben" % "zstd-jni" % zstdJniVersion,
    // downgrade deps to align with beam version
    "com.google.auto.value" % "auto-value" % autoValueVersion,
    "com.google.auto.value" % "auto-value-annotations" % autoValueVersion,
    "joda-time" % "joda-time" % jodaTimeVersion,
    "org.apache.httpcomponents" % "httpclient" % httpClientVersion,
    "org.apache.httpcomponents" % "httpcore" % httpCoreVersion,
    "org.slf4j" % "slf4j-api" % slf4jVersion // slf4j-bom only available for v2
  ),
  // libs to help with cross-build
  libraryDependencies ++= Seq(
    "com.chuusai" %% "shapeless" % shapelessVersion,
    "org.scala-lang.modules" %% "scala-collection-compat" % scalaCollectionCompatVersion
  ),
  unusedCompileDependenciesFilter -= Seq(
    moduleFilter("com.chuusai", "shapeless"),
    moduleFilter("org.scala-lang", "scala-reflect"),
    moduleFilter("org.scala-lang.modules", "scala-collection-compat"),
    moduleFilter("org.typelevel", "scalac-compat-annotation")
  ).reduce(_ | _),
  fork := true,
  run / outputStrategy := Some(OutputStrategy.StdoutOutput),
  run / javaOptions ++= JavaOptions.runDefaults(javaMajorVersion),
  Test / classLoaderLayeringStrategy := ClassLoaderLayeringStrategy.Flat,
  Test / javaOptions ++= JavaOptions.testDefaults(javaMajorVersion),
  Test / testOptions += Tests.Argument("-oD"),
  coverageExcludedPackages := Seq(
    // skip modules
    "com\\.spotify\\.scio\\.examples\\..*",
    "com\\.spotify\\.scio\\.repl\\..*",
    // generated API (22 params)
    "com\\.spotify\\.scio\\.coders\\.instances\\.TupleCoders",
    "com\\.spotify\\.scio\\.smb\\.util\\.SMBMultiJoin",
    "com\\.spotify\\.scio\\.util\\.MultiJoin"
  ).mkString(";"),
  coverageHighlighting := true
)

// for modules containing java jUnit 4 tests
lazy val jUnitSettings = Def.settings(
  libraryDependencies ++= Seq(
    "com.github.sbt" % "junit-interface" % junitInterfaceVersion % Test
  ),
  testOptions += Tests.Argument(TestFrameworks.JUnit, "-q", "-v", "-a")
)

lazy val macroSettings = Def.settings(
  libraryDependencies += "org.scala-lang" % "scala-reflect" % scalaVersion.value,
  libraryDependencies ++= {
    VersionNumber(scalaVersion.value) match {
      case v if v.matchesSemVer(SemanticSelector("2.12.x")) =>
        Seq(
          compilerPlugin(
            ("org.scalamacros" % "paradise" % scalaMacrosVersion).cross(CrossVersion.full)
          )
        )
      case _ => Nil
    }
  },
  scalacOptions ++= ScalacOptions.tokensForVersion(
    scalaVersion.value,
    Set(ScalacOptions.macroCacheImplicitSchemas(true))
  )
)

lazy val directRunnerDependencies = Seq(
  "org.apache.beam" % "beam-runners-direct-java" % beamVersion % Runtime
)
lazy val dataflowRunnerDependencies = Seq(
  "org.apache.beam" % "beam-runners-google-cloud-dataflow-java" % beamVersion % Runtime
)

lazy val sparkRunnerDependencies = Seq(
  "org.apache.beam" % s"beam-runners-spark-$sparkMajorVersion" % beamVersion % Runtime,
  "org.apache.spark" %% "spark-core" % sparkVersion % Runtime,
  "org.apache.spark" %% "spark-streaming" % sparkVersion % Runtime
)

lazy val flinkRunnerDependencies = Seq(
  "org.apache.beam" % s"beam-runners-flink-$flinkMinorVersion" % beamVersion % Runtime,
  "org.apache.flink" % "flink-clients" % flinkVersion % Runtime,
  "org.apache.flink" % "flink-streaming-java" % flinkVersion % Runtime
)
lazy val beamRunners = settingKey[String]("beam runners")
lazy val beamRunnersEval = settingKey[Seq[ModuleID]]("beam runners")

def beamRunnerSettings: Seq[Setting[_]] = Seq(
  beamRunners := "",
  beamRunnersEval := {
    Option(beamRunners.value)
      .filter(_.nonEmpty)
      .orElse(sys.props.get("beamRunners"))
      .orElse(sys.env.get("BEAM_RUNNERS"))
      .map(_.split(","))
      .map {
        _.flatMap {
          case "DirectRunner"   => directRunnerDependencies
          case "DataflowRunner" => dataflowRunnerDependencies
          case "SparkRunner"    => sparkRunnerDependencies
          case "FlinkRunner"    => flinkRunnerDependencies
          case _                => Nil
        }.toSeq
      }
      .getOrElse(directRunnerDependencies)
  },
  libraryDependencies ++= beamRunnersEval.value
)

val protocJavaSourceManaged =
  settingKey[File]("Default directory for java sources generated by protoc.")
val protocGrpcSourceManaged =
  settingKey[File]("Default directory for gRPC sources generated by protoc.")

def avroSettings(scope: Configuration): Seq[Setting[_]] = Def.settings(
  SbtAvro.autoImport.avroVersion := avroVersion,
  avroAdditionalDependencies ~= { modules =>
    modules.map { m =>
      m.configurations match {
        case None if scope != Compile => m.withConfigurations(Some(scope.name))
        case _                        => m
      }
    }
  }
)

lazy val protobufSettings = Def.settings(
  PB.protocVersion := gcpBom.key.value.version("com.google.protobuf" % "protobuf-java"),
  protocJavaSourceManaged := sourceManaged.value / "compiled_proto",
  protocGrpcSourceManaged := sourceManaged.value / "compiled_grpc",
  libraryDependencies ++= Seq(
    "io.grpc" % "protoc-gen-grpc-java" % gcpBom.key.value asProtocPlugin (),
    "com.google.protobuf" % "protobuf-java" % gcpBom.key.value % "protobuf",
    "com.google.protobuf" % "protobuf-java" % gcpBom.key.value
  )
) ++ Seq(Compile, Test).flatMap(c => inConfig(c)(protobufConfigSettings))

lazy val protobufConfigSettings = Def.settings(
  PB.targets := Seq(
    PB.gens.java(PB.protocVersion.value) -> Defaults.configSrcSub(protocJavaSourceManaged).value,
    PB.gens.plugin("grpc-java") -> Defaults.configSrcSub(protocGrpcSourceManaged).value
  ),
  managedSourceDirectories ++= PB.targets.value.map(_.outputPath)
)

def splitTests(tests: Seq[TestDefinition], filter: Seq[String], forkOptions: ForkOptions) = {
  val (filtered, default) = tests.partition(test => filter.contains(test.name))
  val policy = Tests.SubProcess(forkOptions)
  new Tests.Group(name = "<default>", tests = default, runPolicy = policy) +: filtered.map { test =>
    new Tests.Group(name = test.name, tests = Seq(test), runPolicy = policy)
  }
}

lazy val scio = project
  .in(file("."))
  .enablePlugins(NoPublishPlugin)
  .settings(commonSettings)
  .settings(
    assembly / aggregate := false
  )
  .aggregate(
    `integration`,
    `scio-avro`,
    `scio-bom`,
    `scio-cassandra3`,
    `scio-core`,
    `scio-elasticsearch-common`,
    `scio-elasticsearch7`,
    `scio-elasticsearch8`,
    `scio-examples`,
    `scio-extra`,
    `scio-google-cloud-platform`,
    `scio-grpc`,
    `scio-jdbc`,
    `scio-jmh`,
    `scio-macros`,
    `scio-neo4j`,
    `scio-parquet`,
    `scio-redis`,
    `scio-repl`,
    `scio-smb`,
    `scio-snowflake`,
    `scio-tensorflow`,
    `scio-test-core`,
    `scio-test-google-cloud-platform`,
    `scio-test-parquet`,
    `scio-test`
  )

lazy val `scio-bom` = project
  .in(file("scio-bom"))
  .enablePlugins(BillOfMaterialsPlugin)
  .disablePlugins(TypelevelSettingsPlugin)
  .settings(
    // Just one BOM including all cross Scala versions
    crossVersion := CrossVersion.disabled,
    // Create BOM in the first run
    crossScalaVersions := Seq(scalaDefault),
    bomIncludeProjects := Seq(
      `scio-avro`,
      `scio-cassandra3`,
      `scio-core`,
      `scio-elasticsearch-common`,
      `scio-elasticsearch7`,
      `scio-elasticsearch8`,
      `scio-extra`,
      `scio-google-cloud-platform`,
      `scio-grpc`,
      `scio-jdbc`,
      `scio-macros`,
      `scio-managed`,
      `scio-neo4j`,
      `scio-parquet`,
      `scio-redis`,
      `scio-repl`,
      `scio-smb`,
      `scio-tensorflow`,
      `scio-test-core`,
      `scio-test-google-cloud-platform`,
      `scio-test-parquet`,
      `scio-test`
    ),
    // pom project. No ABI
    tlMimaPreviousVersions := Set.empty
  )

lazy val `scio-core` = project
  .in(file("scio-core"))
  .enablePlugins(BuildInfoPlugin, SbtAvro)
  .dependsOn(`scio-macros`)
  .settings(commonSettings)
  .settings(macroSettings)
  .settings(avroSettings(Test))
  .settings(protobufSettings)
  .settings(
    description := "Scio - A Scala API for Apache Beam and Google Cloud Dataflow",
    Compile / resources ++= Seq(
      (ThisBuild / baseDirectory).value / "build.sbt",
      (ThisBuild / baseDirectory).value / "version.sbt"
    ),
    // required by service-loader
    unusedCompileDependenciesFilter -= moduleFilter("com.google.auto.service", "auto-service"),
    libraryDependencies ++= Seq(
      // compile
      "com.esotericsoftware" % "kryo-shaded" % kryoVersion,
      "com.fasterxml.jackson.core" % "jackson-annotations" % jacksonVersion,
      "com.fasterxml.jackson.core" % "jackson-databind" % jacksonVersion,
      "com.fasterxml.jackson.module" %% "jackson-module-scala" % jacksonVersion,
      "com.github.luben" % "zstd-jni" % zstdJniVersion,
      "com.google.api" % "gax" % gcpBom.key.value,
      "com.google.api-client" % "google-api-client" % gcpBom.key.value,
      "com.google.auto.service" % "auto-service-annotations" % autoServiceVersion,
      "com.google.auto.service" % "auto-service" % autoServiceVersion,
      "com.google.code.findbugs" % "jsr305" % jsr305Version,
      "com.google.guava" % "guava" % guavaVersion,
      "com.google.http-client" % "google-http-client" % gcpBom.key.value,
      "com.google.http-client" % "google-http-client-gson" % gcpBom.key.value,
      "com.google.protobuf" % "protobuf-java" % gcpBom.key.value,
      "com.softwaremill.magnolia1_2" %% "magnolia" % magnoliaVersion,
      "com.twitter" % "chill-java" % chillVersion,
      "com.twitter" % "chill-protobuf" % chillVersion,
      "com.twitter" %% "algebird-core" % algebirdVersion,
      "com.twitter" %% "chill" % chillVersion,
      "com.twitter" %% "chill-algebird" % chillVersion,
      "commons-io" % "commons-io" % commonsIoVersion,
      "io.grpc" % "grpc-api" % gcpBom.key.value,
      "joda-time" % "joda-time" % jodaTimeVersion,
      "org.apache.beam" % "beam-sdks-java-core" % beamVersion,
      "org.apache.beam" % "beam-sdks-java-extensions-protobuf" % beamVersion,
      "org.apache.beam" % "beam-vendor-guava-32_1_2-jre" % beamVendorVersion,
      "org.apache.commons" % "commons-compress" % commonsCompressVersion,
      "org.apache.commons" % "commons-lang3" % commonsLang3Version,
      "org.apache.commons" % "commons-math3" % commonsMath3Version,
      "org.slf4j" % "slf4j-api" % slf4jVersion,
      "org.typelevel" %% "algebra" % algebraVersion,
      // provided
      "com.github.ben-manes.caffeine" % "caffeine" % caffeineVersion % Provided,
      "com.google.apis" % "google-api-services-dataflow" % googleApiServicesDataflowVersion % Provided,
      "org.apache.beam" % s"beam-runners-flink-$flinkMinorVersion" % beamVersion % Provided,
      "org.apache.beam" % "beam-runners-google-cloud-dataflow-java" % beamVersion % Provided,
      "org.apache.beam" % s"beam-runners-spark-$sparkMajorVersion" % beamVersion % Provided,
      "org.apache.beam" % "beam-sdks-java-extensions-google-cloud-platform-core" % beamVersion % Provided,
      "org.apache.hadoop" % "hadoop-common" % hadoopVersion % Provided,
      "com.google.cloud.bigdataoss" % "gcs-connector" % s"hadoop2-$bigdataossVersion" % Provided,
      "com.google.cloud.bigdataoss" % "gcsio" % bigdataossVersion % Provided,
      "com.google.cloud.bigdataoss" % "util-hadoop" % s"hadoop2-$bigdataossVersion" % Provided,
      // test
      "com.lihaoyi" %% "fansi" % fansiVersion % Test,
      "com.lihaoyi" %% "pprint" % pprintVersion % Test,
      "com.spotify.sparkey" % "sparkey" % sparkeyVersion % Test,
      "com.spotify" % "annoy" % annoyVersion % Test,
      "com.spotify" %% "magnolify-guava" % magnolifyVersion % Test,
      "com.twitter" %% "chill" % chillVersion % Test,
      "commons-io" % "commons-io" % commonsIoVersion % Test,
      "junit" % "junit" % junitVersion % Test,
      "org.apache.beam" % "beam-runners-direct-java" % beamVersion % Test,
      "org.codehaus.jackson" % "jackson-mapper-asl" % "1.9.13" % Test,
      "org.hamcrest" % "hamcrest" % hamcrestVersion % Test,
      "org.scalacheck" %% "scalacheck" % scalacheckVersion % Test,
      "org.scalactic" %% "scalactic" % scalatestVersion % Test,
      "org.scalatest" %% "scalatest" % scalatestVersion % Test,
      "org.scalatestplus" %% s"scalacheck-$scalacheckMinorVersion" % scalatestplusVersion % Test,
      "org.typelevel" %% "cats-kernel" % catsVersion % Test,
      "org.slf4j" % "slf4j-simple" % slf4jVersion % Test
    ),
    buildInfoKeys := Seq[BuildInfoKey](scalaVersion, version, "beamVersion" -> beamVersion),
    buildInfoPackage := "com.spotify.scio"
  )

lazy val `scio-test` = project
  .in(file("scio-test"))
  .dependsOn(
    `scio-test-core`,
    `scio-test-google-cloud-platform`,
    `scio-test-parquet`
  )
  .settings(commonSettings)
  .settings(
    description := "Scio helpers for ScalaTest",
    // only releases after 0.14.4
    tlMimaPreviousVersions := tlMimaPreviousVersions.value
      .filter(v => VersionNumber(v).numbers.last >= 4)
  )

lazy val `scio-test-core` = project
  .in(file("scio-test/core"))
  .dependsOn(`scio-core`)
  .settings(commonSettings)
  .settings(macroSettings)
  .settings(
    description := "Scio helpers for ScalaTest",
    undeclaredCompileDependenciesFilter -= moduleFilter("org.scalatest"),
    unusedCompileDependenciesFilter -= moduleFilter("org.scalatest", "scalatest"),
    libraryDependencies ++= Seq(
      "com.google.http-client" % "google-http-client" % gcpBom.key.value, // TODO should we have this here ?
      "com.google.http-client" % "google-http-client-gson" % gcpBom.key.value, // TODO should we have this here ?
      "com.lihaoyi" %% "fansi" % fansiVersion,
      "com.lihaoyi" %% "pprint" % pprintVersion,
      "com.twitter" %% "chill" % chillVersion,
      "commons-io" % "commons-io" % commonsIoVersion,
      "joda-time" % "joda-time" % jodaTimeVersion,
      "org.apache.avro" % "avro" % avroVersion, // TODO should we have this here ?
      "org.apache.beam" % "beam-sdks-java-core" % beamVersion,
      "org.hamcrest" % "hamcrest" % hamcrestVersion,
      "org.scalactic" %% "scalactic" % scalatestVersion,
      "org.scalatest" %% "scalatest" % scalatestVersion,
      "org.typelevel" %% "cats-kernel" % catsVersion,
      // runtime
      "junit" % "junit" % junitVersion % Runtime,
      "org.apache.beam" % "beam-runners-direct-java" % beamVersion % Runtime,
      // test
      "org.slf4j" % "slf4j-simple" % slf4jVersion % Test
    )
  )

lazy val `scio-test-google-cloud-platform` = project
  .in(file("scio-test/google-cloud-platform"))
  .dependsOn(
    `scio-core`,
    `scio-test-core` % "compile;runtime->runtime"
  )
  .settings(commonSettings)
  .settings(
    description := "Scio helpers for ScalaTest",
    undeclaredCompileDependenciesFilter -= moduleFilter("org.scalatest"),
    unusedCompileDependenciesFilter -= moduleFilter("org.scalatest", "scalatest"),
    libraryDependencies ++= Seq(
      "com.google.api.grpc" % "proto-google-cloud-bigtable-v2" % gcpBom.key.value,
      "com.google.protobuf" % "protobuf-java" % gcpBom.key.value,
      "org.scalatest" %% "scalatest" % scalatestVersion,
      "org.typelevel" %% "cats-kernel" % catsVersion,
      // test
      "org.slf4j" % "slf4j-simple" % slf4jVersion % Test
    ),
    // only releases after 0.14.4
    tlMimaPreviousVersions := tlMimaPreviousVersions.value
      .filter(v => VersionNumber(v).numbers.last >= 4)
  )

lazy val `scio-test-parquet` = project
  .in(file("scio-test/parquet"))
  .dependsOn(
    `scio-core`,
    `scio-parquet`,
    `scio-test-core` % "compile;runtime->runtime",
    `scio-avro` % "test->test",
    `scio-tensorflow` % Provided
  )
  .settings(commonSettings)
  .settings(
    description := "Scio helpers for ScalaTest",
    // only releases after 0.14.4
    tlMimaPreviousVersions := tlMimaPreviousVersions.value
      .filter(v => VersionNumber(v).numbers.last >= 4),
    libraryDependencies ++= Seq(
      "com.spotify" %% "magnolify-parquet" % magnolifyVersion,
      "org.apache.avro" % "avro" % avroVersion,
      "org.apache.hadoop" % "hadoop-common" % hadoopVersion,
      "org.apache.parquet" % "parquet-avro" % parquetVersion,
      "org.apache.parquet" % "parquet-column" % parquetVersion,
      "org.apache.parquet" % "parquet-common" % parquetVersion,
      "org.apache.parquet" % "parquet-hadoop" % parquetVersion,
      "org.tensorflow" % "tensorflow-core-native" % tensorFlowVersion % Provided
    )
  )

lazy val `scio-macros` = project
  .in(file("scio-macros"))
  .settings(commonSettings)
  .settings(macroSettings)
  .settings(
    description := "Scio macros",
    libraryDependencies ++= Seq(
      // compile
      "com.softwaremill.magnolia1_2" %% "magnolia" % magnoliaVersion
    )
  )

lazy val `scio-avro` = project
  .in(file("scio-avro"))
  .enablePlugins(SbtAvro)
  .dependsOn(
    `scio-core` % "compile->compile;test->test"
  )
  .settings(commonSettings)
  .settings(macroSettings)
  .settings(avroSettings(Compile))
  .settings(
    description := "Scio add-on for working with Avro",
    libraryDependencies ++= Seq(
      // compile
      "com.esotericsoftware" % "kryo-shaded" % kryoVersion,
      "com.google.protobuf" % "protobuf-java" % gcpBom.key.value,
      "com.spotify" %% "magnolify-avro" % magnolifyVersion,
      "com.spotify" %% "magnolify-protobuf" % magnolifyVersion,
      "com.spotify" %% "magnolify-shared" % magnolifyVersion,
      "com.twitter" %% "chill" % chillVersion,
      "com.twitter" % "chill-java" % chillVersion,
      "me.lyh" %% "protobuf-generic" % protobufGenericVersion,
      "org.apache.beam" % "beam-sdks-java-core" % beamVersion,
      "org.apache.beam" % "beam-sdks-java-extensions-avro" % beamVersion,
      "org.apache.beam" % "beam-vendor-guava-32_1_2-jre" % beamVendorVersion,
      "org.slf4j" % "slf4j-api" % slf4jVersion,
      // test
      "com.spotify" %% "magnolify-cats" % magnolifyVersion % Test,
      "com.spotify" %% "magnolify-scalacheck" % magnolifyVersion % Test,
      "org.apache.beam" % "beam-runners-direct-java" % beamVersion % Test,
      "org.scalacheck" %% "scalacheck" % scalacheckVersion % Test,
      "org.scalatest" %% "scalatest" % scalatestVersion % Test,
      "org.scalatestplus" %% s"scalacheck-$scalacheckMinorVersion" % scalatestplusVersion % Test,
      "org.slf4j" % "slf4j-simple" % slf4jVersion % Test,
      "org.typelevel" %% "cats-core" % catsVersion % Test
    ),
    Test / unmanagedSourceDirectories += {
      val base = (Test / sourceDirectory).value
      if (avroVersion.startsWith("1.8")) base / "scala-avro-legacy" else base / "scala-avro-latest"
    }
  )

lazy val `scio-google-cloud-platform` = project
  .in(file("scio-google-cloud-platform"))
  .dependsOn(
    `scio-core` % "compile;test->test",
    `scio-avro`
  )
  .settings(commonSettings)
  .settings(macroSettings)
  .settings(jUnitSettings)
  .settings(beamRunnerSettings)
  .settings(
    description := "Scio add-on for Google Cloud Platform",
    unusedCompileDependenciesFilter -= Seq(
      // required for patching jackson version pulled by arrow
      moduleFilter("org.apache.arrow", "arrow-vector"),
      moduleFilter("com.fasterxml.jackson.datatype", "jackson-datatype-jsr310")
    ).reduce(_ | _),
    libraryDependencies ++= Seq(
      // compile
      "com.esotericsoftware" % "kryo-shaded" % kryoVersion,
      "com.fasterxml.jackson.core" % "jackson-databind" % jacksonVersion,
      "com.fasterxml.jackson.datatype" % "jackson-datatype-joda" % jacksonVersion,
      "com.fasterxml.jackson.datatype" % "jackson-datatype-jsr310" % jacksonVersion,
      "com.google.api" % "gax" % gcpBom.key.value,
      "com.google.api" % "gax-grpc" % gcpBom.key.value,
      "com.google.api-client" % "google-api-client" % gcpBom.key.value,
      "com.google.api.grpc" % "grpc-google-cloud-pubsub-v1" % gcpBom.key.value,
      "com.google.api.grpc" % "proto-google-cloud-bigquerystorage-v1" % gcpBom.key.value,
      "com.google.api.grpc" % "proto-google-cloud-bigtable-admin-v2" % gcpBom.key.value,
      "com.google.api.grpc" % "proto-google-cloud-bigtable-v2" % gcpBom.key.value,
      "com.google.api.grpc" % "proto-google-cloud-datastore-v1" % gcpBom.key.value,
      "com.google.api.grpc" % "proto-google-cloud-pubsub-v1" % gcpBom.key.value,
      "com.google.apis" % "google-api-services-bigquery" % googleApiServicesBigQueryVersion,
      "com.google.auth" % "google-auth-library-credentials" % gcpBom.key.value,
      "com.google.auth" % "google-auth-library-oauth2-http" % gcpBom.key.value,
      "com.google.cloud" % "google-cloud-bigquerystorage" % gcpBom.key.value,
      "com.google.cloud" % "google-cloud-bigtable" % gcpBom.key.value,
      "com.google.cloud" % "google-cloud-core" % gcpBom.key.value,
      "com.google.cloud" % "google-cloud-spanner" % gcpBom.key.value,
      "com.google.cloud.bigdataoss" % "util" % bigdataossVersion,
      "com.google.cloud.bigtable" % "bigtable-client-core" % bigtableClientVersion,
      "com.google.cloud.bigtable" % "bigtable-client-core-config" % bigtableClientVersion,
      "com.google.guava" % "guava" % guavaVersion,
      "com.google.http-client" % "google-http-client" % gcpBom.key.value,
      "com.google.http-client" % "google-http-client-gson" % gcpBom.key.value,
      "com.google.protobuf" % "protobuf-java" % gcpBom.key.value,
      "com.spotify" %% "magnolify-bigquery" % magnolifyVersion,
      "com.spotify" %% "magnolify-bigtable" % magnolifyVersion,
      "com.spotify" %% "magnolify-datastore" % magnolifyVersion,
      "com.spotify" %% "magnolify-shared" % magnolifyVersion,
      "com.twitter" %% "chill" % chillVersion,
      "com.twitter" % "chill-java" % chillVersion,
      "commons-io" % "commons-io" % commonsIoVersion,
      "io.grpc" % "grpc-api" % gcpBom.key.value,
      "io.grpc" % "grpc-auth" % gcpBom.key.value,
      "io.grpc" % "grpc-netty" % gcpBom.key.value,
      "io.grpc" % "grpc-stub" % gcpBom.key.value,
      "io.netty" % "netty-handler" % nettyVersion,
      "joda-time" % "joda-time" % jodaTimeVersion,
      "org.apache.avro" % "avro" % avroVersion,
      "org.apache.beam" % "beam-sdks-java-core" % beamVersion,
      "org.apache.beam" % "beam-sdks-java-extensions-google-cloud-platform-core" % beamVersion,
      "org.apache.beam" % "beam-sdks-java-io-google-cloud-platform" % beamVersion,
      "org.apache.beam" % "beam-vendor-guava-32_1_2-jre" % beamVendorVersion,
      "org.slf4j" % "slf4j-api" % slf4jVersion,
      // test
      "com.google.cloud" % "google-cloud-storage" % gcpBom.key.value % Test,
      "com.spotify" %% "magnolify-cats" % magnolifyVersion % Test,
      "com.spotify" %% "magnolify-scalacheck" % magnolifyVersion % Test,
      "org.hamcrest" % "hamcrest" % hamcrestVersion % Test,
      "org.scalacheck" %% "scalacheck" % scalacheckVersion % Test,
      "org.scalatest" %% "scalatest" % scalatestVersion % Test,
      "org.scalatestplus" %% s"scalacheck-$scalacheckMinorVersion" % scalatestplusVersion % Test,
      "org.slf4j" % "slf4j-simple" % slf4jVersion % Test,
      "org.typelevel" %% "cats-core" % catsVersion % Test,
      "org.scalameta" %% "munit" % munitVersion % Test
    )
  )

lazy val `scio-cassandra3` = project
  .in(file("scio-cassandra/cassandra3"))
  .dependsOn(
    `scio-core` % "compile;test->test"
  )
  .settings(commonSettings)
  .settings(
    description := "Scio add-on for Apache Cassandra 3.x",
    libraryDependencies ++= Seq(
      // compile
      "com.datastax.cassandra" % "cassandra-driver-core" % cassandraDriverVersion,
      "com.esotericsoftware" % "kryo-shaded" % kryoVersion,
      "com.google.guava" % "guava" % guavaVersion,
      "com.google.protobuf" % "protobuf-java" % gcpBom.key.value,
      "com.twitter" % "chill-java" % chillVersion,
      "com.twitter" %% "chill" % chillVersion,
      "org.apache.cassandra" % "cassandra-all" % cassandraVersion,
      "org.apache.hadoop" % "hadoop-common" % hadoopVersion,
      "org.apache.hadoop" % "hadoop-mapreduce-client-core" % hadoopVersion,
      // test
      "org.apache.beam" % "beam-sdks-java-core" % beamVersion % Test,
      "org.scalatest" %% "scalatest" % scalatestVersion % Test,
      "org.slf4j" % "slf4j-simple" % slf4jVersion % Test
    )
  )

lazy val `scio-elasticsearch-common` = project
  .in(file("scio-elasticsearch/common"))
  .dependsOn(
    `scio-core` % "compile;test->test"
  )
  .settings(commonSettings)
  .settings(
    description := "Scio add-on for writing to Elasticsearch",
    libraryDependencies ++= Seq(
      // compile
      "commons-io" % "commons-io" % commonsIoVersion,
      "com.fasterxml.jackson.datatype" % "jackson-datatype-jsr310" % jacksonVersion,
      "com.fasterxml.jackson.core" % "jackson-databind" % jacksonVersion,
      "com.fasterxml.jackson.module" %% "jackson-module-scala" % jacksonVersion,
      "jakarta.json" % "jakarta.json-api" % jakartaJsonVersion,
      "joda-time" % "joda-time" % jodaTimeVersion,
      "org.apache.beam" % "beam-sdks-java-core" % beamVersion,
      "org.apache.beam" % "beam-vendor-guava-32_1_2-jre" % beamVendorVersion,
      "org.apache.httpcomponents" % "httpasyncclient" % httpAsyncClientVersion,
      "org.apache.httpcomponents" % "httpclient" % httpClientVersion,
      "org.apache.httpcomponents" % "httpcore" % httpCoreVersion,
      "org.slf4j" % "slf4j-api" % slf4jVersion,
      // provided
      "co.elastic.clients" % "elasticsearch-java" % elasticsearch8Version % Provided,
      "org.elasticsearch.client" % "elasticsearch-rest-client" % elasticsearch8Version % Provided,
      // test
      "org.scalatest" %% "scalatest" % scalatestVersion % Test,
      "org.slf4j" % "slf4j-simple" % slf4jVersion % Test
    )
  )

lazy val `scio-elasticsearch7` = project
  .in(file("scio-elasticsearch/es7"))
  .dependsOn(
    `scio-elasticsearch-common`
  )
  .settings(commonSettings)
  .settings(
    description := "Scio add-on for writing to Elasticsearch",
    unusedCompileDependenciesFilter -= moduleFilter("co.elastic.clients", "elasticsearch-java"),
    libraryDependencies ++= Seq(
      "co.elastic.clients" % "elasticsearch-java" % elasticsearch7Version
    )
  )

lazy val `scio-elasticsearch8` = project
  .in(file("scio-elasticsearch/es8"))
  .dependsOn(
    `scio-elasticsearch-common`
  )
  .settings(commonSettings)
  .settings(
    description := "Scio add-on for writing to Elasticsearch",
    unusedCompileDependenciesFilter -= moduleFilter("co.elastic.clients", "elasticsearch-java"),
    libraryDependencies ++= Seq(
      "co.elastic.clients" % "elasticsearch-java" % elasticsearch8Version
    )
  )

lazy val `scio-extra` = project
  .in(file("scio-extra"))
  .enablePlugins(SbtAvro)
  .dependsOn(
    `scio-core` % "compile;provided->provided;test->test",
    `scio-avro`,
    `scio-google-cloud-platform`,
    `scio-macros`
  )
  .settings(commonSettings)
  .settings(macroSettings)
  .settings(avroSettings(Test))
  .settings(
    description := "Scio extra utilities",
    libraryDependencies ++= Seq(
      "com.google.apis" % "google-api-services-bigquery" % googleApiServicesBigQueryVersion,
      "com.google.protobuf" % "protobuf-java" % gcpBom.key.value,
      "com.google.zetasketch" % "zetasketch" % zetasketchVersion,
      "com.nrinaudo" %% "kantan.codecs" % kantanCodecsVersion,
      "com.nrinaudo" %% "kantan.csv" % kantanCsvVersion,
      "com.softwaremill.magnolia1_2" %% "magnolia" % magnoliaVersion,
      "com.spotify" % "annoy" % annoyVersion,
      "com.spotify" % "voyager" % voyagerVersion,
      "com.spotify.sparkey" % "sparkey" % sparkeyVersion,
      "com.twitter" %% "algebird-core" % algebirdVersion,
      "io.circe" %% "circe-core" % circeVersion,
      "io.circe" %% "circe-generic" % circeVersion,
      "io.circe" %% "circe-parser" % circeVersion,
      "joda-time" % "joda-time" % jodaTimeVersion,
      "net.java.dev.jna" % "jna" % jnaVersion, // used by annoy4s
      "net.pishen" %% "annoy4s" % annoy4sVersion,
      "org.apache.avro" % "avro" % avroVersion,
      "org.apache.beam" % "beam-sdks-java-core" % beamVersion,
      "org.apache.beam" % "beam-sdks-java-extensions-sketching" % beamVersion,
      "org.apache.beam" % "beam-sdks-java-extensions-sorter" % beamVersion,
      "org.apache.beam" % "beam-sdks-java-extensions-zetasketch" % beamVersion,
      "org.apache.beam" % "beam-vendor-guava-32_1_2-jre" % beamVendorVersion,
      "org.scalanlp" %% "breeze" % breezeVersion,
      "org.slf4j" % "slf4j-api" % slf4jVersion,
      "org.typelevel" %% "algebra" % algebraVersion,
      // test
      "com.github.ben-manes.caffeine" % "caffeine" % caffeineVersion % Test,
      "org.scalacheck" %% "scalacheck" % scalacheckVersion % Test,
      "org.scalatest" %% "scalatest" % scalatestVersion % Test,
      "org.slf4j" % "slf4j-simple" % slf4jVersion % Test
    ),
    Compile / doc / sources := List(), // suppress warnings
    compileOrder := CompileOrder.JavaThenScala
  )

lazy val `scio-grpc` = project
  .in(file("scio-grpc"))
  .dependsOn(
    `scio-core` % "compile;test->test"
  )
  .settings(commonSettings)
  .settings(protobufSettings)
  .settings(
    description := "Scio add-on for gRPC",
    unusedCompileDependenciesFilter -= moduleFilter("com.google.protobuf", "protobuf-java"),
    libraryDependencies ++= Seq(
      // compile
      "com.google.guava" % "failureaccess" % failureAccessVersion,
      "com.google.guava" % "guava" % guavaVersion,
      "com.twitter" %% "chill" % chillVersion,
      "io.grpc" % "grpc-api" % gcpBom.key.value,
      "io.grpc" % "grpc-stub" % gcpBom.key.value,
      "org.apache.beam" % "beam-sdks-java-core" % beamVersion,
      "org.apache.commons" % "commons-lang3" % commonsLang3Version,
      // test
      "io.grpc" % "grpc-netty" % gcpBom.key.value % Test
    )
  )

lazy val `scio-managed` = project
  .in(file("scio-managed"))
  .dependsOn(
    `scio-core` % "compile;test->test"
  )
  .settings(commonSettings)
  .settings(
    description := "Scio add-on for Beam's managed transforms",
    libraryDependencies ++= Seq(
      // compile
      "org.apache.beam" % "beam-sdks-java-core" % beamVersion,
      "org.apache.beam" % "beam-sdks-java-managed" % beamVersion,
      "com.spotify" %% "magnolify-beam" % magnolifyVersion
      // test
    )
  )

lazy val `scio-jdbc` = project
  .in(file("scio-jdbc"))
  .dependsOn(
    `scio-core` % "compile;test->test"
  )
  .settings(commonSettings)
  .settings(
    description := "Scio add-on for JDBC",
    libraryDependencies ++= Seq(
      // compile
      "com.google.auto.service" % "auto-service-annotations" % autoServiceVersion,
      "commons-codec" % "commons-codec" % commonsCodecVersion,
      "joda-time" % "joda-time" % jodaTimeVersion,
      "org.apache.beam" % "beam-sdks-java-core" % beamVersion,
      "org.apache.beam" % "beam-sdks-java-io-jdbc" % beamVersion,
      "org.slf4j" % "slf4j-api" % slf4jVersion
    )
  )

lazy val `scio-neo4j` = project
  .in(file("scio-neo4j"))
  .dependsOn(
    `scio-core` % "compile;test->test"
  )
  .settings(commonSettings)
  .settings(
    description := "Scio add-on for Neo4J",
    libraryDependencies ++= Seq(
      // compile
      "com.spotify" %% "magnolify-neo4j" % magnolifyVersion,
      "com.spotify" %% "magnolify-shared" % magnolifyVersion,
      "org.apache.beam" % "beam-sdks-java-core" % beamVersion,
      "org.apache.beam" % "beam-sdks-java-io-neo4j" % beamVersion,
      "org.neo4j.driver" % "neo4j-java-driver" % neo4jDriverVersion
    )
  )

val ensureSourceManaged = taskKey[Unit]("ensureSourceManaged")

lazy val `scio-parquet` = project
  .in(file("scio-parquet"))
  .dependsOn(
    `scio-core` % "compile;test->test",
    `scio-tensorflow` % "provided",
    `scio-avro` % "test->test"
  )
  .settings(commonSettings)
  .settings(
    // change annotation processor output directory so IntelliJ can pick them up
    ensureSourceManaged := IO.createDirectory(sourceManaged.value / "main"),
    Compile / compile := Def.task {
      val _ = ensureSourceManaged.value
      (Compile / compile).value
    }.value,
    javacOptions ++= Seq("-s", (sourceManaged.value / "main").toString),
    description := "Scio add-on for Parquet",
    unusedCompileDependenciesFilter -= Seq(
      // required by me.lyh:parquet-avro
      moduleFilter("org.apache.avro", "avro-compiler"),
      // replacing log4j compile time dependency
      moduleFilter("org.slf4j", "log4j-over-slf4j")
    ).reduce(_ | _),
    libraryDependencies ++= Seq(
      // compile
      "com.google.auth" % "google-auth-library-oauth2-http" % gcpBom.key.value,
      "com.google.cloud.bigdataoss" % "util-hadoop" % s"hadoop2-$bigdataossVersion",
      "com.google.protobuf" % "protobuf-java" % gcpBom.key.value,
      "com.spotify" %% "magnolify-parquet" % magnolifyVersion,
      "com.twitter" %% "chill" % chillVersion,
      "me.lyh" %% "parquet-avro" % parquetExtraVersion,
      "org.apache.avro" % "avro" % avroVersion,
      "org.apache.avro" % "avro-compiler" % avroVersion,
      "org.apache.beam" % "beam-sdks-java-core" % beamVersion,
      "org.apache.beam" % "beam-sdks-java-io-hadoop-common" % beamVersion,
      "org.apache.beam" % "beam-sdks-java-io-hadoop-format" % beamVersion,
      "org.apache.beam" % "beam-vendor-guava-32_1_2-jre" % beamVendorVersion,
      "org.apache.hadoop" % "hadoop-common" % hadoopVersion,
      "org.apache.hadoop" % "hadoop-mapreduce-client-core" % hadoopVersion,
      "org.apache.parquet" % "parquet-avro" % parquetVersion,
      "org.apache.parquet" % "parquet-column" % parquetVersion,
      "org.apache.parquet" % "parquet-common" % parquetVersion,
      "org.apache.parquet" % "parquet-hadoop" % parquetVersion,
      "org.slf4j" % "log4j-over-slf4j" % slf4jVersion, // log4j is excluded from hadoop
      "org.slf4j" % "slf4j-api" % slf4jVersion,
      // provided
      "org.tensorflow" % "tensorflow-core-native" % tensorFlowVersion % Provided,
      // runtime
      "org.apache.hadoop" % "hadoop-client" % hadoopVersion % Runtime excludeAll (Exclude.metricsCore),
      "io.dropwizard.metrics" % "metrics-core" % metricsVersion % Runtime,
      // test
      "org.slf4j" % "slf4j-simple" % slf4jVersion % Test
    )
  )

lazy val `scio-snowflake` = project
  .in(file("scio-snowflake"))
  .dependsOn(
    `scio-core` % "compile;test->test"
  )
  .settings(commonSettings)
  .settings(
    description := "Scio add-on for Snowflake",
    libraryDependencies ++= Seq(
      // compile
      "com.nrinaudo" %% "kantan.codecs" % kantanCodecsVersion,
      "com.nrinaudo" %% "kantan.csv" % kantanCsvVersion,
      "joda-time" % "joda-time" % jodaTimeVersion,
      "org.apache.beam" % "beam-sdks-java-core" % beamVersion,
      "org.apache.beam" % "beam-sdks-java-io-snowflake" % beamVersion
    )
  )

val tensorFlowMetadataSourcesDir =
  settingKey[File]("Directory containing TensorFlow metadata proto files")
val tensorFlowMetadata = taskKey[Seq[File]]("Retrieve TensorFlow metadata proto files")

lazy val `scio-tensorflow` = project
  .in(file("scio-tensorflow"))
  .dependsOn(
    `scio-core` % "compile;test->test"
  )
  .settings(commonSettings)
  .settings(protobufSettings)
  .settings(
    description := "Scio add-on for TensorFlow",
    unusedCompileDependenciesFilter -= Seq(
      // used by generated code, excluded above
      moduleFilter("com.google.protobuf", "protobuf-java")
    ).reduce(_ | _),
    libraryDependencies ++= Seq(
      // compile
      "com.spotify" %% "magnolify-tensorflow" % magnolifyVersion,
      "org.apache.beam" % "beam-sdks-java-core" % beamVersion,
      "org.apache.beam" % "beam-vendor-guava-32_1_2-jre" % beamVendorVersion,
      "org.apache.commons" % "commons-compress" % commonsCompressVersion,
      "org.tensorflow" % "tensorflow-core-native" % tensorFlowVersion,
      // test
      "com.spotify" %% "featran-core" % featranVersion % Test,
      "com.spotify" %% "featran-scio" % featranVersion % Test,
      "com.spotify" %% "featran-tensorflow" % featranVersion % Test,
      "org.slf4j" % "slf4j-simple" % slf4jVersion % Test
    ),
    Compile / tensorFlowMetadataSourcesDir := target.value / s"metadata-$tensorFlowMetadataVersion",
    Compile / PB.protoSources += (Compile / tensorFlowMetadataSourcesDir).value,
    Compile / tensorFlowMetadata := {
      def work(tensorFlowMetadataVersion: String) = {
        val tfMetadata = url(
          s"https://github.com/tensorflow/metadata/archive/refs/tags/v$tensorFlowMetadataVersion.zip"
        )
        IO.unzipURL(tfMetadata, target.value, "*.proto").toSeq
      }

      val cacheStoreFactory = streams.value.cacheStoreFactory
      val root = (Compile / tensorFlowMetadataSourcesDir).value
      val tracker =
        Tracked.inputChanged(cacheStoreFactory.make("input")) { (versionChanged, version: String) =>
          val cached = Tracked.outputChanged(cacheStoreFactory.make("output")) {
            (outputChanged: Boolean, files: Seq[HashFileInfo]) =>
              if (versionChanged || outputChanged) work(version)
              else files.map(_.file)
          }
          cached(() => (root ** "*.proto").get().map(FileInfo.hash(_)))
        }

      tracker(tensorFlowMetadataVersion)
    },
    Compile / PB.unpackDependencies := {
      val protoFiles = (Compile / tensorFlowMetadata).value
      val root = (Compile / tensorFlowMetadataSourcesDir).value
      val metadataDep = ProtocPlugin.UnpackedDependency(protoFiles, Seq.empty)
      val deps = (Compile / PB.unpackDependencies).value
      new ProtocPlugin.UnpackedDependencies(deps.mappedFiles ++ Map(root -> metadataDep))
    }
  )

lazy val `scio-examples` = project
  .in(file("scio-examples"))
  .enablePlugins(NoPublishPlugin)
  .disablePlugins(ScalafixPlugin)
  .dependsOn(
    `scio-avro` % "compile->test",
    `scio-core` % "compile->test",
    `scio-elasticsearch8`,
    `scio-extra`,
    `scio-google-cloud-platform`,
    `scio-jdbc`,
    `scio-managed`,
    `scio-neo4j`,
    `scio-parquet`,
    `scio-redis`,
    `scio-smb`,
    `scio-tensorflow`
  )
  .settings(commonSettings)
  .settings(soccoSettings)
  .settings(jUnitSettings)
  .settings(beamRunnerSettings)
  .settings(macroSettings)
  .settings(
    compile / skip := skipUnauthorizedGcpGithubWorkflow.value,
    test / skip := skipUnauthorizedGcpGithubWorkflow.value,
    Test / test := testSkipped.value,
    undeclaredCompileDependenciesTest := undeclaredCompileDependenciesTestSkipped.value,
    unusedCompileDependenciesTest := unusedCompileDependenciesTestSkipped.value,
    scalacOptions := {
      val exclude = ScalacOptions
        .tokensForVersion(
          scalaVersion.value,
          Set(ScalacOptions.warnUnused, ScalacOptions.privateWarnUnused)
        )
        .toSet
      scalacOptions.value.filterNot(exclude.contains)
    },
    undeclaredCompileDependenciesFilter -= Seq(
      // missing from gcpBom. Add explicitly once there
      moduleFilter("com.google.cloud.datastore", "datastore-v1-proto-client")
    ).reduce(_ | _),
    unusedCompileDependenciesFilter -= Seq(
      // used in es example
      moduleFilter("com.fasterxml.jackson.datatype", "jackson-datatype-jsr310"),
      // used in beam java
      moduleFilter("com.google.oauth-client", "google-oauth-client"),
      // class reference only
      moduleFilter("mysql", "mysql-connector-java")
    ).reduce(_ | _),
    libraryDependencies ++= Seq(
      // compile
      "co.elastic.clients" % "elasticsearch-java" % elasticsearch8Version,
      "com.fasterxml.jackson.datatype" % "jackson-datatype-jsr310" % jacksonVersion,
      "com.fasterxml.jackson.module" %% "jackson-module-scala" % jacksonVersion,
      "com.google.api-client" % "google-api-client" % gcpBom.key.value,
      "com.google.api.grpc" % "proto-google-cloud-bigtable-v2" % gcpBom.key.value,
      "com.google.api.grpc" % "proto-google-cloud-datastore-v1" % gcpBom.key.value,
      "com.google.apis" % "google-api-services-bigquery" % googleApiServicesBigQueryVersion,
      "com.google.apis" % "google-api-services-pubsub" % googleApiServicesPubsubVersion,
      "com.google.auth" % "google-auth-library-credentials" % gcpBom.key.value,
      "com.google.auth" % "google-auth-library-oauth2-http" % gcpBom.key.value,
      "com.google.cloud.bigdataoss" % "util" % bigdataossVersion,
      "com.google.code.findbugs" % "jsr305" % jsr305Version,
      "com.google.guava" % "guava" % guavaVersion,
      "com.google.http-client" % "google-http-client" % gcpBom.key.value,
      "com.google.oauth-client" % "google-oauth-client" % gcpBom.key.value,
      "com.google.protobuf" % "protobuf-java" % gcpBom.key.value,
      "com.mysql" % "mysql-connector-j" % "9.2.0",
      "com.softwaremill.magnolia1_2" %% "magnolia" % magnoliaVersion,
      "com.spotify" %% "magnolify-avro" % magnolifyVersion,
      "com.spotify" %% "magnolify-beam" % magnolifyVersion,
      "com.spotify" %% "magnolify-bigtable" % magnolifyVersion,
      "com.spotify" %% "magnolify-bigquery" % magnolifyVersion,
      "com.spotify" %% "magnolify-datastore" % magnolifyVersion,
      "com.spotify" %% "magnolify-guava" % magnolifyVersion,
      "com.spotify" %% "magnolify-neo4j" % magnolifyVersion,
      "com.spotify" %% "magnolify-parquet" % magnolifyVersion,
      "com.spotify" %% "magnolify-tensorflow" % magnolifyVersion,
      "com.twitter" %% "algebird-core" % algebirdVersion,
      "joda-time" % "joda-time" % jodaTimeVersion,
      "me.lyh" %% "parquet-avro" % parquetExtraVersion,
      "org.apache.avro" % "avro" % avroVersion,
      "org.apache.beam" % "beam-sdks-java-core" % beamVersion,
      "org.apache.beam" % "beam-sdks-java-extensions-avro" % beamVersion,
      "org.apache.beam" % "beam-sdks-java-extensions-google-cloud-platform-core" % beamVersion,
      "org.apache.beam" % "beam-sdks-java-extensions-sql" % beamVersion,
      "org.apache.beam" % "beam-sdks-java-io-google-cloud-platform" % beamVersion,
      "org.apache.beam" % "beam-sdks-java-io-jdbc" % beamVersion,
      "org.apache.beam" % "beam-sdks-java-managed" % beamVersion,
      "org.apache.hadoop" % "hadoop-common" % hadoopVersion,
      "org.apache.httpcomponents" % "httpcore" % httpCoreVersion,
      "org.apache.parquet" % "parquet-column" % parquetVersion,
      "org.apache.parquet" % "parquet-common" % parquetVersion,
      "org.apache.parquet" % "parquet-hadoop" % parquetVersion,
      "org.neo4j.driver" % "neo4j-java-driver" % neo4jDriverVersion,
      "org.slf4j" % "slf4j-api" % slf4jVersion,
      "org.tensorflow" % "tensorflow-core-native" % tensorFlowVersion,
      "redis.clients" % "jedis" % jedisVersion,
      // runtime
      "com.google.cloud.bigdataoss" % "gcs-connector" % s"hadoop2-$bigdataossVersion" % Runtime,
      "com.google.cloud.sql" % "mysql-socket-factory-connector-j-8" % "1.23.0" % Runtime,
      // test
      "org.scalacheck" %% "scalacheck" % scalacheckVersion % Test
    ),
    // exclude problematic sources if we don't have GCP credentials
    unmanagedSources / excludeFilter := {
      if (BuildCredentials.exists) {
        HiddenFileFilter
      } else {
        HiddenFileFilter ||
        "TypedBigQueryTornadoes*.scala" ||
        "TypedStorageBigQueryTornadoes*.scala" ||
        "RunPreReleaseIT.scala"
      }
    },
    Compile / doc / sources := List(),
    Test / testGrouping := splitTests(
      (Test / definedTests).value,
      List("com.spotify.scio.examples.WordCountTest"),
      ForkOptions().withRunJVMOptions((Test / javaOptions).value.toVector)
    )
  )

lazy val `scio-repl` = project
  .in(file("scio-repl"))
  .dependsOn(
    `scio-core`,
    `scio-google-cloud-platform`,
    `scio-extra`
  )
  .settings(commonSettings)
  .settings(macroSettings)
  .settings(
    // drop repl compatibility with java 8
    tlJdkRelease := Some(11),
    unusedCompileDependenciesFilter -= Seq(
      moduleFilter("org.scala-lang", "scala-compiler"),
      moduleFilter("org.scalamacros", "paradise")
    ).reduce(_ | _),
    libraryDependencies ++= Seq(
      // compile
      "com.nrinaudo" %% "kantan.codecs" % kantanCodecsVersion,
      "com.nrinaudo" %% "kantan.csv" % kantanCsvVersion,
      "commons-io" % "commons-io" % commonsIoVersion,
      "org.apache.avro" % "avro" % avroVersion,
      "org.apache.beam" % "beam-sdks-java-core" % beamVersion excludeAll (Exclude.gcsio),
      "org.apache.beam" % "beam-sdks-java-extensions-google-cloud-platform-core" % beamVersion,
      "org.scala-lang" % "scala-compiler" % scalaVersion.value,
      "org.slf4j" % "slf4j-api" % slf4jVersion,
      // runtime
      "org.apache.beam" % "beam-runners-direct-java" % beamVersion % Runtime,
      "org.apache.beam" % "beam-runners-google-cloud-dataflow-java" % beamVersion % Runtime,
      "org.slf4j" % "slf4j-simple" % slf4jVersion % Runtime
    ),
    libraryDependencies ++= {
      VersionNumber(scalaVersion.value) match {
        case v if v.matchesSemVer(SemanticSelector("2.12.x")) =>
          Seq("org.scalamacros" % "paradise" % scalaMacrosVersion cross CrossVersion.full)
        case _ =>
          Nil
      }
    },
    assembly / assemblyJarName := "scio-repl.jar",
    assembly / test := {},
    assembly / assemblyMergeStrategy ~= { old =>
      {
        case PathList("org", "apache", "beam", "sdk", _*) =>
          // prefer original beam sdk classes instead of the ones packaged by the runners-direct-java
          CustomMergeStrategy("BeamSdk") { conflicts =>
            import sbtassembly.Assembly._
            val sdkDeps = conflicts.filterNot {
              case Library(module, _, _, _) =>
                module.organization == "org.apache.beam" && module.name == "beam-runners-direct-java"
              case _ => false
            }

            sdkDeps.toList match {
              case Library(_, _, t, s) :: Nil => Right(Vector(JarEntry(t, s)))
              case Project(_, _, t, s) :: Nil => Right(Vector(JarEntry(t, s)))
              case _ =>
                val conflictList = conflicts.mkString("\n  ", "\n  ", "\n")
                Left("Error merging beam sdk classes:" + conflictList)
            }
          }
        case PathList("com", "squareup", _*) =>
          // prefer jvm jar in case of conflict
          CustomMergeStrategy("SquareUp") { conflicts =>
            import sbtassembly.Assembly._
            if (conflicts.size == 1) {
              Right(conflicts.map(conflict => JarEntry(conflict.target, conflict.stream)))
            } else {
              conflicts.collectFirst {
                case Library(ModuleCoordinate(_, jar, _), _, t, s) if jar.endsWith("-jvm") =>
                  JarEntry(t, s)
              } match {
                case Some(e) => Right(Vector(e))
                case None =>
                  val conflictList = conflicts.mkString("\n  ", "\n  ", "\n")
                  Left("Error merging squareup classes:" + conflictList)
              }
            }
          }
        case PathList("dev", "ludovic", "netlib", "InstanceBuilder.class") =>
          // arbitrary pick last conflicting InstanceBuilder
          MergeStrategy.last
        case s if s.endsWith(".proto") =>
          // arbitrary pick last conflicting proto file
          MergeStrategy.last
        case PathList("git.properties" | "arrow-git.properties") =>
          // drop conflicting git properties
          MergeStrategy.discard
        case PathList(segments @ _*) if segments.last == "module-info.class" =>
          // drop conflicting module-info.class
          MergeStrategy.discard
        case PathList("META-INF", "gradle", "incremental.annotation.processors") =>
          // drop conflicting kotlin compiler info
          MergeStrategy.discard
        case PathList("META-INF", "kotlin-project-structure-metadata.json") =>
          // drop conflicting kotlin compiler info
          MergeStrategy.discard
        case PathList("META-INF", tail @ _*) if tail.last.endsWith(".kotlin_module") =>
          // drop conflicting kotlin compiler info
          MergeStrategy.discard
        case PathList("commonMain", _*) =>
          // drop conflicting squareup linkdata
          MergeStrategy.discard
        case PathList("META-INF", "io.netty.versions.properties") =>
          // merge conflicting netty property files
          MergeStrategy.filterDistinctLines
        case PathList("META-INF", "native-image", "native-image.properties") =>
          // merge conflicting native-image property files
          MergeStrategy.filterDistinctLines
        case PathList(
              "META-INF",
              "native-image",
              "io.grpc.netty.shaded.io.netty",
              "netty-codec" | "netty-handler",
              "generated",
              "handlers",
              "reflect-config.json"
            ) =>
          // merge conflicting netty config files
          MergeStrategy.filterDistinctLines
        case s => old(s)
      }
    }
  )

lazy val `scio-jmh` = project
  .in(file("scio-jmh"))
  .enablePlugins(JmhPlugin)
  .enablePlugins(NoPublishPlugin)
  .dependsOn(
    `scio-core`,
    `scio-avro`
  )
  .settings(commonSettings)
  .settings(macroSettings)
  .settings(
    description := "Scio JMH Microbenchmarks",
    Jmh / sourceDirectory := (Test / sourceDirectory).value,
    Jmh / classDirectory := (Test / classDirectory).value,
    Jmh / dependencyClasspath := (Test / dependencyClasspath).value,
    unusedCompileDependenciesFilter := NothingFilter,
    libraryDependencies ++= directRunnerDependencies ++ Seq(
      // test
      "org.hamcrest" % "hamcrest" % hamcrestVersion % Test,
      "org.slf4j" % "slf4j-nop" % slf4jVersion % Test
    )
  )

lazy val `scio-smb` = project
  .in(file("scio-smb"))
  .enablePlugins(SbtAvro)
  .dependsOn(
    `scio-core` % "compile;test->test",
    `scio-avro` % "provided;test->test",
    `scio-google-cloud-platform` % "provided",
    `scio-parquet` % "provided",
    `scio-tensorflow` % "provided"
  )
  .settings(commonSettings)
  .settings(jUnitSettings)
  .settings(beamRunnerSettings)
  .settings(avroSettings(Provided))
  .settings(
    description := "Sort Merge Bucket source/sink implementations for Apache Beam",
    unusedCompileDependenciesFilter -= Seq(
      // replacing log4j compile time dependency
      moduleFilter("org.slf4j", "log4j-over-slf4j")
    ).reduce(_ | _),
    libraryDependencies ++= Seq(
      // compile
      "com.fasterxml.jackson.core" % "jackson-annotations" % jacksonVersion,
      "com.fasterxml.jackson.core" % "jackson-core" % jacksonVersion,
      "com.fasterxml.jackson.core" % "jackson-databind" % jacksonVersion,
      "com.google.auto.service" % "auto-service-annotations" % autoServiceVersion,
      "com.google.auto.value" % "auto-value-annotations" % autoValueVersion,
      "com.google.code.findbugs" % "jsr305" % jsr305Version,
      "com.google.guava" % "guava" % guavaVersion,
      "com.google.protobuf" % "protobuf-java" % gcpBom.key.value,
      "com.spotify" %% "magnolify-parquet" % magnolifyVersion,
      "joda-time" % "joda-time" % jodaTimeVersion,
      "org.apache.beam" % "beam-sdks-java-core" % beamVersion,
      // #3260 work around for sorter memory limit until we patch upstream
      // "org.apache.beam" % "beam-sdks-java-extensions-sorter" % beamVersion,
      "org.apache.beam" % "beam-vendor-guava-32_1_2-jre" % beamVendorVersion,
      "org.apache.commons" % "commons-lang3" % commonsLang3Version,
      "org.checkerframework" % "checker-qual" % checkerQualVersion,
      "org.slf4j" % "log4j-over-slf4j" % slf4jVersion, // log4j is excluded from hadoop
      "org.slf4j" % "slf4j-api" % slf4jVersion,
      // provided
      "com.google.apis" % "google-api-services-bigquery" % googleApiServicesBigQueryVersion % Provided, // scio-gcp
      "com.github.ben-manes.caffeine" % "caffeine" % caffeineVersion % Provided,
      "org.apache.beam" % "beam-sdks-java-extensions-avro" % beamVersion % Provided, // scio-avro
      "org.apache.beam" % "beam-sdks-java-extensions-protobuf" % beamVersion % Provided, // scio-tensorflow
      "org.apache.beam" % "beam-sdks-java-io-google-cloud-platform" % beamVersion % Provided, // scio-gcp
      "org.apache.beam" % "beam-sdks-java-io-hadoop-common" % beamVersion % Provided, // scio-parquet
      "org.apache.hadoop" % "hadoop-common" % hadoopVersion % Provided, // scio-parquet
      "org.apache.parquet" % "parquet-avro" % parquetVersion % Provided, // scio-parquet
      "org.apache.parquet" % "parquet-column" % parquetVersion % Provided, // scio-parquet
      "org.apache.parquet" % "parquet-common" % parquetVersion % Provided, // scio-parquet
      "org.apache.parquet" % "parquet-hadoop" % parquetVersion % Provided, // scio-parquet
      "org.tensorflow" % "tensorflow-core-native" % tensorFlowVersion % Provided, // scio-tensorflow
      // test
      "org.apache.beam" % "beam-sdks-java-core" % beamVersion % Test classifier "tests",
      "org.hamcrest" % "hamcrest" % hamcrestVersion % Test,
      "org.scalatest" %% "scalatest" % scalatestVersion % Test,
      "org.slf4j" % "slf4j-simple" % slf4jVersion % Test
    ),
    javacOptions ++= {
      (Compile / sourceManaged).value.mkdirs()
      Seq("-s", (Compile / sourceManaged).value.getAbsolutePath)
    },
    compileOrder := CompileOrder.JavaThenScala
  )

lazy val `scio-redis` = project
  .in(file("scio-redis"))
  .dependsOn(
    `scio-core` % "compile;test->test"
  )
  .settings(commonSettings)
  .settings(
    description := "Scio integration with Redis",
    libraryDependencies ++= Seq(
      // compile
      "com.softwaremill.magnolia1_2" %% "magnolia" % magnoliaVersion,
      "joda-time" % "joda-time" % jodaTimeVersion,
      "org.apache.beam" % "beam-sdks-java-core" % beamVersion,
      "org.apache.beam" % "beam-sdks-java-io-redis" % beamVersion,
      "redis.clients" % "jedis" % jedisVersion,
      // test
      "org.scalatest" %% "scalatest" % scalatestVersion % Test,
      "org.slf4j" % "slf4j-simple" % slf4jVersion % Test
    )
  )

lazy val integration = project
  .in(file("integration"))
  .enablePlugins(NoPublishPlugin, SbtAvro)
  .dependsOn(
    `scio-core` % "compile;test->test",
    `scio-avro` % "test->test",
    `scio-cassandra3` % "test->test",
    `scio-elasticsearch8` % "test->test",
    `scio-extra` % "test->test",
    `scio-google-cloud-platform` % "compile;test->test",
    `scio-jdbc` % "compile;test->test",
    `scio-managed` % "test->test",
    `scio-neo4j` % "test->test",
    `scio-smb` % "test->provided,test"
  )
  .settings(commonSettings)
  .settings(jUnitSettings)
  .settings(macroSettings)
  .settings(avroSettings(Compile))
  .settings(
    // disable compile / test when unauthorized
    compile / skip := skipUnauthorizedGcpGithubWorkflow.value,
    test / skip := true,
    Test / test := {
      val logger = streams.value.log
      if ((Test / test / skip).value) {
        logger.warn(
          "integration/test are skipped.\n" +
            "Run 'set integration/test/skip := false' to run them"
        )
      }
      testSkipped.value
    },
    undeclaredCompileDependenciesTest := undeclaredCompileDependenciesTestSkipped.value,
    unusedCompileDependenciesTest := unusedCompileDependenciesTestSkipped.value,
    libraryDependencies ++= Seq(
      // compile
      "com.google.api-client" % "google-api-client" % gcpBom.key.value,
      "com.google.apis" % "google-api-services-bigquery" % googleApiServicesBigQueryVersion,
      "com.google.guava" % "guava" % guavaVersion,
      "com.google.http-client" % "google-http-client" % gcpBom.key.value,
      "com.google.protobuf" % "protobuf-java" % gcpBom.key.value,
      "com.microsoft.sqlserver" % "mssql-jdbc" % "12.8.1.jre11",
      "joda-time" % "joda-time" % jodaTimeVersion,
      "org.apache.beam" % "beam-sdks-java-core" % beamVersion,
      "org.apache.beam" % "beam-sdks-java-io-google-cloud-platform" % beamVersion,
      "org.slf4j" % "slf4j-api" % slf4jVersion,
      // runtime
      "com.google.cloud.sql" % "cloud-sql-connector-jdbc-sqlserver" % "1.23.0" % Runtime,
      "org.apache.beam" % "beam-runners-direct-java" % beamVersion % Runtime,
      "org.slf4j" % "slf4j-simple" % slf4jVersion % Runtime,
      // test
      "com.dimafeng" %% "testcontainers-scala-elasticsearch" % testContainersVersion % Test,
      "com.dimafeng" %% "testcontainers-scala-neo4j" % testContainersVersion % Test,
      "com.dimafeng" %% "testcontainers-scala-scalatest" % testContainersVersion % Test,
      "com.fasterxml.jackson.core" % "jackson-databind" % jacksonVersion % Test,
      "com.fasterxml.jackson.module" %% "jackson-module-scala" % jacksonVersion % Test,
      "com.spotify" %% "magnolify-datastore" % magnolifyVersion % Test,
      "org.apache.beam" % "beam-runners-google-cloud-dataflow-java" % beamVersion % Test,
      "org.apache.beam" % "beam-sdks-java-io-iceberg" % beamVersion % Test,
      "org.apache.iceberg" % "iceberg-common" % icebergVersion % Test,
      "org.apache.iceberg" % "iceberg-core" % icebergVersion % Test,
      "org.apache.iceberg" % "iceberg-parquet" % icebergVersion % Test,
      "org.apache.parquet" % "parquet-common" % parquetVersion % Test,
      "org.apache.parquet" % "parquet-column" % parquetVersion % Test
    )
  )

// =======================================================================
// Site settings
// =======================================================================
lazy val site = project
  .in(file("site"))
  .enablePlugins(
    ParadoxSitePlugin,
    ParadoxMaterialThemePlugin,
    GhpagesPlugin,
    ScalaUnidocPlugin,
    SiteScaladocPlugin,
    MdocPlugin
  )
  .dependsOn(
    `scio-avro` % "compile->test",
    `scio-cassandra3`,
    `scio-core` % "compile->test",
    `scio-elasticsearch-common`,
    `scio-elasticsearch8`,
    `scio-extra`,
    `scio-google-cloud-platform`,
    `scio-grpc` % "compile->test",
    `scio-jdbc`,
    `scio-macros`,
    `scio-managed`,
    `scio-neo4j`,
    `scio-parquet`,
    `scio-redis`,
    `scio-smb`,
    `scio-tensorflow`,
    `scio-test-core`
  )
  .settings(commonSettings)
  .settings(macroSettings)
  .settings(
    description := "Scio - Documentation",
    fork := false,
    publish / skip := true,
    autoAPIMappings := true,
    gitRemoteRepo := "git@github.com:spotify/scio.git",
    libraryDependencies ++= Seq(
      "org.apache.beam" % "beam-runners-direct-java" % beamVersion,
      "org.apache.beam" % "beam-runners-google-cloud-dataflow-java" % beamVersion,
      "com.nrinaudo" %% "kantan.csv" % kantanCsvVersion
    ),
    // unidoc
    ScalaUnidoc / siteSubdirName := "api",
    ScalaUnidoc / scalacOptions := Seq.empty,
    ScalaUnidoc / unidoc / unidocProjectFilter := inProjects(
      `scio-avro`,
      `scio-cassandra3`,
      `scio-core`,
      `scio-elasticsearch-common`,
      `scio-elasticsearch8`,
      `scio-extra`,
      `scio-google-cloud-platform`,
      `scio-grpc`,
      `scio-jdbc`,
      `scio-neo4j`,
      `scio-parquet`,
      `scio-redis`,
      `scio-smb`,
      `scio-tensorflow`,
      `scio-test-core`,
      `scio-test-google-cloud-platform`,
      `scio-test-parquet`,
      `scio-test`
    ),
    // unidoc handles class paths differently than compile and may give older
    // versions high precedence.
    ScalaUnidoc / unidoc / unidocAllClasspaths := (ScalaUnidoc / unidoc / unidocAllClasspaths).value
      .map { cp =>
        cp.filterNot(_.data.getCanonicalPath.matches(""".*guava-11\..*"""))
          .filterNot(_.data.getCanonicalPath.matches(""".*bigtable-client-core-0\..*"""))
      },
    // mdoc
    // pre-compile md using mdoc
    Compile / scalacOptions ~= { _.filterNot(_.startsWith("-Wconf")) },
    mdocIn := (paradox / sourceDirectory).value,
    mdocExtraArguments ++= Seq("--no-link-hygiene"),
    // paradox
    Compile / paradox / sourceManaged := mdocOut.value,
    paradoxProperties ++= Map(
      "extref.example.base_url" -> "https://spotify.github.io/scio/examples/%s.scala.html",
      "github.base_url" -> "https://github.com/spotify/scio",
      "javadoc.com.google.api.services.bigquery.base_url" -> "https://developers.google.com/resources/api-libraries/documentation/bigquery/v2/java/latest/",
      "javadoc.com.google.common.hash.base_url" -> s"https://guava.dev/releases/$guavaVersion/api/docs",
      "javadoc.com.spotify.scio.base_url" -> "http://spotify.github.com/scio/api",
      "javadoc.org.apache.avro.base_url" -> "https://avro.apache.org/docs/current/api/java/",
      "javadoc.org.apache.beam.base_url" -> s"https://beam.apache.org/releases/javadoc/$beamVersion",
      "javadoc.org.apache.beam.sdk.extensions.smb.base_url" -> "https://spotify.github.io/scio/api/org/apache/beam/sdk/extensions/smb",
      "javadoc.org.joda.time.base_url" -> "https://www.joda.org/joda-time/apidocs",
      "javadoc.org.tensorflow.base_url" -> "https://www.tensorflow.org/jvm/api_docs/java/",
      "javadoc.org.tensorflow.link_style" -> "direct",
      "scaladoc.com.spotify.scio.base_url" -> "https://spotify.github.io/scio/api",
      "scaladoc.com.twitter.algebird.base_url" -> "https://twitter.github.io/algebird/api/",
      "scaladoc.kantan.base_url" -> "https://nrinaudo.github.io/kantan.csv/api"
    ),
    Compile / paradoxMaterialTheme := ParadoxMaterialTheme()
      .withFavicon("images/favicon.ico")
      .withColor("white", "indigo")
      .withLogo("images/logo.png")
      .withCopyright(s"Copyright (C) $currentYear Spotify AB")
      .withRepository(uri("https://github.com/spotify/scio"))
      .withSocial(uri("https://github.com/spotify"), uri("https://twitter.com/spotifyeng")),
    // sbt-site
    addMappingsToSiteDir(ScalaUnidoc / packageDoc / mappings, ScalaUnidoc / siteSubdirName),
    makeSite / mappings ++= Seq(
      file("scio-examples/target/site/index.html") -> "examples/index.html"
    ) ++ SoccoIndex.mappings,
    makeSite := makeSite.dependsOn(mdoc.toTask("")).value
  )

lazy val soccoIndex = taskKey[File]("Generates examples/index.html")
lazy val soccoSettings = if (sys.env.contains("SOCCO")) {
  Seq(
    scalacOptions ++= Seq(
      "-P:socco:out:scio-examples/target/site",
      "-P:socco:package_com.spotify.scio:https://spotify.github.io/scio/api"
    ),
    autoCompilerPlugins := true,
    addCompilerPlugin(("io.regadas" %% "socco-ng" % "0.1.14").cross(CrossVersion.full)),
    // Generate scio-examples/target/site/index.html
    soccoIndex := SoccoIndex.generate(target.value / "site" / "index.html"),
    Compile / compile := {
      val _ = soccoIndex.value
      (Compile / compile).value
    }
  )
} else {
  Nil
}<|MERGE_RESOLUTION|>--- conflicted
+++ resolved
@@ -101,18 +101,10 @@
 val kantanCsvVersion = "0.7.0"
 val kryoVersion = "4.0.3"
 val magnoliaVersion = "1.1.10"
-<<<<<<< HEAD
-val magnolifyVersion = "0.7.4-34-a3708ba-SNAPSHOT"
-val metricsVersion = "4.2.27"
-val munitVersion = "1.0.1"
-val neo4jDriverVersion = "4.4.18"
-val ndArrayVersion = "0.3.3"
-=======
 val magnolifyVersion = "0.8.0"
 val metricsVersion = "4.2.30"
 val munitVersion = "1.1.0"
 val neo4jDriverVersion = "4.4.19"
->>>>>>> 308ef6d4
 val parquetExtraVersion = "0.4.3"
 val parquetVersion = "1.15.0"
 val pprintVersion = "0.9.0"
