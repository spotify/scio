/*
 * Copyright 2016 Spotify AB.
 *
 * Licensed under the Apache License, Version 2.0 (the "License");
 * you may not use this file except in compliance with the License.
 * You may obtain a copy of the License at
 *
 *     http://www.apache.org/licenses/LICENSE-2.0
 *
 * Unless required by applicable law or agreed to in writing,
 * software distributed under the License is distributed on an
 * "AS IS" BASIS, WITHOUT WARRANTIES OR CONDITIONS OF ANY
 * KIND, either express or implied.  See the License for the
 * specific language governing permissions and limitations
 * under the License.
 */

import sbt._
import Keys._
import sbtassembly.AssemblyPlugin.autoImport._
import com.typesafe.sbt.SbtGit.GitKeys.gitRemoteRepo
import org.scalafmt.sbt.ScalafmtPlugin.scalafmtConfigSettings
import bloop.integrations.sbt.BloopDefaults

val beamVersion = "2.15.0"

val algebirdVersion = "0.13.5"
val annoy4sVersion = "0.8.0"
val annoyVersion = "0.2.6"
val asmVersion = "4.13"
val autoServiceVersion = "1.0-rc2"
val avroVersion = "1.8.2"
val breezeVersion = "1.0"
val chillVersion = "0.9.3"
val circeVersion = "0.11.1"
val commonsIoVersion = "2.6"
val commonsMath3Version = "3.6.1"
val commonsTextVersion = "1.8"
val commonsCompress = "1.19"
val elasticsearch2Version = "2.4.6"
val elasticsearch5Version = "5.6.16"
<<<<<<< HEAD
val elasticsearch6Version = "7.3.2"
val elasticsearch7Version = "7.3.1"
=======
val elasticsearch6Version = "6.8.3"
val elasticsearch7Version = "7.3.2"
>>>>>>> 2f0c19d7
val featranVersion = "0.3.0"
val gcsConnectorVersion = "hadoop2-1.9.16"
val gcsVersion = "1.8.0"
val guavaVersion = "25.1-jre"
val hadoopVersion = "2.7.7"
val hamcrestVersion = "1.3"
val jacksonScalaModuleVersion = "2.9.9"
val javaLshVersion = "0.12"
val jlineVersion = "2.14.6"
val jodaTimeVersion = "2.10.3"
val junitInterfaceVersion = "0.11"
val junitVersion = "4.12"
val kantanCsvVersion = "0.5.1"
val kryoVersion = "4.0.2" // explicitly depend on 4.0.1+ due to https://github.com/EsotericSoftware/kryo/pull/516
val parquetAvroExtraVersion = "0.2.2"
val parquetVersion = "1.10.1"
val protobufGenericVersion = "0.2.5"
val protobufVersion = "3.7.1"
val scalacheckShapelessVersion = "1.1.8"
val scalacheckVersion = "1.14.0"
val scalaMacrosVersion = "2.1.1"
val scalatestVersion = "3.0.8"
val shapelessVersion = "2.3.3"
val shapelessDatatypeVersion = "0.1.10"
val slf4jVersion = "1.7.28"
val sparkeyVersion = "3.0.0"
val tensorFlowVersion = "1.13.1"
val zoltarVersion = "0.5.4"
val magnoliaVersion = "0.10.1-jto"
val grpcVersion = "1.17.1"
val caseappVersion = "2.0.0-M9"
val sparkVersion = "2.4.3"

lazy val mimaSettings = Seq(
  mimaPreviousArtifacts :=
    previousVersion(version.value)
      .filter(_ => publishArtifact.value)
      .map { pv =>
        organization.value % (normalizedName.value + "_" + scalaBinaryVersion.value) % pv
      }
      .toSet,
  mimaBinaryIssueFilters ++= Seq()
)

val beamSDKIODependencies = Def.settings(
  libraryDependencies ++= Seq(
    "org.apache.beam" % "beam-sdks-java-io-google-cloud-platform" % beamVersion excludeAll (
      ExclusionRule("com.google.cloud", "google-cloud-spanner"),
      ExclusionRule("com.google.cloud", "google-cloud-core"),
      ExclusionRule("com.google.api.grpc", "proto-google-cloud-spanner-admin-database-v1"),
      ExclusionRule("com.google.api.grpc", "proto-google-common-protos")
    ),
    "io.grpc" % "grpc-core" % grpcVersion,
    "io.grpc" % "grpc-context" % grpcVersion,
    "io.grpc" % "grpc-auth" % grpcVersion,
    "io.grpc" % "grpc-netty" % grpcVersion,
    "io.grpc" % "grpc-stub" % grpcVersion
  ),
  dependencyOverrides ++= Seq(
    "com.google.guava" % "guava" % guavaVersion
  )
)

def previousVersion(currentVersion: String): Option[String] = {
  val Version = """(\d+)\.(\d+)\.(\d+).*""".r
  val Version(x, y, z) = currentVersion
  if (z == "0") None
  else Some(s"$x.$y.${z.toInt - 1}")
}

lazy val scalafmtSettings = Seq(
  scalafmtOnCompile := false
)

val commonSettings = Sonatype.sonatypeSettings ++ assemblySettings ++ Seq(
  organization := "com.spotify",
  scalaVersion := "2.12.9",
  crossScalaVersions := Seq("2.11.12", scalaVersion.value),
  scalacOptions ++= Scalac.commonsOptions.value,
  scalacOptions in (Compile, doc) ++= Scalac.compileDocOptions.value,
  javacOptions ++= Seq("-source", "1.8", "-target", "1.8", "-Xlint:unchecked"),
  javacOptions in (Compile, doc) := Seq("-source", "1.8"),
  // protobuf-lite is an older subset of protobuf-java and causes issues
  excludeDependencies += "com.google.protobuf" % "protobuf-lite",
  resolvers += Resolver.sonatypeRepo("public"),
  scalastyleSources in Compile ++= (unmanagedSourceDirectories in Test).value,
  testOptions in Test += Tests.Argument("-oD"),
  testOptions += Tests.Argument(TestFrameworks.JUnit, "-q", "-v"),
  testOptions ++= {
    if (sys.env.contains("SLOW")) {
      Nil
    } else {
      Seq(Tests.Argument(TestFrameworks.ScalaTest, "-l", "org.scalatest.tags.Slow"))
    }
  },
  evictionWarningOptions in update := EvictionWarningOptions.default
    .withWarnTransitiveEvictions(false),
  coverageExcludedPackages := Seq(
    "com\\.spotify\\.scio\\.examples\\..*",
    "com\\.spotify\\.scio\\.repl\\..*",
    "com\\.spotify\\.scio\\.util\\.MultiJoin"
  ).mkString(";"),
  coverageHighlighting := true,
  // Release settings
  publishTo := sonatypePublishToBundle.value,
  releaseCrossBuild := true,
  releasePublishArtifactsAction := PgpKeys.publishSigned.value,
  publishMavenStyle := true,
  publishArtifact in Test := false,
  sonatypeProfileName := "com.spotify",
  licenses := Seq("Apache 2" -> url("http://www.apache.org/licenses/LICENSE-2.0.txt")),
  homepage := Some(url("https://github.com/spotify/scio")),
  scmInfo := Some(
    ScmInfo(url("https://github.com/spotify/scio"), "scm:git:git@github.com:spotify/scio.git")
  ),
  developers := List(
    Developer(
      id = "sinisa_lyh",
      name = "Neville Li",
      email = "neville.lyh@gmail.com",
      url = url("https://twitter.com/sinisa_lyh")
    ),
    Developer(
      id = "ravwojdyla",
      name = "Rafal Wojdyla",
      email = "ravwojdyla@gmail.com",
      url = url("https://twitter.com/ravwojdyla")
    ),
    Developer(
      id = "andrewsmartin",
      name = "Andrew Martin",
      email = "andrewsmartin.mg@gmail.com",
      url = url("https://twitter.com/andrew_martin92")
    ),
    Developer(
      id = "fallonfofallon",
      name = "Fallon Chen",
      email = "fallon@spotify.com",
      url = url("https://twitter.com/fallonfofallon")
    ),
    Developer(
      id = "regadas",
      name = "Filipe Regadas",
      email = "filiperegadas@gmail.com",
      url = url("https://twitter.com/regadas")
    ),
    Developer(
      id = "jto",
      name = "Julien Tournay",
      email = "julient@spotify.com",
      url = url("https://twitter.com/skaalf")
    ),
    Developer(
      id = "clairemcginty",
      name = "Claire McGinty",
      email = "clairem@spotify.com",
      url = url("http://github.com/clairemcginty")
    )
  ),
  credentials ++= (for {
    username <- sys.env.get("SONATYPE_USERNAME")
    password <- sys.env.get("SONATYPE_PASSWORD")
  } yield Credentials("Sonatype Nexus Repository Manager", "oss.sonatype.org", username, password)).toSeq,
  buildInfoKeys := Seq[BuildInfoKey](scalaVersion, version, "beamVersion" -> beamVersion),
  buildInfoPackage := "com.spotify.scio"
) ++ mimaSettings ++ scalafmtSettings

lazy val itSettings = Defaults.itSettings ++ Seq(
  scalastyleSources in Compile ++= (unmanagedSourceDirectories in IntegrationTest).value,
  // exclude all sources if we don't have GCP credentials
  (excludeFilter in unmanagedSources) in IntegrationTest := {
    if (BuildCredentials.exists) {
      HiddenFileFilter
    } else {
      HiddenFileFilter || "*.scala"
    }
  }
) ++
  inConfig(IntegrationTest)(fork in run := true) ++
  inConfig(IntegrationTest)(BloopDefaults.configSettings) ++
  inConfig(IntegrationTest)(scalafmtConfigSettings) ++
  inConfig(IntegrationTest)(scalafixConfigSettings(IntegrationTest))

lazy val noPublishSettings = Seq(
  publish := {},
  publishLocal := {},
  publishArtifact := false
)

lazy val assemblySettings = Seq(
  test in assembly := {},
  assemblyMergeStrategy in assembly ~= { old =>
    {
      case s if s.endsWith(".properties")           => MergeStrategy.filterDistinctLines
      case s if s.endsWith("pom.xml")               => MergeStrategy.last
      case s if s.endsWith(".class")                => MergeStrategy.last
      case s if s.endsWith(".proto")                => MergeStrategy.last
      case s if s.endsWith("libjansi.jnilib")       => MergeStrategy.last
      case s if s.endsWith("jansi.dll")             => MergeStrategy.rename
      case s if s.endsWith("libjansi.so")           => MergeStrategy.rename
      case s if s.endsWith("libsnappyjava.jnilib")  => MergeStrategy.last
      case s if s.endsWith("libsnappyjava.so")      => MergeStrategy.last
      case s if s.endsWith("snappyjava_snappy.dll") => MergeStrategy.last
      case s if s.endsWith(".dtd")                  => MergeStrategy.rename
      case s if s.endsWith(".xsd")                  => MergeStrategy.rename
      case PathList("META-INF", "services", "org.apache.hadoop.fs.FileSystem") =>
        MergeStrategy.filterDistinctLines
      case s => old(s)
    }
  }
)

lazy val macroSettings = Def.settings(
  libraryDependencies += "org.scala-lang" % "scala-reflect" % scalaVersion.value,
  libraryDependencies +=
    compilerPlugin(
      "org.scalamacros" % "paradise" % scalaMacrosVersion cross CrossVersion.full
    ),
  // see MacroSettings.scala
  scalacOptions += "-Xmacro-settings:cache-implicit-schemas=true"
)

lazy val directRunnerDependencies = Seq(
  "org.apache.beam" % "beam-runners-direct-java" % beamVersion
)
lazy val dataflowRunnerDependencies = Seq(
  "org.apache.beam" % "beam-runners-google-cloud-dataflow-java" % beamVersion
)
lazy val sparkRunnerDependencies = Seq(
  "org.apache.beam" % "beam-runners-spark" % beamVersion exclude (
    "com.fasterxml.jackson.module", "jackson-module-scala_2.11"
  ),
  "org.apache.spark" %% "spark-core" % sparkVersion,
  "org.apache.spark" %% "spark-streaming" % sparkVersion
)
lazy val beamRunners = settingKey[String]("beam runners")
lazy val beamRunnersEval = settingKey[Seq[ModuleID]]("beam runners")

def beamRunnerSettings: Seq[Setting[_]] = Seq(
  beamRunners := "",
  beamRunnersEval := {
    Option(beamRunners.value)
      .filter(_.nonEmpty)
      .orElse(sys.props.get("beamRunners"))
      .orElse(sys.env.get("BEAM_RUNNERS"))
      .map(_.split(","))
      .map {
        _.flatMap {
          case "DirectRunner"   => directRunnerDependencies
          case "DataflowRunner" => dataflowRunnerDependencies
          case "SparkRunner"    => sparkRunnerDependencies
          case unkown           => Nil
        }.toSeq
      }
      .getOrElse(directRunnerDependencies)
  },
  libraryDependencies ++= beamRunnersEval.value
)

lazy val protobufSettings = Def.settings(
  version in ProtobufConfig := protobufVersion,
  protobufRunProtoc in ProtobufConfig := (
    args => com.github.os72.protocjar.Protoc.runProtoc("-v3.7.1" +: args.toArray)
  )
)

lazy val root: Project = Project("scio", file("."))
  .settings(commonSettings)
  .settings(noPublishSettings)
  .settings(
    aggregate in assembly := false
  )
  .aggregate(
    scioCore,
    scioTest,
    scioAvro,
    scioBigQuery,
    scioBigtable,
    scioCassandra2,
    scioCassandra3,
    scioElasticsearch2,
    scioElasticsearch5,
    scioElasticsearch6,
    scioElasticsearch7,
    scioExtra,
    scioJdbc,
    scioParquet,
    scioTensorFlow,
    scioSchemas,
    scioSpanner,
    scioExamples,
    scioRepl,
    scioJmh,
    scioMacros
  )

lazy val scioCore: Project = Project(
  "scio-core",
  file("scio-core")
).settings(
    commonSettings ++ macroSettings ++ itSettings,
    description := "Scio - A Scala API for Apache Beam and Google Cloud Dataflow",
    resources in Compile ++= Seq(
      (baseDirectory in ThisBuild).value / "build.sbt",
      (baseDirectory in ThisBuild).value / "version.sbt"
    ),
    libraryDependencies ++= Seq(
      "org.apache.beam" % "beam-sdks-java-core" % beamVersion,
      "org.apache.beam" % "beam-sdks-java-io-google-cloud-platform" % beamVersion,
      "org.apache.beam" % "beam-runners-google-cloud-dataflow-java" % beamVersion % Provided,
      "org.apache.beam" % "beam-runners-spark" % beamVersion % Provided exclude (
        "com.fasterxml.jackson.module", "jackson-module-scala_2.11"
      ),
      "com.twitter" %% "algebird-core" % algebirdVersion,
      "com.twitter" %% "chill" % chillVersion,
      "com.twitter" %% "chill-algebird" % chillVersion,
      "com.twitter" % "chill-protobuf" % chillVersion,
      "com.esotericsoftware" % "kryo-shaded" % kryoVersion,
      "commons-io" % "commons-io" % commonsIoVersion,
      "org.apache.commons" % "commons-math3" % commonsMath3Version,
      "com.fasterxml.jackson.module" %% "jackson-module-scala" % jacksonScalaModuleVersion,
      "com.google.auto.service" % "auto-service" % autoServiceVersion,
      "com.google.guava" % "guava" % guavaVersion,
      "com.google.protobuf" % "protobuf-java" % protobufVersion,
      "me.lyh" %% "protobuf-generic" % protobufGenericVersion,
      "org.apache.xbean" % "xbean-asm7-shaded" % asmVersion,
      "io.grpc" % "grpc-all" % grpcVersion exclude ("io.opencensus", "opencensus-api"),
      "com.github.alexarchambault" %% "case-app" % caseappVersion,
      "me.lyh" %% "magnolia" % magnoliaVersion,
      "org.scalatest" %% "scalatest" % scalatestVersion % Test
    )
  )
  .dependsOn(
    scioSchemas % "test->test",
    scioMacros
  )
  .configs(
    IntegrationTest
  )
  .enablePlugins(BuildInfoPlugin)

lazy val scioSql: Project = Project(
  "scio-sql",
  file("scio-sql")
).settings(commonSettings)
  .settings(macroSettings)
  .settings(
    description := "Scio - SQL extension",
    libraryDependencies ++= Seq(
      "org.apache.beam" % "beam-sdks-java-core" % beamVersion,
      "org.apache.beam" % "beam-sdks-java-extensions-sql" % beamVersion
    )
  )
  .dependsOn(
    scioCore,
    scioSchemas % "test->test",
    scioMacros
  )

lazy val scioTest: Project = Project(
  "scio-test",
  file("scio-test")
).settings(commonSettings)
  .settings(itSettings)
  .settings(macroSettings)
  .settings(
    description := "Scio helpers for ScalaTest",
    libraryDependencies ++= Seq(
      "org.apache.beam" % "beam-runners-direct-java" % beamVersion,
      "org.apache.beam" % "beam-runners-google-cloud-dataflow-java" % beamVersion % "test,it",
      "org.apache.beam" % "beam-sdks-java-core" % beamVersion % "test",
      "org.apache.beam" % "beam-sdks-java-core" % beamVersion % "test" classifier "tests",
      "org.apache.beam" % "beam-sdks-java-io-google-cloud-platform" % beamVersion,
      "org.scalatest" %% "scalatest" % scalatestVersion,
      "org.scalacheck" %% "scalacheck" % scalacheckVersion % "test,it",
      "com.github.alexarchambault" %% "scalacheck-shapeless_1.13" % scalacheckShapelessVersion % "test,it",
      "me.lyh" %% "shapeless-datatype-datastore_1.3" % shapelessDatatypeVersion % "test,it",
      // DataFlow testing requires junit and hamcrest
      "org.hamcrest" % "hamcrest-all" % hamcrestVersion,
      "com.spotify" % "annoy" % annoyVersion % "test",
      "com.spotify.sparkey" % "sparkey" % sparkeyVersion % "test",
      "com.novocode" % "junit-interface" % junitInterfaceVersion,
      "junit" % "junit" % junitVersion % "test"
    ),
    (Test / compileOrder) := CompileOrder.JavaThenScala
  )
  .configs(
    IntegrationTest
  )
  .dependsOn(
    scioCore % "test->test;compile->compile;it->it",
    scioSchemas % "test,it",
    scioAvro % "compile->test,it->it",
    scioSql % "compile->test,it->it",
    scioBigQuery % "compile->test,it->it"
  )

lazy val scioMacros: Project = Project(
  "scio-macros",
  file("scio-macros")
).settings(
  commonSettings ++ macroSettings,
  description := "Scio macros",
  libraryDependencies ++= Seq(
    "me.lyh" %% "magnolia" % magnoliaVersion,
    "com.chuusai" %% "shapeless" % shapelessVersion,
    "com.esotericsoftware" % "kryo-shaded" % kryoVersion,
    "org.apache.beam" % "beam-sdks-java-extensions-sql" % beamVersion
  )
)

lazy val scioAvro: Project = Project(
  "scio-avro",
  file("scio-avro")
).settings(
    commonSettings ++ macroSettings ++ itSettings,
    description := "Scio add-on for working with Avro",
    libraryDependencies ++= Seq(
      "org.apache.avro" % "avro" % avroVersion exclude ("com.thoughtworks.paranamer", "paranamer"),
      "org.slf4j" % "slf4j-api" % slf4jVersion,
      "org.slf4j" % "slf4j-simple" % slf4jVersion % "test,it",
      "org.scalatest" %% "scalatest" % scalatestVersion % "test,it",
      "com.github.alexarchambault" %% "scalacheck-shapeless_1.13" % scalacheckShapelessVersion % "test",
      "me.lyh" %% "shapeless-datatype-core" % shapelessDatatypeVersion % "test"
    ),
    beamSDKIODependencies
  )
  .dependsOn(
    scioCore % "compile,it->it"
  )
  .configs(IntegrationTest)

lazy val scioBigQuery: Project = Project(
  "scio-bigquery",
  file("scio-bigquery")
).settings(
    commonSettings ++ macroSettings ++ itSettings ++ beamRunnerSettings,
    description := "Scio add-on for Google BigQuery",
    libraryDependencies ++= Seq(
      "commons-io" % "commons-io" % commonsIoVersion,
      "joda-time" % "joda-time" % jodaTimeVersion,
      "org.slf4j" % "slf4j-api" % slf4jVersion,
      "org.slf4j" % "slf4j-simple" % slf4jVersion % "test,it",
      "org.scalatest" %% "scalatest" % scalatestVersion % "test,it",
      "org.scalacheck" %% "scalacheck" % scalacheckVersion % "test,it",
      "com.google.cloud" % "google-cloud-storage" % gcsVersion % "test,it",
      // DataFlow testing requires junit and hamcrest
      "org.hamcrest" % "hamcrest-all" % hamcrestVersion % "test,it",
      "com.github.alexarchambault" %% "scalacheck-shapeless_1.13" % scalacheckShapelessVersion % "test,it",
      "me.lyh" %% "shapeless-datatype-core" % shapelessDatatypeVersion % "test",
      // Our BloomFilters are Algebird Monoids and hence uses tests from Algebird Test
      "com.twitter" %% "algebird-test" % algebirdVersion % "test"
    )
  )
  .dependsOn(
    scioCore % "compile,it->it"
  )
  .configs(IntegrationTest)

lazy val scioBigtable: Project = Project(
  "scio-bigtable",
  file("scio-bigtable")
).settings(commonSettings)
  .settings(itSettings)
  .settings(
    description := "Scio add-on for Google Cloud Bigtable",
    libraryDependencies ++= Seq(
      "org.scalatest" %% "scalatest" % scalatestVersion % "test",
      "org.hamcrest" % "hamcrest-all" % hamcrestVersion % "test",
      "org.apache.beam" % "beam-runners-direct-java" % beamVersion % "test",
      "com.novocode" % "junit-interface" % junitInterfaceVersion,
      "junit" % "junit" % junitVersion % "test"
    ),
    beamSDKIODependencies
  )
  .dependsOn(
    scioCore,
    scioTest % "test,it->it"
  )
  .configs(IntegrationTest)

lazy val scioCassandra2: Project = Project(
  "scio-cassandra2",
  file("scio-cassandra/cassandra2")
).settings(
    commonSettings ++ itSettings,
    description := "Scio add-on for Apache Cassandra 2.x",
    libraryDependencies ++= Seq(
      "com.datastax.cassandra" % "cassandra-driver-core" % "3.7.2",
      ("org.apache.cassandra" % "cassandra-all" % "2.2.14")
        .exclude("ch.qos.logback", "logback-classic")
        .exclude("org.slf4j", "log4j-over-slf4j"),
      "org.apache.hadoop" % "hadoop-client" % hadoopVersion
    )
  )
  .dependsOn(
    scioCore,
    scioTest % "test,it"
  )
  .configs(IntegrationTest)

lazy val scioCassandra3: Project = Project(
  "scio-cassandra3",
  file("scio-cassandra/cassandra3")
).settings(
    commonSettings ++ itSettings,
    description := "Scio add-on for Apache Cassandra 3.x",
    libraryDependencies ++= Seq(
      "com.datastax.cassandra" % "cassandra-driver-core" % "3.7.2",
      ("org.apache.cassandra" % "cassandra-all" % "3.11.4")
        .exclude("ch.qos.logback", "logback-classic")
        .exclude("org.slf4j", "log4j-over-slf4j"),
      "org.apache.hadoop" % "hadoop-client" % hadoopVersion,
      "org.scalatest" %% "scalatest" % scalatestVersion % "test"
    )
  )
  .dependsOn(
    scioCore,
    scioTest % "test,it"
  )
  .configs(IntegrationTest)

lazy val scioElasticsearch2: Project = Project(
  "scio-elasticsearch2",
  file("scio-elasticsearch/es2")
).settings(
    commonSettings,
    description := "Scio add-on for writing to Elasticsearch",
    libraryDependencies ++= Seq(
      "joda-time" % "joda-time" % jodaTimeVersion,
      "org.elasticsearch" % "elasticsearch" % elasticsearch2Version
    )
  )
  .dependsOn(
    scioCore,
    scioTest % "test"
  )

lazy val scioElasticsearch5: Project = Project(
  "scio-elasticsearch5",
  file("scio-elasticsearch/es5")
).settings(
    commonSettings,
    description := "Scio add-on for writing to Elasticsearch",
    libraryDependencies ++= Seq(
      "joda-time" % "joda-time" % jodaTimeVersion,
      "org.elasticsearch.client" % "transport" % elasticsearch5Version
    )
  )
  .dependsOn(
    scioCore,
    scioTest % "test"
  )

lazy val scioElasticsearch6: Project = Project(
  "scio-elasticsearch6",
  file("scio-elasticsearch/es6")
).settings(
    commonSettings,
    description := "Scio add-on for writing to Elasticsearch",
    libraryDependencies ++= Seq(
      "joda-time" % "joda-time" % jodaTimeVersion,
      "org.elasticsearch.client" % "transport" % elasticsearch6Version
    )
  )
  .dependsOn(
    scioCore,
    scioTest % "test"
  )

lazy val scioElasticsearch7: Project = Project(
  "scio-elasticsearch7",
  file("scio-elasticsearch/es7")
).settings(
    commonSettings,
    description := "Scio add-on for writing to Elasticsearch",
    libraryDependencies ++= Seq(
      "joda-time" % "joda-time" % jodaTimeVersion,
      "org.elasticsearch.client" % "elasticsearch-rest-high-level-client" % elasticsearch7Version
    )
  )
  .dependsOn(
    scioCore,
    scioTest % "test"
  )

lazy val scioExtra: Project = Project(
  "scio-extra",
  file("scio-extra")
).settings(
    commonSettings ++ itSettings,
    description := "Scio extra utilities",
    libraryDependencies ++= Seq(
      "com.spotify" % "annoy" % annoyVersion,
      "com.spotify.sparkey" % "sparkey" % sparkeyVersion,
      "com.twitter" %% "algebird-core" % algebirdVersion,
      "info.debatty" % "java-lsh" % javaLshVersion,
      "net.pishen" %% "annoy4s" % annoy4sVersion,
      "org.scalanlp" %% "breeze" % breezeVersion,
      "org.scalatest" %% "scalatest" % scalatestVersion % "test",
      "org.scalacheck" %% "scalacheck" % scalacheckVersion % "test"
    ),
    libraryDependencies ++= Seq(
      "io.circe" %% "circe-core",
      "io.circe" %% "circe-generic",
      "io.circe" %% "circe-parser"
    ).map(_ % circeVersion),
    AvroConfig / version := avroVersion,
    AvroConfig / sourceDirectory := baseDirectory.value / "src" / "test" / "avro",
    Compile / sourceDirectories := (Compile / sourceDirectories).value
      .filterNot(_.getPath.endsWith("/src_managed/main")),
    Compile / managedSourceDirectories := (Compile / managedSourceDirectories).value
      .filterNot(_.getPath.endsWith("/src_managed/main")),
    Compile / doc / sources := List(), // suppress warnings
    compileOrder := CompileOrder.JavaThenScala
  )
  .dependsOn(
    scioCore,
    scioTest % "it->it;test->test",
    scioAvro,
    scioBigQuery,
    scioMacros
  )
  .configs(IntegrationTest)

lazy val scioJdbc: Project = Project(
  "scio-jdbc",
  file("scio-jdbc")
).settings(
    commonSettings,
    description := "Scio add-on for JDBC",
    libraryDependencies ++= Seq(
      "org.apache.beam" % "beam-sdks-java-io-jdbc" % beamVersion
    )
  )
  .dependsOn(
    scioCore,
    scioTest % "test"
  )

val ensureSourceManaged = taskKey[Unit]("ensureSourceManaged")

lazy val scioParquet: Project = Project(
  "scio-parquet",
  file("scio-parquet")
).settings(
    commonSettings,
    // change annotation processor output directory so IntelliJ can pick them up
    ensureSourceManaged := IO.createDirectory(sourceManaged.value / "main"),
    (compile in Compile) := Def.task {
      ensureSourceManaged.value
      (compile in Compile).value
    }.value,
    javacOptions ++= Seq("-s", (sourceManaged.value / "main").toString),
    description := "Scio add-on for Parquet",
    libraryDependencies ++= Seq(
      "me.lyh" %% "parquet-avro-extra" % parquetAvroExtraVersion,
      "com.google.cloud.bigdataoss" % "gcs-connector" % gcsConnectorVersion,
      "org.apache.beam" % "beam-sdks-java-io-hadoop-format" % beamVersion,
      "org.apache.hadoop" % "hadoop-client" % hadoopVersion,
      "org.apache.parquet" % "parquet-avro" % parquetVersion
    )
  )
  .dependsOn(
    scioCore,
    scioAvro,
    scioSchemas % "test",
    scioTest % "test->test"
  )

lazy val scioSpanner: Project = Project(
  "scio-spanner",
  file("scio-spanner")
).settings(
    commonSettings ++ itSettings ++ beamRunnerSettings,
    description := "Scio add-on for Google Cloud Spanner",
    libraryDependencies ++= Seq(
      "org.scalatest" %% "scalatest" % scalatestVersion % "it"
    )
  )
  .dependsOn(
    scioCore,
    scioTest % "test"
  )
  .configs(IntegrationTest)

lazy val scioTensorFlow: Project = Project(
  "scio-tensorflow",
  file("scio-tensorflow")
).enablePlugins(ProtobufPlugin)
  .settings(commonSettings)
  .settings(itSettings)
  .settings(protobufSettings)
  .settings(
    description := "Scio add-on for TensorFlow",
    Compile / sourceDirectories := (Compile / sourceDirectories).value
      .filterNot(_.getPath.endsWith("/src_managed/main")),
    Compile / managedSourceDirectories := (Compile / managedSourceDirectories).value
      .filterNot(_.getPath.endsWith("/src_managed/main")),
    libraryDependencies ++= Seq(
      "org.tensorflow" % "tensorflow" % tensorFlowVersion,
      "org.tensorflow" % "proto" % tensorFlowVersion,
      "org.apache.commons" % "commons-compress" % commonsCompress,
      "me.lyh" %% "shapeless-datatype-tensorflow" % shapelessDatatypeVersion,
      "com.spotify" %% "featran-core" % featranVersion,
      "com.spotify" %% "featran-scio" % featranVersion,
      "com.spotify" %% "featran-tensorflow" % featranVersion,
      "com.spotify" % "zoltar-api" % zoltarVersion,
      "com.spotify" % "zoltar-tensorflow" % zoltarVersion
    ),
    libraryDependencies ++= Seq(
      "io.circe" %% "circe-core",
      "io.circe" %% "circe-generic",
      "io.circe" %% "circe-parser"
    ).map(_ % circeVersion),
    Test / fork := true,
    javaOptions += "-Dscio.ignoreVersionWarning=true"
  )
  .dependsOn(
    scioAvro,
    scioCore,
    scioTest % "it->it;test->test"
  )
  .configs(IntegrationTest)

lazy val scioSchemas: Project = Project(
  "scio-schemas",
  file("scio-schemas")
).enablePlugins(ProtobufPlugin)
  .settings(commonSettings)
  .settings(noPublishSettings)
  .settings(protobufSettings)
  .settings(
    description := "Avro/Proto schemas for testing",
    version in AvroConfig := avroVersion,
    Compile / sourceDirectories := (Compile / sourceDirectories).value
      .filterNot(_.getPath.endsWith("/src_managed/main")),
    Compile / managedSourceDirectories := (Compile / managedSourceDirectories).value
      .filterNot(_.getPath.endsWith("/src_managed/main")),
    sources in doc in Compile := List(), // suppress warnings
    compileOrder := CompileOrder.JavaThenScala
  )

lazy val scioExamples: Project = Project(
  "scio-examples",
  file("scio-examples")
).settings(commonSettings)
  .settings(noPublishSettings)
  .settings(soccoSettings)
  .settings(beamRunnerSettings)
  .settings(macroSettings)
  .settings(
    libraryDependencies ++= Seq(
      "me.lyh" %% "shapeless-datatype-avro" % shapelessDatatypeVersion,
      "me.lyh" %% "shapeless-datatype-datastore_1.3" % shapelessDatatypeVersion,
      "me.lyh" %% "shapeless-datatype-tensorflow" % shapelessDatatypeVersion,
      "mysql" % "mysql-connector-java" % "8.0.17",
      "com.google.cloud.sql" % "mysql-socket-factory" % "1.0.15",
      "org.slf4j" % "slf4j-simple" % slf4jVersion,
      "org.scalacheck" %% "scalacheck" % scalacheckVersion % "test"
    ),
    // exclude problematic sources if we don't have GCP credentials
    excludeFilter in unmanagedSources := {
      if (BuildCredentials.exists) {
        HiddenFileFilter
      } else {
        HiddenFileFilter || "TypedBigQueryTornadoes*.scala"
      }
    },
    sources in doc in Compile := List()
  )
  .dependsOn(
    scioCore,
    scioBigQuery,
    scioBigtable,
    scioSchemas,
    scioJdbc,
    scioExtra,
    scioSpanner,
    scioTensorFlow,
    scioSql,
    scioTest % "compile->test"
  )

lazy val scioRepl: Project = Project(
  "scio-repl",
  file("scio-repl")
).settings(commonSettings)
  .settings(macroSettings)
  .settings(
    libraryDependencies ++= Seq(
      "org.apache.beam" % "beam-runners-direct-java" % beamVersion,
      "org.apache.beam" % "beam-runners-google-cloud-dataflow-java" % beamVersion,
      "org.apache.commons" % "commons-text" % commonsTextVersion,
      "org.slf4j" % "slf4j-simple" % slf4jVersion,
      "jline" % "jline" % jlineVersion,
      "org.scala-lang" % "scala-compiler" % scalaVersion.value,
      "com.nrinaudo" %% "kantan.csv" % kantanCsvVersion
    ),
    assemblyJarName in assembly := s"scio-repl-${version.value}.jar"
  )
  .dependsOn(
    scioCore,
    scioBigQuery,
    scioExtra
  )

lazy val scioJmh: Project = Project(
  "scio-jmh",
  file("scio-jmh")
).settings(commonSettings)
  .settings(macroSettings)
  .settings(noPublishSettings)
  .settings(
    description := "Scio JMH Microbenchmarks",
    sourceDirectory in Jmh := (sourceDirectory in Test).value,
    classDirectory in Jmh := (classDirectory in Test).value,
    dependencyClasspath in Jmh := (dependencyClasspath in Test).value,
    libraryDependencies ++= directRunnerDependencies ++ Seq(
      "junit" % "junit" % junitVersion % "test",
      "org.hamcrest" % "hamcrest-all" % hamcrestVersion % "test",
      "org.slf4j" % "slf4j-nop" % slf4jVersion
    )
  )
  .dependsOn(
    scioCore,
    scioAvro
  )
  .enablePlugins(JmhPlugin)

lazy val site: Project = project
  .in(file("site"))
  .enablePlugins(
    ParadoxSitePlugin,
    ParadoxMaterialThemePlugin,
    GhpagesPlugin,
    ScalaUnidocPlugin,
    SiteScaladocPlugin,
    MdocPlugin
  )
  .settings(commonSettings ++ macroSettings)
  .settings(siteSettings)
  .dependsOn(
    scioMacros,
    scioCore,
    scioAvro,
    scioBigQuery,
    scioBigtable,
    scioParquet,
    scioSchemas,
    scioTest
  )

// =======================================================================
// Site settings
// =======================================================================

// ScalaDoc links look like http://site/index.html#my.package.MyClass while JavaDoc links look
// like http://site/my/package/MyClass.html. Therefore we need to fix links to external JavaDoc
// generated by ScalaDoc.
def fixJavaDocLinks(bases: Seq[String], doc: String): String = {
  bases.foldLeft(doc) { (d, base) =>
    val regex = s"""\"($base)#([^"]*)\"""".r
    regex.replaceAllIn(d, m => {
      val b = base.replaceAll("/index.html$", "")
      val c = m.group(2).replace(".", "/")
      s"$b/$c.html"
    })
  }
}

lazy val soccoIndex = taskKey[File]("Generates examples/index.html")

lazy val siteSettings = Def.settings(
  publish / skip := true,
  description := "Scio - Documentation",
  autoAPIMappings := true,
  libraryDependencies ++= Seq(
    "org.apache.beam" % "beam-runners-direct-java" % beamVersion,
    "org.apache.beam" % "beam-runners-google-cloud-dataflow-java" % beamVersion,
    "com.nrinaudo" %% "kantan.csv" % kantanCsvVersion
  ),
  siteSubdirName in ScalaUnidoc := "api",
  scalacOptions in ScalaUnidoc := Seq(),
  addMappingsToSiteDir(mappings in (ScalaUnidoc, packageDoc), siteSubdirName in ScalaUnidoc),
  gitRemoteRepo := "git@github.com:spotify/scio.git",
  mappings in makeSite ++= Seq(
    file("scio-examples/target/site/index.html") -> "examples/index.html"
  ) ++ SoccoIndex.mappings,
  // pre-compile md using mdoc
  mdocIn := baseDirectory.value / "src" / "paradox",
  mdocExtraArguments ++= Seq("--no-link-hygiene"),
  sourceDirectory in Paradox := mdocOut.value,
  makeSite := {
    // Fix JavaDoc links before makeSite
    mdoc.toTask("").value
    (doc in ScalaUnidoc).value
    val bases = javaMappings.map(m => m._3 + "/index.html")
    val t = (target in ScalaUnidoc).value
    (t ** "*.html").get.foreach { f =>
      val doc = fixJavaDocLinks(bases, IO.read(f))
      IO.write(f, doc)
    }
    makeSite.value
  },
  // Mappings from dependencies to external ScalaDoc/JavaDoc sites
  apiMappings ++= {
    def mappingFn(organization: String, name: String, apiUrl: String) = {
      (for {
        entry <- (fullClasspath in Compile).value
        module <- entry.get(moduleID.key)
        if module.organization == organization
        if module.name.startsWith(name)
      } yield entry.data).toList.map((_, url(apiUrl)))
    }
    val bootClasspath = System
      .getProperty("sun.boot.class.path")
      .split(sys.props("path.separator"))
      .map(file(_))
    val jdkMapping = Map(
      bootClasspath.find(_.getPath.endsWith("rt.jar")).get -> url(
        "http://docs.oracle.com/javase/8/docs/api/"
      )
    )
    docMappings.flatMap((mappingFn _).tupled).toMap ++ jdkMapping
  },
  unidocProjectFilter in (ScalaUnidoc, unidoc) :=
    inProjects(
      scioCore,
      scioTest,
      scioAvro,
      scioBigQuery,
      scioBigtable,
      scioCassandra3,
      scioElasticsearch6,
      scioExtra,
      scioJdbc,
      scioParquet,
      scioTensorFlow,
      scioSpanner,
      scioMacros
    ),
  // unidoc handles class paths differently than compile and may give older
  // versions high precedence.
  unidocAllClasspaths in (ScalaUnidoc, unidoc) := {
    (unidocAllClasspaths in (ScalaUnidoc, unidoc)).value.map { cp =>
      cp.filterNot(_.data.getCanonicalPath.matches(""".*guava-11\..*"""))
        .filterNot(_.data.getCanonicalPath.matches(""".*bigtable-client-core-0\..*"""))
    }
  },
  paradoxProperties in Paradox ++= Map(
    "javadoc.com.spotify.scio.base_url" -> "http://spotify.github.com/scio/api",
    "javadoc.org.apache.beam.base_url" -> s"https://beam.apache.org/releases/javadoc/$beamVersion",
    "scaladoc.com.spotify.scio.base_url" -> "https://spotify.github.io/scio/api",
    "github.base_url" -> "https://github.com/spotify/scio",
    "extref.example.base_url" -> "https://spotify.github.io/scio/examples/%s.scala.html"
  ),
  sourceDirectory in Paradox in paradoxTheme := sourceDirectory.value / "paradox" / "_template",
  ParadoxMaterialThemePlugin.paradoxMaterialThemeSettings(Paradox),
  paradoxMaterialTheme in Paradox := {
    ParadoxMaterialTheme()
      .withFavicon("images/favicon.ico")
      .withColor("white", "indigo")
      .withLogo("images/logo.png")
      .withCopyright("Copyright (C) 2018 Spotify AB")
      .withRepository(uri("https://github.com/spotify/scio"))
      .withSocial(uri("https://github.com/spotify"), uri("https://twitter.com/spotifyeng"))
  }
)

lazy val soccoSettings = if (sys.env.contains("SOCCO")) {
  Seq(
    scalacOptions ++= Seq(
      "-P:socco:out:scio-examples/target/site",
      "-P:socco:package_com.spotify.scio:https://spotify.github.io/scio/api"
    ),
    autoCompilerPlugins := true,
    addCompilerPlugin("com.criteo.socco" %% "socco-plugin" % "0.1.9"),
    // Generate scio-examples/target/site/index.html
    soccoIndex := SoccoIndex.generate(target.value / "site" / "index.html"),
    compile in Compile := {
      soccoIndex.value
      (compile in Compile).value
    }
  )
} else {
  Nil
}

// =======================================================================
// API mappings
// =======================================================================

val beamMappings = Seq(
  "beam-sdks-java-core",
  "beam-runners-direct-java",
  "beam-runners-google-cloud-dataflow-java",
  "beam-sdks-java-io-google-cloud-platform"
).map { artifact =>
  ("org.apache.beam", artifact, s"https://beam.apache.org/documentation/sdks/javadoc/$beamVersion")
}
val javaMappings = beamMappings ++ Seq(
  (
    "com.google.apis",
    "google-api-services-bigquery",
    "https://developers.google.com/resources/api-libraries/documentation/bigquery/v2/java/latest"
  ),
  (
    "com.google.apis",
    "google-api-services-dataflow",
    "https://developers.google.com/resources/api-libraries/documentation/dataflow/v1b3/java/latest"
  ),
  // FIXME: investigate why joda-time won't link
  ("joda-time", "joda-time", "http://www.joda.org/joda-time/apidocs"),
  ("org.apache.avro", "avro", "https://avro.apache.org/docs/current/api/java"),
  ("org.tensorflow", "libtensorflow", "https://www.tensorflow.org/api_docs/java/reference")
)
val scalaMappings = Seq(
  ("com.twitter", "algebird-core", "https://twitter.github.io/algebird/api"),
  ("org.scalanlp", "breeze", "http://www.scalanlp.org/api/breeze"),
  ("org.scalatest", "scalatest", "http://doc.scalatest.org/3.0.0")
)
val docMappings = javaMappings ++ scalaMappings<|MERGE_RESOLUTION|>--- conflicted
+++ resolved
@@ -39,13 +39,8 @@
 val commonsCompress = "1.19"
 val elasticsearch2Version = "2.4.6"
 val elasticsearch5Version = "5.6.16"
-<<<<<<< HEAD
-val elasticsearch6Version = "7.3.2"
-val elasticsearch7Version = "7.3.1"
-=======
 val elasticsearch6Version = "6.8.3"
 val elasticsearch7Version = "7.3.2"
->>>>>>> 2f0c19d7
 val featranVersion = "0.3.0"
 val gcsConnectorVersion = "hadoop2-1.9.16"
 val gcsVersion = "1.8.0"
