/*
 * Copyright 2016 Spotify AB.
 *
 * Licensed under the Apache License, Version 2.0 (the "License");
 * you may not use this file except in compliance with the License.
 * You may obtain a copy of the License at
 *
 *     http://www.apache.org/licenses/LICENSE-2.0
 *
 * Unless required by applicable law or agreed to in writing,
 * software distributed under the License is distributed on an
 * "AS IS" BASIS, WITHOUT WARRANTIES OR CONDITIONS OF ANY
 * KIND, either express or implied.  See the License for the
 * specific language governing permissions and limitations
 * under the License.
 */

import sbt._
import Keys._
import sbtassembly.AssemblyPlugin.autoImport._
import com.github.sbt.git.SbtGit.GitKeys.gitRemoteRepo
import com.typesafe.tools.mima.core._
import org.scalafmt.sbt.ScalafmtPlugin.scalafmtConfigSettings
import bloop.integrations.sbt.BloopDefaults
import de.heikoseeberger.sbtheader.CommentCreator
import _root_.io.github.davidgregory084.DevMode

ThisBuild / turbo := true

val beamVendorVersion = "0.1"
val beamVersion = "2.46.0"

// check version used by beam
// https://github.com/apache/beam/blob/v2.46.0/buildSrc/src/main/groovy/org/apache/beam/gradle/BeamModulePlugin.groovy
val autoServiceVersion = "1.0.1"
val autoValueVersion = "1.9"
val avroVersion = "1.8.2"
val bigdataossVersion = "2.2.6"
val bigtableClientVersion = "1.26.3"
val commonsCodecVersion = "1.15"
val commonsCompressVersion = "1.21"
val datastoreV1ProtoClientVersion = "2.9.0"
val flinkVersion = "1.15.0"
val googleClientsVersion = "2.0.0"
val googleOauthClientVersion = "1.34.1"
val guavaVersion = "31.1-jre"
val hadoopVersion = "2.10.2"
val httpCoreVersion = "4.4.14"
val jacksonVersion = "2.14.1"
val javaxAnnotationApiVersion = "1.3.2"
val jodaTimeVersion = "2.10.10"
val nettyTcNativeVersion = "2.0.52.Final"
val nettyVersion = "4.1.77.Final"
val slf4jVersion = "1.7.30"
val sparkVersion = "3.1.2"
// dependent versions
val googleApiServicesBigQueryVersion = s"v2-rev20220924-$googleClientsVersion"
val googleApiServicesDataflowVersion = s"v1b3-rev20220920-$googleClientsVersion"
val googleApiServicesPubsubVersion = s"v1-rev20220904-$googleClientsVersion"
val googleApiServicesStorageVersion = s"v1-rev20220705-$googleClientsVersion"

// check versions from libraries-bom
// https://storage.googleapis.com/cloud-opensource-java-dashboard/com.google.cloud/libraries-bom/26.8.0/index.html
val animalSnifferAnnotationsVersion = "1.22"
val bigQueryStorageBetaVersion = "0.155.0"
val bigQueryStorageVersion = "2.31.0"
val checkerFrameworkVersion = "3.30.0"
val errorProneAnnotationsVersion = "2.18.0"
val floggerVersion = "0.7.4"
val gaxHttpJsonVersion = "0.108.0"
val gaxVersion = "2.23.0"
val googleApiCommonVersion = "2.6.0"
val googleAuthVersion = "1.15.0"
val googleCloudBigTableVersion = "2.19.0"
val googleCloudCoreVersion = "2.10.0"
val googleCloudDatastoreVersion = "0.104.4"
val googleCloudMonitoringVersion = "3.11.0"
val googleCloudSpannerVersion = "6.36.0"
val googleCloudStorageVersion = "2.18.0"
val googleCommonsProtoVersion = "2.14.0"
val googleHttpClientsVersion = "1.42.3"
val googleIAMVersion = "1.9.0"
val grpcVersion = "1.52.1"
val opencensusVersion = "0.31.1"
val perfmarkVersion = "0.26.0"
val protobufVersion = "3.21.12"

val algebirdVersion = "0.13.9"
val algebraVersion = "2.9.0"
val annoy4sVersion = "0.10.0"
val annoyVersion = "0.2.6"
val breezeVersion = "2.1.0"
val caffeineVersion = "2.9.3"
val cassandraDriverVersion = "3.11.3"
val cassandraVersion = "3.11.15"
val catsVersion = "2.9.0"
val chillVersion = "0.10.0"
val circeVersion = "0.14.5"
val commonsIoVersion = "2.11.0"
val commonsLang3Version = "3.12.0"
val commonsMath3Version = "3.6.1"
val commonsTextVersion = "1.10.0"
val elasticsearch6Version = "6.8.23"
val elasticsearch7Version = "7.17.9"
val elasticsearch8Version = "8.7.1"
val featranVersion = "0.8.0"
val hamcrestVersion = "2.2"
val javaLshVersion = "0.12"
val junitInterfaceVersion = "0.13.3"
val junitVersion = "4.13.2"
val kantanCodecsVersion = "0.5.1"
val kantanCsvVersion = "0.7.0"
val kryoVersion = "4.0.2"
val magnoliaVersion = "1.1.3"
val magnolifyVersion = "0.6.2"
val metricsVersion = "3.2.6"
val neo4jDriverVersion = "4.4.11"
val parquetExtraVersion = "0.4.3"
val parquetVersion = "1.12.3"
val pprintVersion = "0.8.1"
val protobufGenericVersion = "0.2.9"
val scalacheckVersion = "1.17.0"
val scalaCollectionCompatVersion = "2.10.0"
val scalacticVersion = "3.2.15"
val scalaMacrosVersion = "2.1.1"
val scalatestVersion = "3.2.15"
val shapelessVersion = "2.3.10"
val sparkeyVersion = "3.2.5"
val tensorFlowVersion = "0.4.2"
val testContainersVersion = "0.40.15"
val zoltarVersion = "0.6.0"
// dependent versions
val scalatestplusVersion = s"$scalatestVersion.0"

ThisBuild / tpolecatDefaultOptionsMode := DevMode
ThisBuild / tpolecatDevModeOptions ~= { opts =>
  val excludes = Set(
    ScalacOptions.lintPackageObjectClasses,
    ScalacOptions.privateWarnDeadCode,
    ScalacOptions.privateWarnValueDiscard,
    ScalacOptions.warnDeadCode,
    ScalacOptions.warnValueDiscard
  )

  val extras = Set(
    Scalac.delambdafyInlineOption,
    Scalac.macroAnnotationsOption,
    Scalac.macroSettingsOption,
    Scalac.maxClassfileName,
    Scalac.privateBackendParallelism,
    Scalac.privateWarnMacrosOption,
    Scalac.release8,
    Scalac.targetOption,
    Scalac.warnConfOption,
    Scalac.warnMacrosOption
  )

  opts.filterNot(excludes).union(extras)
}

ThisBuild / doc / tpolecatDevModeOptions ++= Set(
  Scalac.docNoJavaCommentOption
)

ThisBuild / scalafixScalaBinaryVersion := CrossVersion.binaryScalaVersion(scalaVersion.value)
val excludeLint = SettingKey[Set[Def.KeyedInitialize[_]]]("excludeLintKeys")
Global / excludeLint := (Global / excludeLint).?.value.getOrElse(Set.empty)
Global / excludeLint += sonatypeProfileName
Global / excludeLint += site / Paradox / sourceManaged

def previousVersion(currentVersion: String): Option[String] = {
  val Version =
    """(?<major>\d+)\.(?<minor>\d+)\.(?<patch>\d+)(?<preRelease>-.*)?(?<build>\+.*)?""".r
  currentVersion match {
    case Version(x, y, z, null, null) if z != "0" =>
      // patch release
      Some(s"$x.$y.${z.toInt - 1}")
    case Version(x, y, z, null, _) =>
      // post release build
      Some(s"$x.$y.$z")
    case Version(x, y, z, _, _) if z != "0" =>
      // patch pre-release
      Some(s"$x.$y.${z.toInt - 1}")
    case _ =>
      None
  }
}

lazy val mimaSettings = Def.settings(
<<<<<<< HEAD
  mimaBinaryIssueFilters := Seq(
    // minor scio-tensorflow breaking changes for 0.12.6
    ProblemFilters.exclude[DirectMissingMethodProblem](
      "com.spotify.scio.tensorflow.syntax.SeqExampleSCollectionOps.saveAsTfRecordFile"
    ),
    ProblemFilters.exclude[DirectMissingMethodProblem](
      "com.spotify.scio.tensorflow.syntax.SeqExampleSCollectionOps.saveAsTfRecordFile$extension"
    ),
    // minor scio-grpc breaking changes for 0.12.6
    ProblemFilters.exclude[DirectMissingMethodProblem](
      "com.spotify.scio.grpc.GrpcSCollectionOps.grpcLookup"
    ),
    ProblemFilters.exclude[DirectMissingMethodProblem](
      "com.spotify.scio.grpc.GrpcSCollectionOps.grpcLookup$extension"
    ),
    ProblemFilters.exclude[DirectMissingMethodProblem](
      "com.spotify.scio.grpc.GrpcSCollectionOps.grpcLookupStream"
    ),
    ProblemFilters.exclude[DirectMissingMethodProblem](
      "com.spotify.scio.grpc.GrpcSCollectionOps.grpcLookupStream$extension"
    ),
    // minor text io breaking changes for 0.12.6
    ProblemFilters.exclude[DirectMissingMethodProblem](
      "com.spotify.scio.ScioContext.textFile"
    ),
    ProblemFilters.exclude[DirectMissingMethodProblem](
      "com.spotify.scio.io.TextIO#ReadParam.copy"
    ),
    ProblemFilters.exclude[MissingTypesProblem](
      "com.spotify.scio.io.TextIO$ReadParam$"
    )
  ),
  mimaPreviousArtifacts :=
    previousVersion(version.value)
      .filter(_ => publishArtifact.value)
      .map(organization.value % s"${normalizedName.value}_${scalaBinaryVersion.value}" % _)
      .toSet
=======
  mimaBinaryIssueFilters := Seq.empty,
  // enable back after 0.13
  mimaPreviousArtifacts := Set.empty
//    previousVersion(version.value)
//      .filter(_ => publishArtifact.value)
//      .map(organization.value % s"${normalizedName.value}_${scalaBinaryVersion.value}" % _)
//      .toSet
>>>>>>> 5a5424d2
)

lazy val formatSettings = Def.settings(scalafmtOnCompile := false, javafmtOnCompile := false)

lazy val currentYear = java.time.LocalDate.now().getYear
lazy val keepExistingHeader =
  HeaderCommentStyle.cStyleBlockComment.copy(commentCreator = new CommentCreator() {
    override def apply(text: String, existingText: Option[String]): String =
      existingText
        .getOrElse(
          HeaderCommentStyle.cStyleBlockComment.commentCreator(text)
        )
        .trim()
  })

lazy val java17Settings = sys.props("java.version") match {
  case v if v.startsWith("17.") =>
    Def.settings(
      javaOptions ++= Seq(
        "--add-opens",
        "java.base/java.util=ALL-UNNAMED",
        "--add-opens",
        "java.base/java.lang.invoke=ALL-UNNAMED"
      )
    )
  case _ => Def.settings()
}

val commonSettings = formatSettings ++
  mimaSettings ++
  java17Settings ++
  Def.settings(
    organization := "com.spotify",
    headerLicense := Some(HeaderLicense.ALv2(currentYear.toString, "Spotify AB")),
    headerMappings := headerMappings.value + (HeaderFileType.scala -> keepExistingHeader, HeaderFileType.java -> keepExistingHeader),
    scalaVersion := "2.13.8",
    crossScalaVersions := Seq("2.12.17", scalaVersion.value),
    // this setting is not derived in sbt-tpolecat
    // https://github.com/typelevel/sbt-tpolecat/issues/36
    inTask(doc)(TpolecatPlugin.projectSettings),
    javacOptions ++= Seq("-source", "1.8", "-target", "1.8", "-Xlint:unchecked"),
    Compile / doc / javacOptions := Seq("-source", "1.8"),
    excludeDependencies ++= Seq(
      "org.apache.beam" % "beam-sdks-java-io-kafka"
    ),
    resolvers ++= Resolver.sonatypeOssRepos("public"),
    fork := true,
    javaOptions ++= Seq("-Dscio.ignoreVersionWarning=true") ++
      sys.props.get("bigquery.project").map(project => s"-Dbigquery.project=$project") ++
      sys.props.get("bigquery.secret").map(secret => s"-Dbigquery.secret=$secret"),
    testOptions += Tests.Argument("-oD"),
    testOptions += Tests.Argument(TestFrameworks.JUnit, "-q", "-v", "-a"),
    testOptions ++= {
      if (sys.env.contains("SLOW")) {
        Nil
      } else {
        Seq(Tests.Argument(TestFrameworks.ScalaTest, "-l", "org.scalatest.tags.Slow"))
      }
    },
    coverageExcludedPackages := (Seq(
      "com\\.spotify\\.scio\\.examples\\..*",
      "com\\.spotify\\.scio\\.repl\\..*",
      "com\\.spotify\\.scio\\.util\\.MultiJoin",
      "com\\.spotify\\.scio\\.smb\\.util\\.SMBMultiJoin"
    ) ++ (2 to 10).map(x => s"com\\.spotify\\.scio\\.sql\\.Query$x")).mkString(";"),
    coverageHighlighting := true,
    licenses := Seq("Apache 2" -> url("http://www.apache.org/licenses/LICENSE-2.0.txt")),
    homepage := Some(url("https://github.com/spotify/scio")),
    scmInfo := Some(
      ScmInfo(url("https://github.com/spotify/scio"), "scm:git:git@github.com:spotify/scio.git")
    ),
    developers := List(
      Developer(
        id = "sinisa_lyh",
        name = "Neville Li",
        email = "neville.lyh@gmail.com",
        url = url("https://twitter.com/sinisa_lyh")
      ),
      Developer(
        id = "ravwojdyla",
        name = "Rafal Wojdyla",
        email = "ravwojdyla@gmail.com",
        url = url("https://twitter.com/ravwojdyla")
      ),
      Developer(
        id = "andrewsmartin",
        name = "Andrew Martin",
        email = "andrewsmartin.mg@gmail.com",
        url = url("https://twitter.com/andrew_martin92")
      ),
      Developer(
        id = "fallonfofallon",
        name = "Fallon Chen",
        email = "fallon@spotify.com",
        url = url("https://twitter.com/fallonfofallon")
      ),
      Developer(
        id = "regadas",
        name = "Filipe Regadas",
        email = "filiperegadas@gmail.com",
        url = url("https://twitter.com/regadas")
      ),
      Developer(
        id = "jto",
        name = "Julien Tournay",
        email = "julient@spotify.com",
        url = url("https://twitter.com/skaalf")
      ),
      Developer(
        id = "clairemcginty",
        name = "Claire McGinty",
        email = "clairem@spotify.com",
        url = url("http://github.com/clairemcginty")
      ),
      Developer(
        id = "syodage",
        name = "Shameera Rathnayaka",
        email = "shameerayodage@gmail.com",
        url = url("http://github.com/syodage")
      ),
      Developer(
        id = "kellen",
        name = "Kellen Dye",
        email = "dye.kellen@gmail.com",
        url = url("http://github.com/kellen")
      ),
      Developer(
        id = "farzad-sedghi",
        name = "farzad sedghi",
        email = "farzadsedghi2@gmail.com",
        url = url("http://github.com/farzad-sedghi")
      )
    )
  )

lazy val publishSettings = Def.settings(
  // Release settings
  sonatypeProfileName := "com.spotify"
)

lazy val itSettings = Defaults.itSettings ++
  inConfig(IntegrationTest)(BloopDefaults.configSettings) ++
  inConfig(IntegrationTest)(scalafmtConfigSettings) ++
  scalafixConfigSettings(IntegrationTest) ++
  inConfig(IntegrationTest)(
    Def.settings(
      classLoaderLayeringStrategy := ClassLoaderLayeringStrategy.Flat,
      // exclude all sources if we don't have GCP credentials
      unmanagedSources / excludeFilter := {
        if (BuildCredentials.exists) {
          HiddenFileFilter
        } else {
          HiddenFileFilter || "*.scala"
        }
      }
    )
  )

lazy val macroSettings = Def.settings(
  libraryDependencies += "org.scala-lang" % "scala-reflect" % scalaVersion.value,
  libraryDependencies ++= {
    VersionNumber(scalaVersion.value) match {
      case v if v.matchesSemVer(SemanticSelector("2.12.x")) =>
        Seq(
          compilerPlugin(
            ("org.scalamacros" % "paradise" % scalaMacrosVersion).cross(CrossVersion.full)
          )
        )
      case _ => Nil
    }
  },
  // see MacroSettings.scala
  scalacOptions += "-Xmacro-settings:cache-implicit-schemas=true"
)

lazy val directRunnerDependencies = Seq(
  "org.apache.beam" % "beam-runners-direct-java" % beamVersion % Runtime
)
lazy val dataflowRunnerDependencies = Seq(
  "org.apache.beam" % "beam-runners-google-cloud-dataflow-java" % beamVersion % Runtime
)

// only available for scala 2.12
// scala 2.13 is supported from spark 3.2.0
lazy val sparkRunnerDependencies = Seq(
  "org.apache.beam" % "beam-runners-spark-3" % beamVersion % Runtime,
  "org.apache.spark" %% "spark-core" % sparkVersion % Runtime,
  "org.apache.spark" %% "spark-streaming" % sparkVersion % Runtime
)

lazy val flinkRunnerDependencies = Seq(
  "org.apache.beam" % "beam-runners-flink-1.15" % beamVersion % Runtime,
  "org.apache.flink" % "flink-clients" % flinkVersion % Runtime,
  "org.apache.flink" % "flink-streaming-java" % flinkVersion % Runtime
)
lazy val beamRunners = settingKey[String]("beam runners")
lazy val beamRunnersEval = settingKey[Seq[ModuleID]]("beam runners")

def beamRunnerSettings: Seq[Setting[_]] = Seq(
  beamRunners := "",
  beamRunnersEval := {
    Option(beamRunners.value)
      .filter(_.nonEmpty)
      .orElse(sys.props.get("beamRunners"))
      .orElse(sys.env.get("BEAM_RUNNERS"))
      .map(_.split(","))
      .map {
        _.flatMap {
          case "DirectRunner"   => directRunnerDependencies
          case "DataflowRunner" => dataflowRunnerDependencies
          case "SparkRunner"    => sparkRunnerDependencies
          case "FlinkRunner"    => flinkRunnerDependencies
          case _                => Nil
        }.toSeq
      }
      .getOrElse(directRunnerDependencies)
  },
  libraryDependencies ++= beamRunnersEval.value
)

ThisBuild / PB.protocVersion := protobufVersion
lazy val protobufConfigSettings = Def.settings(
  PB.targets := Seq(
    PB.gens.java -> (ThisScope.copy(config = Zero) / sourceManaged).value /
      "compiled_proto" /
      configuration.value.name,
    PB.gens.plugin("grpc-java") -> (ThisScope.copy(config = Zero) / sourceManaged).value /
      "compiled_grpc" /
      configuration.value.name
  ),
  managedSourceDirectories ++= PB.targets.value.map(_.outputPath)
)

lazy val protobufSettings = Def.settings(
  libraryDependencies ++= Seq(
    "io.grpc" % "protoc-gen-grpc-java" % grpcVersion asProtocPlugin (),
    "com.google.protobuf" % "protobuf-java" % protobufVersion % "protobuf"
  )
) ++ Seq(Compile, Test).flatMap(c => inConfig(c)(protobufConfigSettings))

def splitTests(tests: Seq[TestDefinition], filter: Seq[String], forkOptions: ForkOptions) = {
  val (filtered, default) = tests.partition(test => filter.contains(test.name))
  val policy = Tests.SubProcess(forkOptions)
  new Tests.Group(name = "<default>", tests = default, runPolicy = policy) +: filtered.map { test =>
    new Tests.Group(name = test.name, tests = Seq(test), runPolicy = policy)
  }
}

lazy val root: Project = Project("scio", file("."))
  .settings(commonSettings)
  .settings(
    publish / skip := true,
    mimaPreviousArtifacts := Set.empty,
    assembly / aggregate := false
  )
  .aggregate(
    `scio-avro`,
    `scio-cassandra3`,
    `scio-core`,
    `scio-elasticsearch6`,
    `scio-elasticsearch7`,
    `scio-elasticsearch8`,
    `scio-examples`,
    `scio-extra`,
    `scio-google-cloud-platform`,
    `scio-grpc`,
    `scio-jdbc`,
    `scio-jmh`,
    `scio-macros`,
    `scio-neo4j`,
    `scio-parquet`,
    `scio-redis`,
    `scio-repl`,
    `scio-smb`,
    `scio-tensorflow`,
    `scio-test`
  )

lazy val `scio-core`: Project = project
  .in(file("scio-core"))
  .enablePlugins(BuildInfoPlugin)
  .dependsOn(`scio-macros`)
  .configs(IntegrationTest)
  .settings(commonSettings)
  .settings(publishSettings)
  .settings(macroSettings)
  .settings(itSettings)
  .settings(
    description := "Scio - A Scala API for Apache Beam and Google Cloud Dataflow",
    Compile / resources ++= Seq(
      (ThisBuild / baseDirectory).value / "build.sbt",
      (ThisBuild / baseDirectory).value / "version.sbt"
    ),
    libraryDependencies ++= Seq(
      // compile
      "com.chuusai" %% "shapeless" % shapelessVersion,
      "com.esotericsoftware" % "kryo-shaded" % kryoVersion,
      "com.fasterxml.jackson.core" % "jackson-databind" % jacksonVersion,
      "com.fasterxml.jackson.module" %% "jackson-module-scala" % jacksonVersion,
      "com.google.api-client" % "google-api-client" % googleClientsVersion,
      "com.google.apis" % "google-api-services-dataflow" % googleApiServicesDataflowVersion,
      "com.google.auto.service" % "auto-service" % autoServiceVersion,
      "com.google.guava" % "guava" % guavaVersion,
      "com.google.http-client" % "google-http-client" % googleHttpClientsVersion,
      "com.google.http-client" % "google-http-client-jackson2" % googleHttpClientsVersion,
      "com.google.protobuf" % "protobuf-java" % protobufVersion,
      "com.softwaremill.magnolia1_2" %% "magnolia" % magnoliaVersion,
      "com.twitter" % "chill-java" % chillVersion,
      "com.twitter" % "chill-protobuf" % chillVersion,
      "com.twitter" %% "algebird-core" % algebirdVersion,
      "com.twitter" %% "chill" % chillVersion,
      "com.twitter" %% "chill-algebird" % chillVersion,
      "commons-io" % "commons-io" % commonsIoVersion,
      "io.grpc" % "grpc-api" % grpcVersion,
      "io.grpc" % "grpc-auth" % grpcVersion,
      "io.grpc" % "grpc-core" % grpcVersion,
      "io.grpc" % "grpc-netty" % grpcVersion,
      "io.grpc" % "grpc-stub" % grpcVersion,
      "io.netty" % "netty-handler" % nettyVersion,
      "joda-time" % "joda-time" % jodaTimeVersion,
      "me.lyh" %% "protobuf-generic" % protobufGenericVersion,
      "org.apache.avro" % "avro" % avroVersion,
      "org.apache.beam" % "beam-runners-core-construction-java" % beamVersion,
      "org.apache.beam" % "beam-sdks-java-core" % beamVersion,
      "org.apache.beam" % "beam-sdks-java-extensions-protobuf" % beamVersion,
      "org.apache.beam" % "beam-vendor-guava-26_0-jre" % beamVendorVersion,
      "org.apache.commons" % "commons-compress" % commonsCompressVersion,
      "org.apache.commons" % "commons-lang3" % commonsLang3Version,
      "org.apache.commons" % "commons-math3" % commonsMath3Version,
      "org.scala-lang.modules" %% "scala-collection-compat" % scalaCollectionCompatVersion,
      "org.slf4j" % "slf4j-api" % slf4jVersion,
      "org.typelevel" %% "algebra" % algebraVersion,
      // provided
      "com.github.ben-manes.caffeine" % "caffeine" % caffeineVersion % Provided,
      "org.apache.beam" % "beam-runners-flink-1.15" % beamVersion % Provided,
      "org.apache.beam" % "beam-runners-google-cloud-dataflow-java" % beamVersion % Provided,
      "org.apache.beam" % "beam-runners-spark-3" % beamVersion % Provided,
      // test
      "org.scalatest" %% "scalatest" % scalatestVersion % Test
    ),
    buildInfoKeys := Seq[BuildInfoKey](scalaVersion, version, "beamVersion" -> beamVersion),
    buildInfoPackage := "com.spotify.scio"
  )

lazy val `scio-test`: Project = project
  .in(file("scio-test"))
  .settings(commonSettings)
  .settings(publishSettings)
  .settings(itSettings)
  .settings(macroSettings)
  .settings(protobufSettings)
  .settings(
    description := "Scio helpers for ScalaTest",
    libraryDependencies ++= Seq(
      "com.chuusai" %% "shapeless" % shapelessVersion,
      "com.github.sbt" % "junit-interface" % junitInterfaceVersion,
      "com.google.api.grpc" % "proto-google-cloud-bigtable-v2" % googleCloudBigTableVersion,
      "com.google.protobuf" % "protobuf-java" % protobufVersion,
      "com.lihaoyi" %% "pprint" % pprintVersion,
      "com.softwaremill.magnolia1_2" %% "magnolia" % magnoliaVersion,
      "com.spotify" %% "magnolify-guava" % magnolifyVersion,
      "com.twitter" %% "chill" % chillVersion,
      "commons-io" % "commons-io" % commonsIoVersion,
      "junit" % "junit" % junitVersion,
      "org.apache.beam" % "beam-sdks-java-core" % beamVersion,
      "org.apache.beam" % "beam-sdks-java-io-google-cloud-platform" % beamVersion,
      "org.hamcrest" % "hamcrest" % hamcrestVersion,
      "org.scala-lang.modules" %% "scala-collection-compat" % scalaCollectionCompatVersion,
      "org.scalactic" %% "scalactic" % scalacticVersion,
      "org.scalatest" %% "scalatest" % scalatestVersion,
      // runtime
      // https://github.com/sbt/sbt/issues/5568
      "org.apache.beam" % "beam-runners-direct-java" % beamVersion, // % Runtime,
      // test
      "com.spotify" % "annoy" % annoyVersion % "test",
      "com.spotify" %% "magnolify-datastore" % magnolifyVersion % "it",
      "com.spotify.sparkey" % "sparkey" % sparkeyVersion % "test",
      // Our BloomFilters are Algebird Monoids and hence uses tests from Algebird Test
      "com.twitter" %% "algebird-test" % algebirdVersion % "test",
      "org.apache.beam" % "beam-runners-google-cloud-dataflow-java" % beamVersion % "test,it",
      "org.apache.beam" % "beam-sdks-java-core" % beamVersion % "test" classifier "tests",
      "org.apache.beam" % "beam-sdks-java-core" % beamVersion % "test",
      "org.scalacheck" %% "scalacheck" % scalacheckVersion % "test,it",
      "org.scalatestplus" %% "scalacheck-1-17" % scalatestplusVersion % "test,it"
    ),
    Test / compileOrder := CompileOrder.JavaThenScala,
    Test / testGrouping := splitTests(
      (Test / definedTests).value,
      List("com.spotify.scio.ArgsTest"),
      (Test / forkOptions).value
    )
  )
  .configs(IntegrationTest)
  .dependsOn(
    `scio-core` % "test->test;compile->compile;it->it",
    `scio-avro` % "compile->test;it->it"
  )

lazy val `scio-macros`: Project = project
  .in(file("scio-macros"))
  .settings(commonSettings)
  .settings(publishSettings)
  .settings(macroSettings)
  .settings(
    description := "Scio macros",
    libraryDependencies ++= Seq(
      // compile
      "com.chuusai" %% "shapeless" % shapelessVersion,
      "com.esotericsoftware" % "kryo-shaded" % kryoVersion,
      "com.softwaremill.magnolia1_2" %% "magnolia" % magnoliaVersion,
      "org.apache.avro" % "avro" % avroVersion,
      "org.apache.beam" % "beam-sdks-java-core" % beamVersion
    )
  )

lazy val `scio-avro`: Project = project
  .in(file("scio-avro"))
  .dependsOn(
    `scio-core` % "compile;it->it"
  )
  .configs(IntegrationTest)
  .settings(commonSettings)
  .settings(publishSettings)
  .settings(macroSettings)
  .settings(itSettings)
  .settings(
    description := "Scio add-on for working with Avro",
    libraryDependencies ++= Seq(
      // compile
      "com.google.protobuf" % "protobuf-java" % protobufVersion,
      "com.twitter" %% "chill" % chillVersion,
      "me.lyh" %% "protobuf-generic" % protobufGenericVersion,
      "org.apache.avro" % "avro" % avroVersion excludeAll (
        "com.thoughtworks.paranamer" % "paranamer"
      ),
      "org.apache.beam" % "beam-sdks-java-core" % beamVersion,
      "org.apache.beam" % "beam-vendor-guava-26_0-jre" % beamVendorVersion,
      "org.scala-lang.modules" %% "scala-collection-compat" % scalaCollectionCompatVersion,
      "org.slf4j" % "slf4j-api" % slf4jVersion,
      // test
      "com.spotify" %% "magnolify-cats" % magnolifyVersion % "test",
      "com.spotify" %% "magnolify-scalacheck" % magnolifyVersion % "test",
      "org.apache.beam" % "beam-runners-direct-java" % beamVersion % "test,it",
      "org.apache.beam" % "beam-sdks-java-io-google-cloud-platform" % beamVersion % "it",
      "org.scalacheck" %% "scalacheck" % scalacheckVersion % "test,it",
      "org.scalatest" %% "scalatest" % scalatestVersion % "test,it",
      "org.scalatestplus" %% "scalacheck-1-17" % scalatestplusVersion % "test,it",
      "org.slf4j" % "slf4j-simple" % slf4jVersion % "test,it",
      "org.typelevel" %% "cats-core" % catsVersion % "test"
    )
  )

lazy val `scio-google-cloud-platform`: Project = project
  .in(file("scio-google-cloud-platform"))
  .dependsOn(
    `scio-core` % "compile;it->it",
    `scio-avro` % "test",
    `scio-test` % "test;it"
  )
  .configs(IntegrationTest)
  .settings(commonSettings)
  .settings(publishSettings)
  .settings(macroSettings)
  .settings(itSettings)
  .settings(beamRunnerSettings)
  .settings(
    description := "Scio add-on for Google Cloud Platform",
    libraryDependencies ++= Seq(
      // compile
      "com.chuusai" %% "shapeless" % shapelessVersion,
      "com.google.api" % "gax" % gaxVersion,
      "com.google.api" % "gax-grpc" % gaxVersion,
      "com.google.api-client" % "google-api-client" % googleClientsVersion,
      "com.google.api.grpc" % "proto-google-cloud-bigquerystorage-v1" % bigQueryStorageVersion,
      "com.google.api.grpc" % "proto-google-cloud-bigquerystorage-v1beta2" % bigQueryStorageBetaVersion,
      "com.google.api.grpc" % "proto-google-cloud-bigtable-admin-v2" % googleCloudBigTableVersion,
      "com.google.api.grpc" % "proto-google-cloud-bigtable-v2" % googleCloudBigTableVersion,
      "com.google.apis" % "google-api-services-bigquery" % googleApiServicesBigQueryVersion,
      "com.google.auth" % "google-auth-library-credentials" % googleAuthVersion,
      "com.google.auth" % "google-auth-library-oauth2-http" % googleAuthVersion,
      "com.google.cloud" % "google-cloud-bigquerystorage" % bigQueryStorageVersion,
      "com.google.cloud" % "google-cloud-core" % googleCloudCoreVersion,
      "com.google.cloud" % "google-cloud-spanner" % googleCloudSpannerVersion,
      "com.google.cloud.bigtable" % "bigtable-client-core" % bigtableClientVersion,
      "com.google.guava" % "guava" % guavaVersion,
      "com.google.http-client" % "google-http-client" % googleHttpClientsVersion,
      "com.google.http-client" % "google-http-client-jackson2" % googleHttpClientsVersion,
      "com.google.protobuf" % "protobuf-java" % protobufVersion,
      "com.twitter" %% "chill" % chillVersion,
      "commons-io" % "commons-io" % commonsIoVersion,
      "joda-time" % "joda-time" % jodaTimeVersion,
      "org.apache.avro" % "avro" % avroVersion,
      "org.apache.beam" % "beam-sdks-java-core" % beamVersion,
      "org.apache.beam" % "beam-sdks-java-extensions-google-cloud-platform-core" % beamVersion,
      "org.apache.beam" % "beam-sdks-java-io-google-cloud-platform" % beamVersion excludeAll (
        // remove transitive test dependencies at compile time
        "junit" % "junit",
        "org.hamcrest" % "hamcrest-core"
      ),
      "org.apache.beam" % "beam-vendor-guava-26_0-jre" % beamVendorVersion,
      "org.slf4j" % "slf4j-api" % slf4jVersion,
      // test
      "com.spotify" %% "magnolify-cats" % magnolifyVersion % "test",
      "org.typelevel" %% "cats-core" % catsVersion % "test",
      "com.spotify" %% "magnolify-scalacheck" % magnolifyVersion % "test",
      "junit" % "junit" % junitVersion % "test",
      "com.google.cloud" % "google-cloud-storage" % googleCloudStorageVersion % "test,it",
      "org.hamcrest" % "hamcrest" % hamcrestVersion % "test,it",
      "org.scalacheck" %% "scalacheck" % scalacheckVersion % "test,it",
      "org.scalatest" %% "scalatest" % scalatestVersion % "test,it",
      "org.scalatestplus" %% "scalacheck-1-17" % scalatestplusVersion % "test,it",
      "org.slf4j" % "slf4j-simple" % slf4jVersion % "test,it"
    )
  )

lazy val `scio-cassandra3`: Project = project
  .in(file("scio-cassandra/cassandra3"))
  .dependsOn(
    `scio-core`,
    `scio-test` % "test;it"
  )
  .configs(IntegrationTest)
  .settings(commonSettings)
  .settings(publishSettings)
  .settings(itSettings)
  .settings(
    description := "Scio add-on for Apache Cassandra 3.x",
    libraryDependencies ++= Seq(
      // compile
      "com.datastax.cassandra" % "cassandra-driver-core" % cassandraDriverVersion,
      "com.esotericsoftware" % "kryo-shaded" % kryoVersion,
      "com.google.guava" % "guava" % guavaVersion,
      "com.google.guava" % "guava" % guavaVersion,
      "com.google.protobuf" % "protobuf-java" % protobufVersion,
      "com.twitter" % "chill-java" % chillVersion,
      "com.twitter" %% "chill" % chillVersion,
      "org.apache.cassandra" % "cassandra-all" % cassandraVersion excludeAll (
        "ch.qos.logback" % "logback-classic",
        "org.slf4j" % "log4j-over-slf4j"
      ),
      "org.apache.hadoop" % "hadoop-common" % hadoopVersion,
      "org.apache.hadoop" % "hadoop-mapreduce-client-core" % hadoopVersion,
      "org.scala-lang.modules" %% "scala-collection-compat" % scalaCollectionCompatVersion,
      // test
      "org.scalatest" %% "scalatest" % scalatestVersion % Test,
      "org.apache.beam" % "beam-sdks-java-core" % beamVersion % Test
    )
  )

lazy val `scio-elasticsearch6`: Project = project
  .in(file("scio-elasticsearch/es6"))
  .dependsOn(
    `scio-core`,
    `scio-test` % "test"
  )
  .settings(commonSettings)
  .settings(publishSettings)
  .settings(
    description := "Scio add-on for writing to Elasticsearch",
    libraryDependencies ++= Seq(
      // compile
      "joda-time" % "joda-time" % jodaTimeVersion,
      "org.apache.beam" % "beam-sdks-java-core" % beamVersion,
      "org.apache.beam" % "beam-vendor-guava-26_0-jre" % beamVendorVersion,
      "org.elasticsearch" % "elasticsearch" % elasticsearch6Version,
      "org.elasticsearch" % "elasticsearch-x-content" % elasticsearch6Version,
      "org.elasticsearch.client" % "transport" % elasticsearch6Version,
      "org.scala-lang.modules" %% "scala-collection-compat" % scalaCollectionCompatVersion,
      "org.slf4j" % "slf4j-api" % slf4jVersion,
      // test
      "org.scalatest" %% "scalatest" % scalatestVersion % Test
    )
  )

lazy val `scio-elasticsearch7`: Project = project
  .in(file("scio-elasticsearch/es7"))
  .settings(commonSettings)
  .settings(publishSettings)
  .settings(
    description := "Scio add-on for writing to Elasticsearch",
    libraryDependencies ++= Seq(
      // compile
      "joda-time" % "joda-time" % jodaTimeVersion,
      "org.apache.beam" % "beam-sdks-java-core" % beamVersion,
      "org.apache.beam" % "beam-vendor-guava-26_0-jre" % beamVendorVersion,
      "org.apache.httpcomponents" % "httpcore" % httpCoreVersion,
      "org.elasticsearch" % "elasticsearch" % elasticsearch7Version,
      "org.elasticsearch" % "elasticsearch-x-content" % elasticsearch7Version,
      "org.elasticsearch.client" % "elasticsearch-rest-client" % elasticsearch7Version,
      "org.elasticsearch.client" % "elasticsearch-rest-high-level-client" % elasticsearch7Version,
      "org.scala-lang.modules" %% "scala-collection-compat" % scalaCollectionCompatVersion,
      "org.slf4j" % "slf4j-api" % slf4jVersion,
      // test
      "org.scalatest" %% "scalatest" % scalatestVersion % Test
    )
  )
  .dependsOn(
    `scio-core`,
    `scio-test` % "test"
  )

lazy val `scio-elasticsearch8`: Project = project
  .in(file("scio-elasticsearch/es8"))
  .dependsOn(
    `scio-core`,
    `scio-test` % "test,it"
  )
  .configs(IntegrationTest)
  .settings(commonSettings)
  .settings(publishSettings)
  .settings(itSettings)
  .settings(
    description := "Scio add-on for writing to Elasticsearch",
    libraryDependencies ++= Seq(
      // compile
      "co.elastic.clients" % "elasticsearch-java" % elasticsearch8Version,
      "co.elastic.clients" % "elasticsearch-java" % elasticsearch8Version,
      "commons-io" % "commons-io" % commonsIoVersion,
      "org.apache.beam" % "beam-sdks-java-core" % beamVersion,
      "org.scala-lang.modules" %% "scala-collection-compat" % scalaCollectionCompatVersion,
      "org.slf4j" % "slf4j-api" % slf4jVersion,
      // test
      "com.dimafeng" %% "testcontainers-scala-elasticsearch" % testContainersVersion % "it",
      "com.dimafeng" %% "testcontainers-scala-scalatest" % testContainersVersion % "it",
      "com.fasterxml.jackson.core" % "jackson-databind" % jacksonVersion % "it",
      "com.fasterxml.jackson.module" %% "jackson-module-scala" % jacksonVersion % "it",
      "org.scalatest" %% "scalatest" % scalatestVersion % "test,it"
    )
  )

lazy val `scio-extra`: Project = project
  .in(file("scio-extra"))
  .dependsOn(
    `scio-core` % "compile->compile;provided->provided",
    `scio-test` % "it->it;test->test",
    `scio-avro`,
    `scio-google-cloud-platform`,
    `scio-macros`
  )
  .configs(IntegrationTest)
  .settings(commonSettings)
  .settings(publishSettings)
  .settings(itSettings)
  .settings(macroSettings)
  .settings(
    description := "Scio extra utilities",
    libraryDependencies ++= Seq(
      "com.chuusai" %% "shapeless" % shapelessVersion,
      "com.google.apis" % "google-api-services-bigquery" % googleApiServicesBigQueryVersion,
      "com.nrinaudo" %% "kantan.csv" % kantanCsvVersion,
      "com.spotify" % "annoy" % annoyVersion,
      "com.spotify.sparkey" % "sparkey" % sparkeyVersion,
      "com.twitter" %% "algebird-core" % algebirdVersion,
      "info.debatty" % "java-lsh" % javaLshVersion,
      "io.circe" %% "circe-core" % circeVersion,
      "io.circe" %% "circe-generic" % circeVersion,
      "io.circe" %% "circe-parser" % circeVersion,
      "joda-time" % "joda-time" % jodaTimeVersion,
      "net.pishen" %% "annoy4s" % annoy4sVersion,
      "org.apache.avro" % "avro" % avroVersion,
      "org.apache.beam" % "beam-sdks-java-core" % beamVersion,
      "org.apache.beam" % "beam-sdks-java-extensions-sketching" % beamVersion,
      "org.apache.beam" % "beam-sdks-java-extensions-sorter" % beamVersion,
      "org.apache.beam" % "beam-sdks-java-extensions-zetasketch" % beamVersion,
      "org.apache.beam" % "beam-sdks-java-io-google-cloud-platform" % beamVersion excludeAll (
        // remove transitive test dependencies at compile time
        "junit" % "junit",
        "org.hamcrest" % "hamcrest-core"
      ),
      "org.apache.beam" % "beam-vendor-guava-26_0-jre" % beamVendorVersion,
      "org.scala-lang.modules" %% "scala-collection-compat" % scalaCollectionCompatVersion,
      "org.scalanlp" %% "breeze" % breezeVersion,
      "org.slf4j" % "slf4j-api" % slf4jVersion,
      "org.typelevel" %% "algebra" % algebraVersion,
      // test
      "com.github.ben-manes.caffeine" % "caffeine" % caffeineVersion % "test",
      "org.scalacheck" %% "scalacheck" % scalacheckVersion % "test",
      "org.scalatest" %% "scalatest" % scalatestVersion % "test"
    ),
    Compile / sourceDirectories := (Compile / sourceDirectories).value
      .filterNot(_.getPath.endsWith("/src_managed/main")),
    Compile / managedSourceDirectories := (Compile / managedSourceDirectories).value
      .filterNot(_.getPath.endsWith("/src_managed/main")),
    Compile / doc / sources := List(), // suppress warnings
    compileOrder := CompileOrder.JavaThenScala
  )

lazy val `scio-grpc`: Project = project
  .in(file("scio-grpc"))
  .dependsOn(
    `scio-core`,
    `scio-test` % "test"
  )
  .settings(commonSettings)
  .settings(publishSettings)
  .settings(protobufSettings)
  .settings(
    description := "Scio add-on for gRPC",
    libraryDependencies ++= Seq(
      // compile
      "io.grpc" % "grpc-core" % grpcVersion,
      "io.grpc" % "grpc-protobuf" % grpcVersion,
      "io.grpc" % "grpc-stub" % grpcVersion,
      "org.apache.beam" % "beam-sdks-java-core" % beamVersion
    )
  )

lazy val `scio-jdbc`: Project = project
  .in(file("scio-jdbc"))
  .dependsOn(
    `scio-core`,
    `scio-test` % "test"
  )
  .settings(commonSettings)
  .settings(publishSettings)
  .settings(
    description := "Scio add-on for JDBC",
    libraryDependencies ++= Seq(
      // compile
      "org.apache.beam" % "beam-sdks-java-core" % beamVersion,
      "org.apache.beam" % "beam-sdks-java-io-jdbc" % beamVersion
    )
  )

lazy val `scio-neo4j`: Project = project
  .in(file("scio-neo4j"))
  .dependsOn(
    `scio-core`,
    `scio-test` % "test,it"
  )
  .configs(IntegrationTest)
  .settings(commonSettings)
  .settings(itSettings)
  .settings(publishSettings)
  .settings(
    description := "Scio add-on for Neo4J",
    libraryDependencies ++= Seq(
      // compile
      "com.spotify" %% "magnolify-neo4j" % magnolifyVersion,
      "org.apache.beam" % "beam-sdks-java-core" % beamVersion,
      "org.apache.beam" % "beam-sdks-java-io-neo4j" % beamVersion,
      "org.neo4j.driver" % "neo4j-java-driver" % neo4jDriverVersion,
      // test
      "com.dimafeng" %% "testcontainers-scala-neo4j" % testContainersVersion % "it",
      "com.dimafeng" %% "testcontainers-scala-scalatest" % testContainersVersion % "it"
    )
  )

val ensureSourceManaged = taskKey[Unit]("ensureSourceManaged")

lazy val `scio-parquet`: Project = project
  .in(file("scio-parquet"))
  .dependsOn(
    `scio-core`,
    `scio-avro`,
    `scio-test` % "test->test"
  )
  .settings(commonSettings)
  .settings(publishSettings)
  .settings(
    // change annotation processor output directory so IntelliJ can pick them up
    ensureSourceManaged := IO.createDirectory(sourceManaged.value / "main"),
    Compile / compile := Def.task {
      val _ = ensureSourceManaged.value
      (Compile / compile).value
    }.value,
    javacOptions ++= Seq("-s", (sourceManaged.value / "main").toString),
    description := "Scio add-on for Parquet",
    libraryDependencies ++= Seq(
      // compile
      "com.google.cloud.bigdataoss" % "gcs-connector" % s"hadoop2-$bigdataossVersion",
      "com.spotify" %% "magnolify-parquet" % magnolifyVersion,
      "com.twitter" %% "chill" % chillVersion,
      "me.lyh" % "parquet-tensorflow" % parquetExtraVersion,
      "me.lyh" %% "parquet-avro" % parquetExtraVersion excludeAll (
        // parquet-avro depends on avro 1.10.x
        "org.apache.avro" % "avro",
        "org.apache.avro" % "avro-compiler"
      ),
      "org.apache.avro" % "avro" % avroVersion,
      "org.apache.avro" % "avro-compiler" % avroVersion,
      "org.apache.beam" % "beam-sdks-java-core" % beamVersion,
      "org.apache.beam" % "beam-sdks-java-io-hadoop-common" % beamVersion,
      "org.apache.beam" % "beam-sdks-java-io-hadoop-format" % beamVersion,
      "org.apache.hadoop" % "hadoop-client" % hadoopVersion,
      "org.apache.hadoop" % "hadoop-common" % hadoopVersion,
      "org.apache.hadoop" % "hadoop-mapreduce-client-core" % hadoopVersion,
      "org.apache.parquet" % "parquet-avro" % parquetVersion excludeAll (
        "org.apache.avro" % "avro"
      ),
      "org.apache.parquet" % "parquet-column" % parquetVersion,
      "org.apache.parquet" % "parquet-common" % parquetVersion,
      "org.apache.parquet" % "parquet-hadoop" % parquetVersion,
      "org.scala-lang.modules" %% "scala-collection-compat" % scalaCollectionCompatVersion,
      "org.slf4j" % "slf4j-api" % slf4jVersion,
      "org.tensorflow" % "tensorflow-core-api" % tensorFlowVersion
    )
  )

lazy val `scio-tensorflow`: Project = project
  .in(file("scio-tensorflow"))
  .dependsOn(
    `scio-avro`,
    `scio-core`,
    `scio-test` % "test->test"
  )
  .settings(commonSettings)
  .settings(publishSettings)
  .settings(itSettings)
  .settings(protobufSettings)
  .settings(
    description := "Scio add-on for TensorFlow",
    Compile / sourceDirectories := (Compile / sourceDirectories).value
      .filterNot(_.getPath.endsWith("/src_managed/main")),
    Compile / managedSourceDirectories := (Compile / managedSourceDirectories).value
      .filterNot(_.getPath.endsWith("/src_managed/main")),
    libraryDependencies ++= Seq(
      // compile
      "com.spotify" % "zoltar-api" % zoltarVersion,
      "com.spotify" % "zoltar-core" % zoltarVersion,
      "com.spotify" % "zoltar-tensorflow" % zoltarVersion,
      "com.spotify" %% "featran-core" % featranVersion,
      "com.spotify" %% "featran-scio" % featranVersion,
      "com.spotify" %% "featran-tensorflow" % featranVersion,
      "org.apache.beam" % "beam-sdks-java-core" % beamVersion,
      "org.apache.beam" % "beam-vendor-guava-26_0-jre" % beamVendorVersion,
      "org.apache.commons" % "commons-compress" % commonsCompressVersion,
      "org.scala-lang.modules" %% "scala-collection-compat" % scalaCollectionCompatVersion,
      "org.slf4j" % "slf4j-api" % slf4jVersion,
      "org.tensorflow" % "tensorflow-core-platform" % tensorFlowVersion,
      // test
      "com.spotify" %% "magnolify-tensorflow" % magnolifyVersion % Test
    )
  )

lazy val `scio-examples`: Project = project
  .in(file("scio-examples"))
  .disablePlugins(ScalafixPlugin)
  .dependsOn(
    `scio-core`,
    `scio-google-cloud-platform`,
    `scio-jdbc`,
    `scio-extra`,
    `scio-elasticsearch8`,
    `scio-neo4j`,
    `scio-tensorflow`,
    `scio-test` % "compile->test",
    `scio-smb`,
    `scio-redis`,
    `scio-parquet`
  )
  .configs(IntegrationTest)
  .settings(commonSettings)
  .settings(soccoSettings)
  .settings(itSettings)
  .settings(beamRunnerSettings)
  .settings(macroSettings)
  .settings(
    publish / skip := true,
    mimaPreviousArtifacts := Set.empty,
    tpolecatExcludeOptions ++= Set(
      ScalacOptions.warnUnusedLocals,
      ScalacOptions.privateWarnUnusedLocals
    ),
    libraryDependencies ++= Seq(
      // compile
      "com.chuusai" %% "shapeless" % shapelessVersion,
      "com.fasterxml.jackson.core" % "jackson-databind" % jacksonVersion,
      "com.fasterxml.jackson.datatype" % "jackson-datatype-jsr310" % jacksonVersion,
      "com.fasterxml.jackson.module" %% "jackson-module-scala" % jacksonVersion,
      "com.google.api-client" % "google-api-client" % googleClientsVersion,
      "com.google.api.grpc" % "proto-google-cloud-bigtable-v2" % googleCloudBigTableVersion,
      "com.google.api.grpc" % "proto-google-cloud-datastore-v1" % googleCloudDatastoreVersion,
      "com.google.apis" % "google-api-services-bigquery" % googleApiServicesBigQueryVersion,
      "com.google.apis" % "google-api-services-pubsub" % googleApiServicesPubsubVersion,
      "com.google.auth" % "google-auth-library-credentials" % googleAuthVersion,
      "com.google.auth" % "google-auth-library-oauth2-http" % googleAuthVersion,
      "com.google.cloud.bigdataoss" % "util" % bigdataossVersion,
      "com.google.cloud.datastore" % "datastore-v1-proto-client" % datastoreV1ProtoClientVersion,
      "com.google.cloud.sql" % "mysql-socket-factory" % "1.11.1",
      "com.google.guava" % "guava" % guavaVersion,
      "com.google.http-client" % "google-http-client" % googleHttpClientsVersion,
      "com.google.oauth-client" % "google-oauth-client" % googleOauthClientVersion,
      "com.google.protobuf" % "protobuf-java" % protobufVersion,
      "com.softwaremill.magnolia1_2" %% "magnolia" % magnoliaVersion,
      "com.spotify" %% "magnolify-avro" % magnolifyVersion,
      "com.spotify" %% "magnolify-bigtable" % magnolifyVersion,
      "com.spotify" %% "magnolify-datastore" % magnolifyVersion,
      "com.spotify" %% "magnolify-shared" % magnolifyVersion,
      "com.spotify" %% "magnolify-tensorflow" % magnolifyVersion,
      "com.twitter" %% "algebird-core" % algebirdVersion,
      "joda-time" % "joda-time" % jodaTimeVersion,
      "mysql" % "mysql-connector-java" % "8.0.33",
      "org.apache.avro" % "avro" % avroVersion,
      "org.apache.beam" % "beam-sdks-java-core" % beamVersion,
      "org.apache.beam" % "beam-sdks-java-extensions-google-cloud-platform-core" % beamVersion,
      "org.apache.beam" % "beam-sdks-java-extensions-sql" % beamVersion,
      "org.apache.beam" % "beam-sdks-java-io-google-cloud-platform" % beamVersion,
      "org.apache.httpcomponents" % "httpcore" % httpCoreVersion,
      "org.elasticsearch" % "elasticsearch" % elasticsearch7Version,
      "org.scala-lang.modules" %% "scala-collection-compat" % scalaCollectionCompatVersion,
      "org.slf4j" % "slf4j-api" % slf4jVersion,
      // runtime
      "org.slf4j" % "slf4j-simple" % slf4jVersion % Runtime,
      // test
      "org.scalacheck" %% "scalacheck" % scalacheckVersion % Test
    ),
    // exclude problematic sources if we don't have GCP credentials
    unmanagedSources / excludeFilter := {
      if (BuildCredentials.exists) {
        HiddenFileFilter
      } else {
        HiddenFileFilter || "TypedBigQueryTornadoes*.scala" || "TypedStorageBigQueryTornadoes*.scala"
      }
    },
    run / fork := true,
    Compile / doc / sources := List(),
    Test / classLoaderLayeringStrategy := ClassLoaderLayeringStrategy.Flat,
    Test / testGrouping := splitTests(
      (Test / definedTests).value,
      List("com.spotify.scio.examples.WordCountTest"),
      ForkOptions().withRunJVMOptions((Test / javaOptions).value.toVector)
    )
  )

lazy val `scio-repl`: Project = project
  .in(file("scio-repl"))
  .dependsOn(
    `scio-core`,
    `scio-google-cloud-platform`,
    `scio-extra`
  )
  .settings(commonSettings)
  .settings(publishSettings)
  .settings(macroSettings)
  .settings(
    // drop repl compatibility with java 8
    tpolecatDevModeOptions ~= { _.filterNot(_ == Scalac.release8) },
    libraryDependencies ++= Seq(
      // compile
      "com.nrinaudo" %% "kantan.csv" % kantanCsvVersion,
      "commons-io" % "commons-io" % commonsIoVersion,
      "org.apache.avro" % "avro" % avroVersion,
      "org.apache.beam" % "beam-sdks-java-core" % beamVersion excludeAll (
        "com.google.cloud.bigdataoss" % "gcsio"
      ),
      "org.apache.beam" % "beam-sdks-java-extensions-google-cloud-platform-core" % beamVersion,
      "org.apache.beam" % "beam-sdks-java-io-google-cloud-platform" % beamVersion excludeAll (
        // remove transitive test dependencies at compile time
        "junit" % "junit",
        "org.hamcrest" % "hamcrest-core"
      ),
      "org.apache.commons" % "commons-text" % commonsTextVersion,
      "org.scala-lang" % "scala-compiler" % scalaVersion.value,
      "org.scala-lang.modules" %% "scala-collection-compat" % scalaCollectionCompatVersion,
      "org.slf4j" % "slf4j-api" % slf4jVersion,
      // runtime
      "org.apache.beam" % "beam-runners-direct-java" % beamVersion % Runtime,
      "org.apache.beam" % "beam-runners-google-cloud-dataflow-java" % beamVersion % Runtime excludeAll (
        "com.google.cloud.bigdataoss" % "gcsio",
        // remove transitive test dependencies at compile time
        "junit" % "junit",
        "org.hamcrest" % "hamcrest-core"
      ),
      "org.slf4j" % "slf4j-simple" % slf4jVersion % Runtime
    ),
    libraryDependencies ++= {
      VersionNumber(scalaVersion.value) match {
        case v if v.matchesSemVer(SemanticSelector("2.12.x")) =>
          Seq("org.scalamacros" % "paradise" % scalaMacrosVersion cross CrossVersion.full)
        case _ =>
          Nil
      }
    },
    assembly / assemblyJarName := "scio-repl.jar",
    assembly / test := {},
    assembly / assemblyMergeStrategy ~= { old =>
      {
        case PathList("org", "apache", "beam", "sdk", "extensions", "avro", _*) =>
          // prefer beam-runners-direct-java until we explicitly move to beam-sdks-java-extensions-avro
          CustomMergeStrategy("BeamAvro") { conflicts =>
            import sbtassembly.Assembly._
            conflicts.collectFirst {
              case Library(ModuleCoordinate(_, "beam-runners-direct-java", _), _, t, s) =>
                JarEntry(t, s)
            } match {
              case Some(e) => Right(Vector(e))
              case None    => Left("Error merging beam avro classes")
            }
          }
        case PathList("dev", "ludovic", "netlib", "InstanceBuilder.class") =>
          // arbitrary pick last conflicting InstanceBuilder
          MergeStrategy.last
        case s if s.endsWith(".proto") =>
          // arbitrary pick last conflicting proto file
          MergeStrategy.last
        case PathList("git.properties") =>
          // drop conflicting git properties
          MergeStrategy.discard
        case PathList("META-INF", "versions", "9", "module-info.class") =>
          // drop conflicting module-info.class
          MergeStrategy.discard
        case PathList("META-INF", "gradle", "incremental.annotation.processors") =>
          // drop conflicting kotlin compiler info
          MergeStrategy.discard
        case PathList("META-INF", "io.netty.versions.properties") =>
          // merge conflicting netty property files
          MergeStrategy.filterDistinctLines
        case PathList("META-INF", "native-image", "native-image.properties") =>
          // merge conflicting native-image property files
          MergeStrategy.filterDistinctLines
        case s => old(s)
      }
    }
  )

lazy val `scio-jmh`: Project = project
  .in(file("scio-jmh"))
  .enablePlugins(JmhPlugin)
  .dependsOn(
    `scio-core`,
    `scio-avro`
  )
  .settings(commonSettings)
  .settings(macroSettings)
  .settings(
    description := "Scio JMH Microbenchmarks",
    Jmh / sourceDirectory := (Test / sourceDirectory).value,
    Jmh / classDirectory := (Test / classDirectory).value,
    Jmh / dependencyClasspath := (Test / dependencyClasspath).value,
    libraryDependencies ++= directRunnerDependencies ++ Seq(
      // test
      "junit" % "junit" % junitVersion % Test,
      "org.hamcrest" % "hamcrest" % hamcrestVersion % Test,
      "org.scala-lang.modules" %% "scala-collection-compat" % scalaCollectionCompatVersion % Test,
      "org.slf4j" % "slf4j-nop" % slf4jVersion % Test
    ),
    publish / skip := true,
    mimaPreviousArtifacts := Set.empty
  )

lazy val `scio-smb`: Project = project
  .in(file("scio-smb"))
  .dependsOn(
    `scio-core`,
    `scio-test` % "test;it",
    `scio-avro` % IntegrationTest
  )
  .configs(IntegrationTest)
  .settings(commonSettings)
  .settings(publishSettings)
  .settings(itSettings)
  .settings(beamRunnerSettings)
  .settings(
    description := "Sort Merge Bucket source/sink implementations for Apache Beam",
    libraryDependencies ++= Seq(
      // compile
      "com.chuusai" %% "shapeless" % shapelessVersion,
      "com.fasterxml.jackson.core" % "jackson-annotations" % jacksonVersion,
      "com.fasterxml.jackson.core" % "jackson-core" % jacksonVersion,
      "com.fasterxml.jackson.core" % "jackson-databind" % jacksonVersion,
      "com.google.apis" % "google-api-services-bigquery" % googleApiServicesBigQueryVersion,
      "com.google.auto.service" % "auto-service" % autoServiceVersion,
      "com.google.auto.value" % "auto-value" % autoValueVersion,
      "com.google.auto.value" % "auto-value-annotations" % autoValueVersion,
      "com.google.protobuf" % "protobuf-java" % protobufVersion,
      "com.spotify" %% "magnolify-parquet" % magnolifyVersion,
      "javax.annotation" % "javax.annotation-api" % javaxAnnotationApiVersion,
      "joda-time" % "joda-time" % jodaTimeVersion,
      "org.apache.avro" % "avro" % avroVersion,
      "org.apache.beam" % "beam-sdks-java-core" % beamVersion % "it,test" classifier "tests",
      "org.apache.beam" % "beam-sdks-java-core" % beamVersion,
      "org.apache.beam" % "beam-sdks-java-extensions-protobuf" % beamVersion,
      // #3260 work around for sorter memory limit until we patch upstream
      // "org.apache.beam" % "beam-sdks-java-extensions-sorter" % beamVersion,
      "org.apache.beam" % "beam-sdks-java-io-google-cloud-platform" % beamVersion excludeAll (
        // remove transitive test dependencies at compile time
        "junit" % "junit",
        "org.hamcrest" % "hamcrest-core"
      ),
      "org.apache.beam" % "beam-sdks-java-io-hadoop-format" % beamVersion,
      "org.apache.beam" % "beam-vendor-guava-26_0-jre" % beamVendorVersion,
      "org.apache.hadoop" % "hadoop-client" % hadoopVersion,
      "org.apache.parquet" % "parquet-avro" % parquetVersion excludeAll (
        "org.apache.avro" % "avro"
      ),
      "org.apache.parquet" % "parquet-common" % parquetVersion,
      "org.scala-lang.modules" %% "scala-collection-compat" % scalaCollectionCompatVersion,
      "org.slf4j" % "slf4j-api" % slf4jVersion,
      "org.tensorflow" % "tensorflow-core-platform" % tensorFlowVersion,
      // provided
      "com.github.ben-manes.caffeine" % "caffeine" % caffeineVersion % "provided",
      // test
      "com.github.sbt" % "junit-interface" % junitInterfaceVersion % Test,
      "junit" % "junit" % junitVersion % Test,
      "org.hamcrest" % "hamcrest" % hamcrestVersion % Test
    ),
    javacOptions ++= {
      (Compile / sourceManaged).value.mkdirs()
      Seq("-s", (Compile / sourceManaged).value.getAbsolutePath)
    },
    compileOrder := CompileOrder.JavaThenScala,
    Test / classLoaderLayeringStrategy := ClassLoaderLayeringStrategy.Flat
  )

lazy val `scio-redis`: Project = project
  .in(file("scio-redis"))
  .dependsOn(
    `scio-core`,
    `scio-test` % "test"
  )
  .settings(commonSettings)
  .settings(publishSettings)
  .settings(itSettings)
  .settings(
    description := "Scio integration with Redis",
    libraryDependencies ++= Seq(
      // compile
      "com.google.guava" % "guava" % guavaVersion,
      "com.google.protobuf" % "protobuf-java" % protobufVersion,
      "org.apache.beam" % "beam-sdks-java-core" % beamVersion,
      "org.apache.beam" % "beam-sdks-java-io-redis" % beamVersion,
      "org.scala-lang.modules" %% "scala-collection-compat" % scalaCollectionCompatVersion,
      // test
      "org.scalatest" %% "scalatest" % scalatestVersion % Test
    )
  )

lazy val site: Project = project
  .in(file("site"))
  .enablePlugins(
    ParadoxSitePlugin,
    ParadoxMaterialThemePlugin,
    GhpagesPlugin,
    ScalaUnidocPlugin,
    SiteScaladocPlugin,
    MdocPlugin
  )
  .dependsOn(
    `scio-macros`,
    `scio-core`,
    `scio-avro`,
    `scio-google-cloud-platform`,
    `scio-parquet`,
    `scio-smb`,
    `scio-test` % "compile->test",
    `scio-extra`
  )
  .settings(commonSettings)
  .settings(macroSettings)
  .settings(siteSettings)

// =======================================================================
// Site settings
// =======================================================================

// ScalaDoc links look like http://site/index.html#my.package.MyClass while JavaDoc links look
// like http://site/my/package/MyClass.html. Therefore we need to fix links to external JavaDoc
// generated by ScalaDoc.
def fixJavaDocLinks(bases: Seq[String], doc: String): String =
  bases.foldLeft(doc) { (d, base) =>
    val regex = s"""\"($base)#([^"]*)\"""".r
    regex.replaceAllIn(
      d,
      m => {
        val b = base.replaceAll("/index.html$", "")
        val c = m.group(2).replace(".", "/")
        s"$b/$c.html"
      }
    )
  }

lazy val soccoIndex = taskKey[File]("Generates examples/index.html")

lazy val siteSettings = Def.settings(
  publish / skip := true,
  description := "Scio - Documentation",
  autoAPIMappings := true,
  gitRemoteRepo := "git@github.com:spotify/scio.git",
  libraryDependencies ++= Seq(
    "org.apache.beam" % "beam-runners-direct-java" % beamVersion,
    "org.apache.beam" % "beam-runners-google-cloud-dataflow-java" % beamVersion,
    "com.nrinaudo" %% "kantan.csv" % kantanCsvVersion
  ),
  // unidoc
  ScalaUnidoc / siteSubdirName := "api",
  ScalaUnidoc / scalacOptions := Seq.empty,
  ScalaUnidoc / unidoc / unidocProjectFilter := inProjects(
    `scio-core`,
    `scio-test`,
    `scio-avro`,
    `scio-google-cloud-platform`,
    `scio-cassandra3`,
    `scio-elasticsearch8`,
    `scio-extra`,
    `scio-jdbc`,
    `scio-parquet`,
    `scio-tensorflow`,
    `scio-macros`,
    `scio-smb`
  ),
  // unidoc handles class paths differently than compile and may give older
  // versions high precedence.
  ScalaUnidoc / unidoc / unidocAllClasspaths := (ScalaUnidoc / unidoc / unidocAllClasspaths).value
    .map { cp =>
      cp.filterNot(_.data.getCanonicalPath.matches(""".*guava-11\..*"""))
        .filterNot(_.data.getCanonicalPath.matches(""".*bigtable-client-core-0\..*"""))
    },
  // mdoc
  // pre-compile md using mdoc
  mdocIn := (paradox / sourceDirectory).value,
  mdocExtraArguments ++= Seq("--no-link-hygiene"),
  // paradox
  paradox / sourceManaged := mdocOut.value,
  paradoxProperties ++= Map(
    "javadoc.com.spotify.scio.base_url" -> "http://spotify.github.com/scio/api",
    "javadoc.org.apache.beam.sdk.extensions.smb.base_url" ->
      "https://spotify.github.io/scio/api/org/apache/beam/sdk/extensions/smb",
    "javadoc.org.apache.beam.base_url" -> s"https://beam.apache.org/releases/javadoc/$beamVersion",
    "scaladoc.com.spotify.scio.base_url" -> "https://spotify.github.io/scio/api",
    "github.base_url" -> "https://github.com/spotify/scio",
    "extref.example.base_url" -> "https://spotify.github.io/scio/examples/%s.scala.html"
  ),
  Compile / paradoxMaterialTheme := ParadoxMaterialTheme()
    .withFavicon("images/favicon.ico")
    .withColor("white", "indigo")
    .withLogo("images/logo.png")
    .withCopyright("Copyright (C) 2020 Spotify AB")
    .withRepository(uri("https://github.com/spotify/scio"))
    .withSocial(uri("https://github.com/spotify"), uri("https://twitter.com/spotifyeng")),
  // sbt-site
  addMappingsToSiteDir(ScalaUnidoc / packageDoc / mappings, ScalaUnidoc / siteSubdirName),
  makeSite / mappings ++= Seq(
    file("scio-examples/target/site/index.html") -> "examples/index.html"
  ) ++ SoccoIndex.mappings,
  makeSite := makeSite.dependsOn(mdoc.toTask("")).value
)

lazy val soccoSettings = if (sys.env.contains("SOCCO")) {
  Seq(
    scalacOptions ++= Seq(
      "-P:socco:out:scio-examples/target/site",
      "-P:socco:package_com.spotify.scio:https://spotify.github.io/scio/api"
    ),
    autoCompilerPlugins := true,
    addCompilerPlugin(("io.regadas" %% "socco-ng" % "0.1.7").cross(CrossVersion.full)),
    // Generate scio-examples/target/site/index.html
    soccoIndex := SoccoIndex.generate(target.value / "site" / "index.html"),
    Compile / compile := {
      val _ = soccoIndex.value
      (Compile / compile).value
    }
  )
} else {
  Nil
}

// strict should only be enabled when updating/adding dependencies
// ThisBuild / conflictManager := ConflictManager.strict
// To update this list we need to check against the dependencies being evicted
ThisBuild / dependencyOverrides ++= Seq(
  "com.fasterxml.jackson.core" % "jackson-annotations" % jacksonVersion,
  "com.fasterxml.jackson.core" % "jackson-core" % jacksonVersion,
  "com.fasterxml.jackson.core" % "jackson-databind" % jacksonVersion,
  "com.fasterxml.jackson.module" %% "jackson-module-scala" % jacksonVersion,
  "com.google.api" % "api-common" % googleApiCommonVersion,
  "com.google.api" % "gax" % gaxVersion,
  "com.google.api" % "gax-grpc" % gaxVersion,
  "com.google.api" % "gax-httpjson" % gaxHttpJsonVersion,
  "com.google.api-client" % "google-api-client" % googleClientsVersion,
  "com.google.api.grpc" % "grpc-google-common-protos" % googleCommonsProtoVersion,
  "com.google.api.grpc" % "proto-google-cloud-bigtable-admin-v2" % googleCloudBigTableVersion,
  "com.google.api.grpc" % "proto-google-cloud-bigtable-v2" % googleCloudBigTableVersion,
  "com.google.api.grpc" % "proto-google-cloud-datastore-v1" % googleCloudDatastoreVersion,
  "com.google.api.grpc" % "proto-google-common-protos" % googleCommonsProtoVersion,
  "com.google.api.grpc" % "proto-google-iam-v1" % googleIAMVersion,
  "com.google.apis" % "google-api-services-storage" % googleApiServicesStorageVersion,
  "com.google.auth" % "google-auth-library-credentials" % googleAuthVersion,
  "com.google.auth" % "google-auth-library-oauth2-http" % googleAuthVersion,
  "com.google.auto.value" % "auto-value" % autoValueVersion,
  "com.google.auto.value" % "auto-value-annotations" % autoValueVersion,
  "com.google.cloud" % "google-cloud-core" % googleCloudCoreVersion,
  "com.google.cloud" % "google-cloud-monitoring" % googleCloudMonitoringVersion,
  "com.google.cloud.bigdataoss" % "gcsio" % bigdataossVersion,
  "com.google.cloud.bigdataoss" % "util" % bigdataossVersion,
  "com.google.errorprone" % "error_prone_annotations" % errorProneAnnotationsVersion,
  "com.google.flogger" % "flogger" % floggerVersion,
  "com.google.flogger" % "flogger-system-backend" % floggerVersion,
  "com.google.flogger" % "google-extensions" % floggerVersion,
  "com.google.guava" % "guava" % guavaVersion,
  "com.google.http-client" % "google-http-client" % googleHttpClientsVersion,
  "com.google.http-client" % "google-http-client-gson" % googleHttpClientsVersion,
  "com.google.http-client" % "google-http-client-jackson2" % googleHttpClientsVersion,
  "com.google.http-client" % "google-http-client-protobuf" % googleHttpClientsVersion,
  "com.google.protobuf" % "protobuf-java" % protobufVersion,
  "com.google.protobuf" % "protobuf-java-util" % protobufVersion,
  "commons-codec" % "commons-codec" % commonsCodecVersion,
  "io.dropwizard.metrics" % "metrics-core" % metricsVersion,
  "io.grpc" % "grpc-all" % grpcVersion,
  "io.grpc" % "grpc-alts" % grpcVersion,
  "io.grpc" % "grpc-api" % grpcVersion,
  "io.grpc" % "grpc-auth" % grpcVersion,
  "io.grpc" % "grpc-context" % grpcVersion,
  "io.grpc" % "grpc-core" % grpcVersion,
  "io.grpc" % "grpc-grpclb" % grpcVersion,
  "io.grpc" % "grpc-netty" % grpcVersion,
  "io.grpc" % "grpc-netty-shaded" % grpcVersion,
  "io.grpc" % "grpc-okhttp" % grpcVersion,
  "io.grpc" % "grpc-protobuf" % grpcVersion,
  "io.grpc" % "grpc-stub" % grpcVersion,
  "io.grpc" % "grpc-xds" % grpcVersion,
  "io.netty" % "netty-all" % nettyVersion,
  "io.netty" % "netty-buffer" % nettyVersion,
  "io.netty" % "netty-codec" % nettyVersion,
  "io.netty" % "netty-codec-http" % nettyVersion,
  "io.netty" % "netty-codec-http2" % nettyVersion,
  "io.netty" % "netty-common" % nettyVersion,
  "io.netty" % "netty-handler" % nettyVersion,
  "io.netty" % "netty-resolver" % nettyVersion,
  "io.netty" % "netty-tcnative-boringssl-static" % nettyTcNativeVersion,
  "io.netty" % "netty-transport" % nettyVersion,
  "io.opencensus" % "opencensus-api" % opencensusVersion,
  "io.opencensus" % "opencensus-contrib-grpc-metrics" % opencensusVersion,
  "io.opencensus" % "opencensus-contrib-grpc-util" % opencensusVersion,
  "io.opencensus" % "opencensus-contrib-http-util" % opencensusVersion,
  "io.perfmark" % "perfmark-api" % perfmarkVersion,
  "org.checkerframework" % "checker-qual" % checkerFrameworkVersion,
  "org.codehaus.mojo" % "animal-sniffer-annotations" % animalSnifferAnnotationsVersion
)<|MERGE_RESOLUTION|>--- conflicted
+++ resolved
@@ -187,45 +187,6 @@
 }
 
 lazy val mimaSettings = Def.settings(
-<<<<<<< HEAD
-  mimaBinaryIssueFilters := Seq(
-    // minor scio-tensorflow breaking changes for 0.12.6
-    ProblemFilters.exclude[DirectMissingMethodProblem](
-      "com.spotify.scio.tensorflow.syntax.SeqExampleSCollectionOps.saveAsTfRecordFile"
-    ),
-    ProblemFilters.exclude[DirectMissingMethodProblem](
-      "com.spotify.scio.tensorflow.syntax.SeqExampleSCollectionOps.saveAsTfRecordFile$extension"
-    ),
-    // minor scio-grpc breaking changes for 0.12.6
-    ProblemFilters.exclude[DirectMissingMethodProblem](
-      "com.spotify.scio.grpc.GrpcSCollectionOps.grpcLookup"
-    ),
-    ProblemFilters.exclude[DirectMissingMethodProblem](
-      "com.spotify.scio.grpc.GrpcSCollectionOps.grpcLookup$extension"
-    ),
-    ProblemFilters.exclude[DirectMissingMethodProblem](
-      "com.spotify.scio.grpc.GrpcSCollectionOps.grpcLookupStream"
-    ),
-    ProblemFilters.exclude[DirectMissingMethodProblem](
-      "com.spotify.scio.grpc.GrpcSCollectionOps.grpcLookupStream$extension"
-    ),
-    // minor text io breaking changes for 0.12.6
-    ProblemFilters.exclude[DirectMissingMethodProblem](
-      "com.spotify.scio.ScioContext.textFile"
-    ),
-    ProblemFilters.exclude[DirectMissingMethodProblem](
-      "com.spotify.scio.io.TextIO#ReadParam.copy"
-    ),
-    ProblemFilters.exclude[MissingTypesProblem](
-      "com.spotify.scio.io.TextIO$ReadParam$"
-    )
-  ),
-  mimaPreviousArtifacts :=
-    previousVersion(version.value)
-      .filter(_ => publishArtifact.value)
-      .map(organization.value % s"${normalizedName.value}_${scalaBinaryVersion.value}" % _)
-      .toSet
-=======
   mimaBinaryIssueFilters := Seq.empty,
   // enable back after 0.13
   mimaPreviousArtifacts := Set.empty
@@ -233,7 +194,6 @@
 //      .filter(_ => publishArtifact.value)
 //      .map(organization.value % s"${normalizedName.value}_${scalaBinaryVersion.value}" % _)
 //      .toSet
->>>>>>> 5a5424d2
 )
 
 lazy val formatSettings = Def.settings(scalafmtOnCompile := false, javafmtOnCompile := false)
