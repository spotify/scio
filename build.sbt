--- conflicted
+++ resolved
@@ -142,13 +142,8 @@
     organization := "com.spotify",
     headerLicense := Some(HeaderLicense.ALv2("2020", "Spotify AB")),
     headerMappings := headerMappings.value + (HeaderFileType.scala -> keepExistingHeader, HeaderFileType.java -> keepExistingHeader),
-<<<<<<< HEAD
-    scalaVersion := "2.13.6",
-    crossScalaVersions := Seq("2.12.13", scalaVersion.value),
-=======
     scalaVersion := "2.13.5",
     crossScalaVersions := Seq("2.12.14", scalaVersion.value),
->>>>>>> da4b37b5
     scalacOptions ++= Scalac.commonsOptions.value,
     Compile / doc / scalacOptions := Scalac.docOptions.value,
     javacOptions ++= Seq("-source", "1.8", "-target", "1.8", "-Xlint:unchecked"),
