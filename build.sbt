/*
 * Copyright 2016 Spotify AB.
 *
 * Licensed under the Apache License, Version 2.0 (the "License");
 * you may not use this file except in compliance with the License.
 * You may obtain a copy of the License at
 *
 *     http://www.apache.org/licenses/LICENSE-2.0
 *
 * Unless required by applicable law or agreed to in writing,
 * software distributed under the License is distributed on an
 * "AS IS" BASIS, WITHOUT WARRANTIES OR CONDITIONS OF ANY
 * KIND, either express or implied.  See the License for the
 * specific language governing permissions and limitations
 * under the License.
 */

import sbt._
import Keys._
import sbtassembly.AssemblyPlugin.autoImport._
import com.typesafe.sbt.SbtGit.GitKeys.gitRemoteRepo
import org.scalafmt.sbt.ScalafmtPlugin.scalafmtConfigSettings
import bloop.integrations.sbt.BloopDefaults
import de.heikoseeberger.sbtheader.CommentCreator

ThisBuild / turbo := true

val algebirdVersion = "0.13.9"
val algebraVersion = "2.7.0"
val annoy4sVersion = "0.10.0"
val annoyVersion = "0.2.6"
val autoServiceVersion = "1.0.1"
val autoValueVersion = "1.8.2"
val avroVersion = "1.8.2"
val beamVendorVersion = "0.1"
val beamVersion = "2.34.0"
val bigdataossVersion = "2.2.2"
val bigQueryStorageVersion = "2.1.0"
val bigtableClientVersion = "1.23.1"
val breezeVersion = "2.0"
val caffeineVersion = "2.9.3"
val catsVersion = "2.5.0"
val chillVersion = "0.10.0"
val circeVersion = "0.14.1"
val commonsCompressVersion = "1.21"
val commonsIoVersion = "2.11.0"
val commonsLang3Version = "3.12.0"
val commonsMath3Version = "3.6.1"
val commonsTextVersion = "1.9"
val datastoreV1ProtoClientVersion = "1.6.3"
<<<<<<< HEAD
val elasticsearch6Version = "6.8.21"
val elasticsearch7Version = "7.16.2"
=======
val elasticsearch6Version = "6.8.22"
val elasticsearch7Version = "7.16.1"
>>>>>>> 4513401a
val featranVersion = "0.8.0-RC2"
val flinkVersion = "1.12.1"
val gaxVersion = "2.3.0"
val gcsVersion = "2.1.0"
val generatedGrpcBetaVersion = "1.22.0"
val generatedDatastoreProtoVersion = "0.89.0"
val googleClientsVersion = "1.32.1"
val googleApiServicesBigQueryVersion = s"v2-rev20210813-$googleClientsVersion"
val googleApiServicesDataflowVersion = s"v1b3-rev20210818-$googleClientsVersion"
val googleApiServicesPubsubVersion = s"v1-rev20210809-$googleClientsVersion"
val googleApiServicesStorageVersion = s"v1-rev20210127-$googleClientsVersion"
val googleAuthVersion = "1.1.0"
val googleCloudCoreVersion = "1.94.6"
val googleCloudSpannerVersion = "6.12.1"
val googleHttpClientsVersion = "1.39.2"
val googleOauthClientVersion = "1.31.4"
val grpcVersion = "1.40.1"
val guavaVersion = "30.1.1-jre"
val hadoopVersion = "2.10.1"
val hamcrestVersion = "2.2"
val httpCoreVersion = "4.4.14"
val jacksonVersion = "2.12.5"
val javaLshVersion = "0.12"
val jlineVersion = "2.14.6"
val jnaVersion = "5.10.0"
val jodaTimeVersion = "2.10.13"
val junitInterfaceVersion = "0.13.2"
val junitVersion = "4.13.2"
val kantanCodecsVersion = "0.5.1"
val kantanCsvVersion = "0.6.2"
val kryoVersion =
  "4.0.2" // explicitly depend on 4.0.1+ due to https://github.com/EsotericSoftware/kryo/pull/516
val magnoliaVersion = "1.0.0-M4"
val magnolifyVersion = "0.4.5"
val metricsVersion = "3.2.6"
val nettyVersion = "4.1.52.Final"
val nettyTcNativeVersion = "2.0.34.Final"
val opencensusVersion = "0.28.0"
val parquetExtraVersion = "0.4.2"
val parquetVersion = "1.12.2"
val protobufGenericVersion = "0.2.9"
val protobufVersion = "3.18.1"
val scalacheckVersion = "1.15.4"
val scalaMacrosVersion = "2.1.1"
val scalatestplusVersion = "3.1.0.0-RC2"
val scalatestVersion = "3.2.10"
val shapelessVersion = "2.3.7"
val slf4jVersion = "1.7.32"
val sparkeyVersion = "3.2.1"
val sparkVersion = "2.4.6"
val tensorFlowVersion = "0.3.3"
val zoltarVersion = "0.6.0-M2"
val scalaCollectionCompatVersion = "2.6.0"

ThisBuild / scalafixScalaBinaryVersion := CrossVersion.binaryScalaVersion(scalaVersion.value)
val excludeLint = SettingKey[Set[Def.KeyedInitialize[_]]]("excludeLintKeys")
Global / excludeLint := (Global / excludeLint).?.value.getOrElse(Set.empty)
Global / excludeLint += sonatypeProfileName
Global / excludeLint += site / Paradox / sourceManaged

def previousVersion(currentVersion: String): Option[String] = {
  val Version = """(\d+)\.(\d+)\.(\d+).*""".r
  val Version(x, y, z) = currentVersion
  if (z == "0") None else Some(s"$x.$y.${z.toInt - 1}")
}

lazy val mimaSettings = Def.settings(
  mimaPreviousArtifacts :=
    previousVersion(version.value)
      .filter(_ => publishArtifact.value)
      .map(organization.value % s"${normalizedName.value}_${scalaBinaryVersion.value}" % _)
      .toSet
)

lazy val formatSettings = Def.settings(scalafmtOnCompile := false, javafmtOnCompile := false)

lazy val keepExistingHeader =
  HeaderCommentStyle.cStyleBlockComment.copy(commentCreator = new CommentCreator() {
    override def apply(text: String, existingText: Option[String]): String =
      existingText
        .getOrElse(
          HeaderCommentStyle.cStyleBlockComment.commentCreator(text)
        )
        .trim()
  })

val commonSettings = Def
  .settings(
    organization := "com.spotify",
    headerLicense := Some(HeaderLicense.ALv2("2020", "Spotify AB")),
    headerMappings := headerMappings.value + (HeaderFileType.scala -> keepExistingHeader, HeaderFileType.java -> keepExistingHeader),
    scalaVersion := "2.13.6",
    crossScalaVersions := Seq("2.12.15", scalaVersion.value),
    scalacOptions ++= Scalac.commonsOptions.value,
    Compile / doc / scalacOptions := Scalac.docOptions.value,
    javacOptions ++= Seq("-source", "1.8", "-target", "1.8", "-Xlint:unchecked"),
    Compile / doc / javacOptions := Seq("-source", "1.8"),
    // protobuf-lite is an older subset of protobuf-java and causes issues
    excludeDependencies ++= Seq(
      "com.google.protobuf" % "protobuf-lite",
      "org.apache.beam" % "beam-sdks-java-io-kafka"
    ),
    resolvers += Resolver.sonatypeRepo("public"),
    Test / javaOptions += "-Dscio.ignoreVersionWarning=true",
    Test / testOptions += Tests.Argument("-oD"),
    testOptions += Tests.Argument(TestFrameworks.JUnit, "-q", "-v", "-a"),
    testOptions ++= {
      if (sys.env.contains("SLOW")) {
        Nil
      } else {
        Seq(Tests.Argument(TestFrameworks.ScalaTest, "-l", "org.scalatest.tags.Slow"))
      }
    },
    coverageExcludedPackages := (Seq(
      "com\\.spotify\\.scio\\.examples\\..*",
      "com\\.spotify\\.scio\\.repl\\..*",
      "com\\.spotify\\.scio\\.util\\.MultiJoin",
      "com\\.spotify\\.scio\\.smb\\.util\\.SMBMultiJoin"
    ) ++ (2 to 10).map(x => s"com\\.spotify\\.scio\\.sql\\.Query$x")).mkString(";"),
    coverageHighlighting := true,
    licenses := Seq("Apache 2" -> url("http://www.apache.org/licenses/LICENSE-2.0.txt")),
    homepage := Some(url("https://github.com/spotify/scio")),
    scmInfo := Some(
      ScmInfo(url("https://github.com/spotify/scio"), "scm:git:git@github.com:spotify/scio.git")
    ),
    developers := List(
      Developer(
        id = "sinisa_lyh",
        name = "Neville Li",
        email = "neville.lyh@gmail.com",
        url = url("https://twitter.com/sinisa_lyh")
      ),
      Developer(
        id = "ravwojdyla",
        name = "Rafal Wojdyla",
        email = "ravwojdyla@gmail.com",
        url = url("https://twitter.com/ravwojdyla")
      ),
      Developer(
        id = "andrewsmartin",
        name = "Andrew Martin",
        email = "andrewsmartin.mg@gmail.com",
        url = url("https://twitter.com/andrew_martin92")
      ),
      Developer(
        id = "fallonfofallon",
        name = "Fallon Chen",
        email = "fallon@spotify.com",
        url = url("https://twitter.com/fallonfofallon")
      ),
      Developer(
        id = "regadas",
        name = "Filipe Regadas",
        email = "filiperegadas@gmail.com",
        url = url("https://twitter.com/regadas")
      ),
      Developer(
        id = "jto",
        name = "Julien Tournay",
        email = "julient@spotify.com",
        url = url("https://twitter.com/skaalf")
      ),
      Developer(
        id = "clairemcginty",
        name = "Claire McGinty",
        email = "clairem@spotify.com",
        url = url("http://github.com/clairemcginty")
      ),
      Developer(
        id = "syodage",
        name = "Shameera Rathnayaka",
        email = "shameerayodage@gmail.com",
        url = url("http://github.com/syodage")
      )
    ),
    mimaSettings,
    formatSettings
  )

lazy val publishSettings = Def.settings(
  // Release settings
  sonatypeProfileName := "com.spotify"
)

lazy val itSettings = Def.settings(
  Defaults.itSettings,
  IntegrationTest / classLoaderLayeringStrategy := ClassLoaderLayeringStrategy.Flat,
  // exclude all sources if we don't have GCP credentials
  IntegrationTest / unmanagedSources / excludeFilter := {
    if (BuildCredentials.exists) {
      HiddenFileFilter
    } else {
      HiddenFileFilter || "*.scala"
    }
  },
  inConfig(IntegrationTest)(run / fork := true),
  inConfig(IntegrationTest)(BloopDefaults.configSettings),
  inConfig(IntegrationTest)(scalafmtConfigSettings),
  inConfig(IntegrationTest)(scalafixConfigSettings(IntegrationTest))
)

lazy val assemblySettings = Seq(
  assembly / test := {},
  assembly / assemblyMergeStrategy ~= { old =>
    {
      case s if s.endsWith(".properties")            => MergeStrategy.filterDistinctLines
      case s if s.endsWith("public-suffix-list.txt") => MergeStrategy.filterDistinctLines
      case s if s.endsWith("pom.xml")                => MergeStrategy.last
      case s if s.endsWith(".class")                 => MergeStrategy.last
      case s if s.endsWith(".proto")                 => MergeStrategy.last
      case s if s.endsWith("libjansi.jnilib")        => MergeStrategy.last
      case s if s.endsWith("jansi.dll")              => MergeStrategy.rename
      case s if s.endsWith("libjansi.so")            => MergeStrategy.rename
      case s if s.endsWith("libsnappyjava.jnilib")   => MergeStrategy.last
      case s if s.endsWith("libsnappyjava.so")       => MergeStrategy.last
      case s if s.endsWith("snappyjava_snappy.dll")  => MergeStrategy.last
      case s if s.endsWith("reflection-config.json") => MergeStrategy.rename
      case s if s.endsWith(".dtd")                   => MergeStrategy.rename
      case s if s.endsWith(".xsd")                   => MergeStrategy.rename
      case s if s.endsWith(".fmpp")                  => MergeStrategy.last
      case PathList("META-INF", "services", "org.apache.hadoop.fs.FileSystem") =>
        MergeStrategy.filterDistinctLines
      case s => old(s)
    }
  }
)

lazy val macroSettings = Def.settings(
  libraryDependencies += "org.scala-lang" % "scala-reflect" % scalaVersion.value,
  libraryDependencies ++= {
    VersionNumber(scalaVersion.value) match {
      case v if v.matchesSemVer(SemanticSelector("2.12.x")) =>
        Seq(
          compilerPlugin(
            ("org.scalamacros" % "paradise" % scalaMacrosVersion).cross(CrossVersion.full)
          )
        )
      case _ => Nil
    }
  },
  // see MacroSettings.scala
  scalacOptions += "-Xmacro-settings:cache-implicit-schemas=true"
)

lazy val directRunnerDependencies = Seq(
  "org.apache.beam" % "beam-runners-direct-java" % beamVersion
)
lazy val dataflowRunnerDependencies = Seq(
  "org.apache.beam" % "beam-runners-google-cloud-dataflow-java" % beamVersion
)
lazy val sparkRunnerDependencies = Seq(
  "org.apache.beam" % "beam-runners-spark" % beamVersion exclude (
    "com.fasterxml.jackson.module", "jackson-module-scala_2.11"
  ),
  "org.apache.spark" %% "spark-core" % sparkVersion,
  "org.apache.spark" %% "spark-streaming" % sparkVersion
)
lazy val flinkRunnerDependencies = Seq(
  "org.apache.beam" % "beam-runners-flink-1.12" % beamVersion excludeAll (
    ExclusionRule("com.twitter", "chill_2.11"),
    ExclusionRule("org.apache.flink", "flink-clients_2.11"),
    ExclusionRule("org.apache.flink", "flink-runtime_2.11"),
    ExclusionRule("org.apache.flink", "flink-streaming-java_2.11")
  ),
  "org.apache.flink" %% "flink-clients" % flinkVersion,
  "org.apache.flink" %% "flink-runtime" % flinkVersion,
  "org.apache.flink" %% "flink-streaming-java" % flinkVersion
)
lazy val beamRunners = settingKey[String]("beam runners")
lazy val beamRunnersEval = settingKey[Seq[ModuleID]]("beam runners")

def beamRunnerSettings: Seq[Setting[_]] = Seq(
  beamRunners := "",
  beamRunnersEval := {
    Option(beamRunners.value)
      .filter(_.nonEmpty)
      .orElse(sys.props.get("beamRunners"))
      .orElse(sys.env.get("BEAM_RUNNERS"))
      .map(_.split(","))
      .map {
        _.flatMap {
          case "DirectRunner"   => directRunnerDependencies
          case "DataflowRunner" => dataflowRunnerDependencies
          case "SparkRunner"    => sparkRunnerDependencies
          case "FlinkRunner"    => flinkRunnerDependencies
          case _                => Nil
        }.toSeq
      }
      .getOrElse(directRunnerDependencies)
  },
  libraryDependencies ++= beamRunnersEval.value
)

lazy val protobufSettings = Def.settings(
  ProtobufConfig / version := protobufVersion,
  ProtobufConfig / protobufRunProtoc := (args =>
    com.github.os72.protocjar.Protoc.runProtoc("-v3.17.3" +: args.toArray)
  ),
  libraryDependencies += "com.google.protobuf" % "protobuf-java" % (ProtobufConfig / version).value % ProtobufConfig.name
)

def splitTests(tests: Seq[TestDefinition], filter: Seq[String], forkOptions: ForkOptions) = {
  val (filtered, default) = tests.partition(test => filter.contains(test.name))
  val policy = Tests.SubProcess(forkOptions)
  new Tests.Group(name = "<default>", tests = default, runPolicy = policy) +: filtered.map { test =>
    new Tests.Group(name = test.name, tests = Seq(test), runPolicy = policy)
  }
}

lazy val root: Project = Project("scio", file("."))
  .settings(commonSettings)
  .settings(publish / skip := true, assembly / aggregate := false)
  .aggregate(
    `scio-core`,
    `scio-test`,
    `scio-avro`,
    `scio-google-cloud-platform`,
    `scio-cassandra3`,
    `scio-elasticsearch6`,
    `scio-elasticsearch7`,
    `scio-extra`,
    `scio-jdbc`,
    `scio-parquet`,
    `scio-tensorflow`,
    `scio-schemas`,
    `scio-examples`,
    `scio-repl`,
    `scio-jmh`,
    `scio-macros`,
    `scio-smb`,
    `scio-redis`
  )

lazy val `scio-core`: Project = project
  .in(file("scio-core"))
  .settings(commonSettings)
  .settings(publishSettings)
  .settings(macroSettings)
  .settings(itSettings)
  .settings(
    description := "Scio - A Scala API for Apache Beam and Google Cloud Dataflow",
    Compile / resources ++= Seq(
      (ThisBuild / baseDirectory).value / "build.sbt",
      (ThisBuild / baseDirectory).value / "version.sbt"
    ),
    libraryDependencies ++= Seq(
      "com.chuusai" %% "shapeless" % shapelessVersion,
      "com.esotericsoftware" % "kryo-shaded" % kryoVersion,
      "com.fasterxml.jackson.core" % "jackson-databind" % jacksonVersion,
      "com.fasterxml.jackson.module" %% "jackson-module-scala" % jacksonVersion,
      "com.github.ben-manes.caffeine" % "caffeine" % caffeineVersion % "provided",
      "com.google.api-client" % "google-api-client" % googleClientsVersion,
      "com.google.apis" % "google-api-services-dataflow" % googleApiServicesDataflowVersion,
      "com.google.auto.service" % "auto-service" % autoServiceVersion,
      "com.google.guava" % "guava" % guavaVersion,
      "com.google.http-client" % "google-http-client" % googleHttpClientsVersion,
      "com.google.http-client" % "google-http-client-jackson2" % googleHttpClientsVersion,
      "com.google.protobuf" % "protobuf-java" % protobufVersion,
      "com.twitter" % "chill-java" % chillVersion,
      "com.twitter" % "chill-protobuf" % chillVersion,
      "com.twitter" %% "algebird-core" % algebirdVersion,
      "com.twitter" %% "chill" % chillVersion,
      "com.twitter" %% "chill-algebird" % chillVersion,
      "commons-io" % "commons-io" % commonsIoVersion,
      "io.grpc" % "grpc-auth" % grpcVersion,
      "io.grpc" % "grpc-core" % grpcVersion,
      "io.grpc" % "grpc-netty" % grpcVersion,
      "io.grpc" % "grpc-api" % grpcVersion,
      "io.grpc" % "grpc-stub" % grpcVersion,
      "io.netty" % "netty-handler" % nettyVersion,
      "joda-time" % "joda-time" % jodaTimeVersion,
      "me.lyh" %% "protobuf-generic" % protobufGenericVersion,
      "org.apache.avro" % "avro" % avroVersion,
      "org.apache.beam" % "beam-runners-core-construction-java" % beamVersion,
      "org.apache.beam" % "beam-runners-google-cloud-dataflow-java" % beamVersion % Provided,
      "org.apache.beam" % "beam-runners-spark" % beamVersion % Provided exclude (
        "com.fasterxml.jackson.module", "jackson-module-scala_2.11"
      ),
      "org.apache.beam" % "beam-runners-flink-1.12" % beamVersion % Provided excludeAll (
        ExclusionRule("com.twitter", "chill_2.11"),
        ExclusionRule("org.apache.flink", "flink-clients_2.11"),
        ExclusionRule("org.apache.flink", "flink-runtime_2.11"),
        ExclusionRule("org.apache.flink", "flink-streaming-java_2.11")
      ),
      "org.apache.beam" % "beam-sdks-java-core" % beamVersion,
      "org.apache.beam" % "beam-sdks-java-extensions-protobuf" % beamVersion,
      "org.apache.beam" % "beam-vendor-guava-26_0-jre" % beamVendorVersion,
      "org.apache.commons" % "commons-compress" % commonsCompressVersion,
      "org.apache.commons" % "commons-math3" % commonsMath3Version,
      "org.apache.commons" % "commons-lang3" % commonsLang3Version,
      "org.scalatest" %% "scalatest" % scalatestVersion % Test,
      "org.slf4j" % "slf4j-api" % slf4jVersion,
      "org.typelevel" %% "algebra" % algebraVersion,
      "org.scala-lang.modules" %% "scala-collection-compat" % scalaCollectionCompatVersion,
      "com.softwaremill.magnolia" %% "magnolia-core" % magnoliaVersion
    ),
    buildInfoKeys := Seq[BuildInfoKey](scalaVersion, version, "beamVersion" -> beamVersion),
    buildInfoPackage := "com.spotify.scio"
  )
  .dependsOn(
    `scio-schemas` % "test->test",
    `scio-macros`
  )
  .configs(
    IntegrationTest
  )
  .enablePlugins(BuildInfoPlugin)

lazy val `scio-test`: Project = project
  .in(file("scio-test"))
  .settings(commonSettings)
  .settings(publishSettings)
  .settings(itSettings)
  .settings(macroSettings)
  .settings(
    description := "Scio helpers for ScalaTest",
    libraryDependencies ++= Seq(
      "org.scala-lang.modules" %% "scala-collection-compat" % scalaCollectionCompatVersion,
      "org.apache.beam" % "beam-runners-direct-java" % beamVersion,
      "org.apache.beam" % "beam-sdks-java-io-google-cloud-platform" % beamVersion,
      "org.apache.beam" % "beam-runners-google-cloud-dataflow-java" % beamVersion % "test,it",
      "org.apache.beam" % "beam-sdks-java-core" % beamVersion % "test",
      "org.apache.beam" % "beam-sdks-java-core" % beamVersion % "test" classifier "tests",
      "org.scalatest" %% "scalatest" % scalatestVersion,
      "org.scalatestplus" %% "scalatestplus-scalacheck" % scalatestplusVersion % "test,it",
      "org.scalacheck" %% "scalacheck" % scalacheckVersion % "test,it",
      "com.spotify" %% "magnolify-datastore" % magnolifyVersion % "it",
      "com.spotify" %% "magnolify-guava" % magnolifyVersion,
      // DataFlow testing requires junit and hamcrest
      "org.hamcrest" % "hamcrest-core" % hamcrestVersion,
      "org.hamcrest" % "hamcrest-library" % hamcrestVersion,
      // Our BloomFilters are Algebird Monoids and hence uses tests from Algebird Test
      "com.twitter" %% "algebird-test" % algebirdVersion % "test",
      "com.spotify" % "annoy" % annoyVersion % "test",
      "com.spotify.sparkey" % "sparkey" % sparkeyVersion % "test",
      "com.github.sbt" % "junit-interface" % junitInterfaceVersion,
      "junit" % "junit" % junitVersion % "test",
      "com.lihaoyi" %% "pprint" % "0.6.6",
      "com.chuusai" %% "shapeless" % shapelessVersion,
      "com.google.api.grpc" % "proto-google-cloud-bigtable-v2" % generatedGrpcBetaVersion,
      "com.google.protobuf" % "protobuf-java" % protobufVersion,
      "com.twitter" %% "chill" % chillVersion,
      "commons-io" % "commons-io" % commonsIoVersion,
      "org.apache.beam" % "beam-sdks-java-core" % beamVersion,
      "org.hamcrest" % "hamcrest" % hamcrestVersion,
      "org.scalactic" %% "scalactic" % "3.2.10",
      "com.softwaremill.magnolia" %% "magnolia-core" % magnoliaVersion
    ),
    Test / compileOrder := CompileOrder.JavaThenScala,
    Test / testGrouping := splitTests(
      (Test / definedTests).value,
      List("com.spotify.scio.ArgsTest"),
      (Test / forkOptions).value
    )
  )
  .configs(IntegrationTest)
  .dependsOn(
    `scio-core` % "test->test;compile->compile;it->it",
    `scio-schemas` % "test;it",
    `scio-avro` % "compile->test;it->it"
  )

lazy val `scio-macros`: Project = project
  .in(file("scio-macros"))
  .settings(commonSettings)
  .settings(publishSettings)
  .settings(macroSettings)
  .settings(
    description := "Scio macros",
    libraryDependencies ++= Seq(
      "com.chuusai" %% "shapeless" % shapelessVersion,
      "com.esotericsoftware" % "kryo-shaded" % kryoVersion,
      "org.apache.beam" % "beam-sdks-java-extensions-sql" % beamVersion,
      "org.apache.avro" % "avro" % avroVersion,
      "com.softwaremill.magnolia" %% "magnolia-core" % magnoliaVersion
    )
  )

lazy val `scio-avro`: Project = project
  .in(file("scio-avro"))
  .settings(commonSettings)
  .settings(publishSettings)
  .settings(macroSettings)
  .settings(itSettings)
  .settings(
    description := "Scio add-on for working with Avro",
    libraryDependencies ++= Seq(
      "org.scala-lang.modules" %% "scala-collection-compat" % scalaCollectionCompatVersion,
      "me.lyh" %% "protobuf-generic" % protobufGenericVersion,
      "org.apache.beam" % "beam-vendor-guava-26_0-jre" % beamVendorVersion,
      "org.apache.beam" % "beam-sdks-java-io-google-cloud-platform" % beamVersion,
      "org.apache.beam" % "beam-sdks-java-core" % beamVersion,
      "com.twitter" %% "chill" % chillVersion,
      "com.google.protobuf" % "protobuf-java" % protobufVersion,
      "org.apache.avro" % "avro" % avroVersion exclude ("com.thoughtworks.paranamer", "paranamer"),
      "org.slf4j" % "slf4j-api" % slf4jVersion,
      "org.slf4j" % "slf4j-simple" % slf4jVersion % "test,it",
      "org.scalatest" %% "scalatest" % scalatestVersion % "test,it",
      "org.scalatestplus" %% "scalatestplus-scalacheck" % scalatestplusVersion % "test,it",
      "org.scalacheck" %% "scalacheck" % scalacheckVersion % "test,it",
      "com.spotify" %% "magnolify-cats" % magnolifyVersion % "test",
      "com.spotify" %% "magnolify-scalacheck" % magnolifyVersion % "test"
    )
  )
  .dependsOn(
    `scio-core` % "compile;it->it"
  )
  .configs(IntegrationTest)

lazy val `scio-google-cloud-platform`: Project = project
  .in(file("scio-google-cloud-platform"))
  .settings(commonSettings)
  .settings(publishSettings)
  .settings(macroSettings)
  .settings(itSettings)
  .settings(beamRunnerSettings)
  .settings(
    description := "Scio add-on for Google Cloud Platform",
    libraryDependencies ++= Seq(
      "com.google.cloud" % "google-cloud-spanner" % googleCloudSpannerVersion excludeAll (
        ExclusionRule(organization = "io.grpc")
      ),
      "com.google.cloud.bigtable" % "bigtable-client-core" % bigtableClientVersion excludeAll (
        ExclusionRule(organization = "io.grpc")
      ),
      "com.chuusai" %% "shapeless" % shapelessVersion,
      "com.google.api-client" % "google-api-client" % googleClientsVersion,
      "com.google.api.grpc" % "proto-google-cloud-bigquerystorage-v1beta2" % "0.125.0",
      "com.google.api.grpc" % "proto-google-cloud-bigquerystorage-v1" % bigQueryStorageVersion,
      "com.google.api.grpc" % "proto-google-cloud-bigtable-admin-v2" % generatedGrpcBetaVersion,
      "com.google.api.grpc" % "proto-google-cloud-bigtable-v2" % generatedGrpcBetaVersion,
      "com.google.api" % "gax-grpc" % gaxVersion,
      "com.google.api" % "gax" % gaxVersion,
      "com.google.apis" % "google-api-services-bigquery" % googleApiServicesBigQueryVersion,
      "com.google.auth" % "google-auth-library-credentials" % googleAuthVersion,
      "com.google.auth" % "google-auth-library-oauth2-http" % googleAuthVersion,
      "com.google.cloud" % "google-cloud-bigquerystorage" % bigQueryStorageVersion,
      "com.google.cloud" % "google-cloud-core" % googleCloudCoreVersion,
      "com.google.cloud" % "google-cloud-storage" % gcsVersion % "test,it",
      "com.google.guava" % "guava" % guavaVersion,
      // From BeamModulePlugin.groovy
      "com.google.http-client" % "google-http-client-jackson" % "1.29.2",
      "com.google.http-client" % "google-http-client-jackson2" % googleHttpClientsVersion,
      "com.google.http-client" % "google-http-client" % googleHttpClientsVersion,
      "com.google.protobuf" % "protobuf-java" % protobufVersion,
      "com.spotify" %% "magnolify-cats" % magnolifyVersion % "test",
      "com.spotify" %% "magnolify-scalacheck" % magnolifyVersion % "test",
      "com.twitter" %% "chill" % chillVersion,
      "commons-io" % "commons-io" % commonsIoVersion,
      "joda-time" % "joda-time" % jodaTimeVersion,
      "junit" % "junit" % junitVersion % "test",
      "org.apache.avro" % "avro" % avroVersion,
      "org.apache.beam" % "beam-sdks-java-core" % beamVersion,
      "org.apache.beam" % "beam-sdks-java-extensions-google-cloud-platform-core" % beamVersion,
      "org.apache.beam" % "beam-sdks-java-io-google-cloud-platform" % beamVersion,
      "org.apache.beam" % "beam-vendor-guava-26_0-jre" % beamVendorVersion,
      "org.hamcrest" % "hamcrest-core" % hamcrestVersion % "test,it",
      "org.hamcrest" % "hamcrest-library" % hamcrestVersion % "test",
      "org.scalacheck" %% "scalacheck" % scalacheckVersion % "test,it",
      "org.scalatest" %% "scalatest" % scalatestVersion % "test,it",
      "org.scalatestplus" %% "scalatestplus-scalacheck" % scalatestplusVersion % "test,it",
      "org.slf4j" % "slf4j-api" % slf4jVersion,
      "org.slf4j" % "slf4j-simple" % slf4jVersion % "test,it"
    )
  )
  .dependsOn(
    `scio-core` % "compile;it->it",
    `scio-schemas` % "test",
    `scio-avro` % "test",
    `scio-test` % "test;it"
  )
  .configs(IntegrationTest)

lazy val `scio-cassandra3`: Project = project
  .in(file("scio-cassandra/cassandra3"))
  .settings(commonSettings)
  .settings(publishSettings)
  .settings(itSettings)
  .settings(
    description := "Scio add-on for Apache Cassandra 3.x",
    libraryDependencies ++= Seq(
      "org.scala-lang.modules" %% "scala-collection-compat" % scalaCollectionCompatVersion,
      "com.google.protobuf" % "protobuf-java" % protobufVersion,
      "com.google.guava" % "guava" % guavaVersion,
      "com.twitter" %% "chill" % chillVersion,
      "com.datastax.cassandra" % "cassandra-driver-core" % "3.11.0",
      ("org.apache.cassandra" % "cassandra-all" % "3.11.11")
        .exclude("ch.qos.logback", "logback-classic")
        .exclude("org.slf4j", "log4j-over-slf4j"),
      "org.apache.hadoop" % "hadoop-common" % hadoopVersion,
      "org.apache.hadoop" % "hadoop-mapreduce-client-core" % hadoopVersion,
      "org.scalatest" %% "scalatest" % scalatestVersion % Test,
      "org.apache.beam" % "beam-sdks-java-core" % beamVersion % Test,
      "com.esotericsoftware" % "kryo-shaded" % kryoVersion,
      "com.google.guava" % "guava" % guavaVersion,
      "com.twitter" % "chill-java" % chillVersion
    )
  )
  .dependsOn(
    `scio-core`,
    `scio-test` % "test;it"
  )
  .configs(IntegrationTest)

lazy val `scio-elasticsearch6`: Project = project
  .in(file("scio-elasticsearch/es6"))
  .settings(commonSettings)
  .settings(publishSettings)
  .settings(
    description := "Scio add-on for writing to Elasticsearch",
    libraryDependencies ++= Seq(
      "org.scala-lang.modules" %% "scala-collection-compat" % scalaCollectionCompatVersion,
      "org.apache.beam" % "beam-vendor-guava-26_0-jre" % beamVendorVersion,
      "org.apache.beam" % "beam-sdks-java-core" % beamVersion,
      "joda-time" % "joda-time" % jodaTimeVersion,
      "org.slf4j" % "slf4j-api" % slf4jVersion,
      "org.elasticsearch" % "elasticsearch" % elasticsearch6Version,
      "org.elasticsearch" % "elasticsearch-x-content" % elasticsearch6Version,
      "org.elasticsearch.client" % "transport" % elasticsearch6Version
    )
  )
  .dependsOn(
    `scio-core`,
    `scio-test` % "test"
  )

lazy val `scio-elasticsearch7`: Project = project
  .in(file("scio-elasticsearch/es7"))
  .settings(commonSettings)
  .settings(publishSettings)
  .settings(
    description := "Scio add-on for writing to Elasticsearch",
    libraryDependencies ++= Seq(
      "org.scala-lang.modules" %% "scala-collection-compat" % scalaCollectionCompatVersion,
      "org.apache.beam" % "beam-vendor-guava-26_0-jre" % beamVendorVersion,
      "org.apache.beam" % "beam-sdks-java-core" % beamVersion,
      "joda-time" % "joda-time" % jodaTimeVersion,
      "org.slf4j" % "slf4j-api" % slf4jVersion,
      "org.apache.httpcomponents" % "httpcore" % httpCoreVersion,
      "org.elasticsearch" % "elasticsearch-x-content" % elasticsearch7Version,
      "org.elasticsearch.client" % "elasticsearch-rest-client" % elasticsearch7Version,
      "org.elasticsearch.client" % "elasticsearch-rest-high-level-client" % elasticsearch7Version,
      "org.apache.httpcomponents" % "httpcore" % httpCoreVersion,
      "org.elasticsearch" % "elasticsearch" % elasticsearch7Version
    )
  )
  .dependsOn(
    `scio-core`,
    `scio-test` % "test"
  )

lazy val `scio-extra`: Project = project
  .in(file("scio-extra"))
  .settings(commonSettings)
  .settings(publishSettings)
  .settings(itSettings)
  .settings(macroSettings)
  .settings(
    description := "Scio extra utilities",
    libraryDependencies ++= Seq(
      "org.scala-lang.modules" %% "scala-collection-compat" % scalaCollectionCompatVersion,
      "org.apache.beam" % "beam-sdks-java-core" % beamVersion,
      "org.apache.beam" % "beam-sdks-java-io-google-cloud-platform" % beamVersion,
      "org.apache.beam" % "beam-sdks-java-extensions-sorter" % beamVersion,
      "org.apache.beam" % "beam-sdks-java-extensions-sketching" % beamVersion,
      "org.apache.beam" % "beam-sdks-java-extensions-zetasketch" % beamVersion,
      "com.google.apis" % "google-api-services-bigquery" % googleApiServicesBigQueryVersion,
      "org.apache.avro" % "avro" % avroVersion,
      "com.spotify" % "annoy" % annoyVersion,
      "com.spotify.sparkey" % "sparkey" % sparkeyVersion,
      "com.twitter" %% "algebird-core" % algebirdVersion,
      "info.debatty" % "java-lsh" % javaLshVersion,
      "net.pishen" %% "annoy4s" % annoy4sVersion,
      "org.scalanlp" %% "breeze" % breezeVersion,
      "com.github.ben-manes.caffeine" % "caffeine" % caffeineVersion % "test",
      "com.nrinaudo" %% "kantan.csv" % kantanCsvVersion,
      "org.slf4j" % "slf4j-api" % slf4jVersion,
      "org.scalatest" %% "scalatest" % scalatestVersion % "test",
      "org.scalacheck" %% "scalacheck" % scalacheckVersion % "test",
      "com.chuusai" %% "shapeless" % shapelessVersion,
      "joda-time" % "joda-time" % jodaTimeVersion,
      "net.java.dev.jna" % "jna" % jnaVersion,
      "org.apache.beam" % "beam-vendor-guava-26_0-jre" % beamVendorVersion,
      "org.typelevel" %% "algebra" % algebraVersion,
      "io.circe" %% "circe-core" % circeVersion,
      "io.circe" %% "circe-generic" % circeVersion,
      "io.circe" %% "circe-parser" % circeVersion
    ),
    Compile / sourceDirectories := (Compile / sourceDirectories).value
      .filterNot(_.getPath.endsWith("/src_managed/main")),
    Compile / managedSourceDirectories := (Compile / managedSourceDirectories).value
      .filterNot(_.getPath.endsWith("/src_managed/main")),
    Compile / doc / sources := List(), // suppress warnings
    compileOrder := CompileOrder.JavaThenScala
  )
  .dependsOn(
    `scio-core` % "compile->compile;provided->provided",
    `scio-test` % "it->it;test->test",
    `scio-avro`,
    `scio-google-cloud-platform`,
    `scio-macros`
  )
  .configs(IntegrationTest)

lazy val `scio-jdbc`: Project = project
  .in(file("scio-jdbc"))
  .settings(commonSettings)
  .settings(publishSettings)
  .settings(
    description := "Scio add-on for JDBC",
    libraryDependencies ++= Seq(
      "org.apache.beam" % "beam-sdks-java-core" % beamVersion,
      "org.apache.beam" % "beam-sdks-java-io-jdbc" % beamVersion
    )
  )
  .dependsOn(
    `scio-core`,
    `scio-test` % "test"
  )

val ensureSourceManaged = taskKey[Unit]("ensureSourceManaged")

lazy val `scio-parquet`: Project = project
  .in(file("scio-parquet"))
  .settings(commonSettings)
  .settings(publishSettings)
  .settings(
    // change annotation processor output directory so IntelliJ can pick them up
    ensureSourceManaged := IO.createDirectory(sourceManaged.value / "main"),
    Compile / compile := Def.task {
      val _ = ensureSourceManaged.value
      (Compile / compile).value
    }.value,
    javacOptions ++= Seq("-s", (sourceManaged.value / "main").toString),
    description := "Scio add-on for Parquet",
    libraryDependencies ++= Seq(
      "org.scala-lang.modules" %% "scala-collection-compat" % scalaCollectionCompatVersion,
      "me.lyh" %% "parquet-avro" % parquetExtraVersion excludeAll (
        // parquet-avro depends on avro 1.10.x
        ExclusionRule("org.apache.avro", "avro"),
        ExclusionRule("org.apache.avro", "avro-compiler")
      ),
      "org.apache.avro" % "avro" % avroVersion,
      "org.apache.avro" % "avro-compiler" % avroVersion,
      "me.lyh" % "parquet-tensorflow" % parquetExtraVersion,
      "org.tensorflow" % "tensorflow-core-api" % tensorFlowVersion,
      "com.google.cloud.bigdataoss" % "gcs-connector" % s"hadoop2-$bigdataossVersion",
      "com.spotify" %% "magnolify-parquet" % magnolifyVersion,
      "org.apache.beam" % "beam-sdks-java-io-hadoop-format" % beamVersion,
      "org.apache.hadoop" % "hadoop-client" % hadoopVersion,
      "org.apache.parquet" % "parquet-avro" % parquetVersion exclude (
        "org.apache.avro", "avro"
      ),
      "com.twitter" %% "chill" % chillVersion,
      "org.apache.beam" % "beam-sdks-java-core" % beamVersion,
      "org.apache.beam" % "beam-sdks-java-io-hadoop-common" % beamVersion,
      "org.apache.hadoop" % "hadoop-common" % hadoopVersion,
      "org.apache.hadoop" % "hadoop-mapreduce-client-core" % hadoopVersion,
      "org.apache.parquet" % "parquet-column" % parquetVersion,
      "org.apache.parquet" % "parquet-common" % parquetVersion,
      "org.apache.parquet" % "parquet-hadoop" % parquetVersion,
      "org.slf4j" % "slf4j-api" % slf4jVersion
    )
  )
  .dependsOn(
    `scio-core`,
    `scio-avro`,
    `scio-schemas` % "test",
    `scio-test` % "test->test"
  )

lazy val `scio-tensorflow`: Project = project
  .in(file("scio-tensorflow"))
  .settings(commonSettings)
  .settings(publishSettings)
  .settings(itSettings)
  .settings(protobufSettings)
  .settings(
    description := "Scio add-on for TensorFlow",
    Compile / sourceDirectories := (Compile / sourceDirectories).value
      .filterNot(_.getPath.endsWith("/src_managed/main")),
    Compile / managedSourceDirectories := (Compile / managedSourceDirectories).value
      .filterNot(_.getPath.endsWith("/src_managed/main")),
    libraryDependencies ++= Seq(
      "org.scala-lang.modules" %% "scala-collection-compat" % scalaCollectionCompatVersion,
      "org.apache.beam" % "beam-sdks-java-core" % beamVersion,
      "org.tensorflow" % "tensorflow-core-platform" % tensorFlowVersion,
      "org.apache.commons" % "commons-compress" % commonsCompressVersion,
      "com.spotify" %% "featran-core" % featranVersion,
      "com.spotify" %% "featran-scio" % featranVersion,
      "com.spotify" %% "featran-tensorflow" % featranVersion,
      "com.spotify" % "zoltar-api" % zoltarVersion,
      "com.spotify" % "zoltar-tensorflow" % zoltarVersion,
      "org.slf4j" % "slf4j-api" % slf4jVersion,
      "com.spotify" %% "magnolify-tensorflow" % magnolifyVersion % Test,
      "com.spotify" % "zoltar-core" % zoltarVersion,
      "org.apache.beam" % "beam-vendor-guava-26_0-jre" % beamVendorVersion
    )
  )
  .dependsOn(
    `scio-avro`,
    `scio-core`,
    `scio-test` % "test->test"
  )
  .enablePlugins(ProtobufPlugin)

lazy val `scio-schemas`: Project = project
  .in(file("scio-schemas"))
  .settings(commonSettings)
  .settings(protobufSettings)
  .settings(
    description := "Avro/Proto schemas for testing",
    publish / skip := true,
    libraryDependencies ++= Seq(
      "org.scala-lang.modules" %% "scala-collection-compat" % scalaCollectionCompatVersion,
      "org.apache.avro" % "avro" % avroVersion
    ),
    Compile / sourceDirectories := (Compile / sourceDirectories).value
      .filterNot(_.getPath.endsWith("/src_managed/main")),
    Compile / managedSourceDirectories := (Compile / managedSourceDirectories).value
      .filterNot(_.getPath.endsWith("/src_managed/main")),
    Compile / doc / sources := List(), // suppress warnings
    compileOrder := CompileOrder.JavaThenScala
  )
  .enablePlugins(ProtobufPlugin)

lazy val `scio-examples`: Project = project
  .in(file("scio-examples"))
  .settings(commonSettings)
  .settings(soccoSettings)
  .settings(beamRunnerSettings)
  .settings(macroSettings)
  .settings(
    publish / skip := true,
    libraryDependencies ++= Seq(
      "org.scala-lang.modules" %% "scala-collection-compat" % scalaCollectionCompatVersion,
      "org.apache.beam" % "beam-sdks-java-core" % beamVersion,
      "org.apache.beam" % "beam-sdks-java-io-google-cloud-platform" % beamVersion,
      "org.apache.beam" % "beam-sdks-java-extensions-google-cloud-platform-core" % beamVersion,
      "org.apache.avro" % "avro" % avroVersion,
      "com.google.cloud.datastore" % "datastore-v1-proto-client" % datastoreV1ProtoClientVersion,
      "com.google.http-client" % "google-http-client" % googleHttpClientsVersion,
      "com.google.api.grpc" % "proto-google-cloud-datastore-v1" % generatedDatastoreProtoVersion,
      "com.google.api.grpc" % "proto-google-cloud-bigtable-v2" % generatedGrpcBetaVersion,
      "com.google.cloud.sql" % "mysql-socket-factory" % "1.4.1",
      "com.google.apis" % "google-api-services-bigquery" % googleApiServicesBigQueryVersion,
      "com.spotify" %% "magnolify-avro" % magnolifyVersion,
      "com.spotify" %% "magnolify-datastore" % magnolifyVersion,
      "com.spotify" %% "magnolify-tensorflow" % magnolifyVersion,
      "com.spotify" %% "magnolify-bigtable" % magnolifyVersion,
      "mysql" % "mysql-connector-java" % "8.0.27",
      "joda-time" % "joda-time" % jodaTimeVersion,
      "org.slf4j" % "slf4j-api" % slf4jVersion,
      "org.slf4j" % "slf4j-simple" % slf4jVersion,
      "org.scalacheck" %% "scalacheck" % scalacheckVersion % "test",
      "com.chuusai" %% "shapeless" % shapelessVersion,
      "com.google.api-client" % "google-api-client" % googleClientsVersion,
      "com.google.apis" % "google-api-services-pubsub" % googleApiServicesPubsubVersion,
      "com.google.auth" % "google-auth-library-credentials" % googleAuthVersion,
      "com.google.auth" % "google-auth-library-oauth2-http" % googleAuthVersion,
      "com.google.cloud.bigdataoss" % "util" % bigdataossVersion,
      "com.google.guava" % "guava" % guavaVersion,
      "com.google.oauth-client" % "google-oauth-client" % googleOauthClientVersion,
      "com.google.protobuf" % "protobuf-java" % protobufVersion,
      "com.spotify" %% "magnolify-shared" % magnolifyVersion,
      "com.twitter" %% "algebird-core" % algebirdVersion,
      "org.apache.beam" % "beam-sdks-java-extensions-sql" % beamVersion,
      "org.apache.httpcomponents" % "httpcore" % httpCoreVersion,
      "org.elasticsearch" % "elasticsearch" % elasticsearch7Version,
      "com.softwaremill.magnolia" %% "magnolia-core" % magnoliaVersion
    ),
    // exclude problematic sources if we don't have GCP credentials
    unmanagedSources / excludeFilter := {
      if (BuildCredentials.exists) {
        HiddenFileFilter
      } else {
        HiddenFileFilter || "TypedBigQueryTornadoes*.scala" || "TypedStorageBigQueryTornadoes*.scala"
      }
    },
    run / fork := true,
    Compile / doc / sources := List(),
    Test / classLoaderLayeringStrategy := ClassLoaderLayeringStrategy.Flat,
    Test / testGrouping := splitTests(
      (Test / definedTests).value,
      List("com.spotify.scio.examples.WordCountTest"),
      ForkOptions().withRunJVMOptions((Test / javaOptions).value.toVector)
    )
  )
  .dependsOn(
    `scio-core`,
    `scio-google-cloud-platform`,
    `scio-schemas`,
    `scio-jdbc`,
    `scio-extra`,
    `scio-elasticsearch7`,
    `scio-tensorflow`,
    `scio-test` % "compile->test",
    `scio-smb`,
    `scio-redis`,
    `scio-parquet`
  )

lazy val `scio-repl`: Project = project
  .in(file("scio-repl"))
  .settings(commonSettings)
  .settings(publishSettings)
  .settings(assemblySettings)
  .settings(macroSettings)
  .settings(
    scalacOptions := Scalac.replOptions.value,
    libraryDependencies ++= Seq(
      "org.scala-lang.modules" %% "scala-collection-compat" % scalaCollectionCompatVersion,
      "org.apache.beam" % "beam-runners-direct-java" % beamVersion,
      "org.apache.beam" % "beam-sdks-java-io-google-cloud-platform" % beamVersion,
      "org.apache.beam" % "beam-sdks-java-extensions-google-cloud-platform-core" % beamVersion,
      "org.apache.beam" % "beam-runners-google-cloud-dataflow-java" % beamVersion excludeAll (
        ExclusionRule("com.google.cloud.bigdataoss", "gcsio")
      ),
      "org.apache.beam" % "beam-sdks-java-core" % beamVersion excludeAll (
        ExclusionRule("com.google.cloud.bigdataoss", "gcsio")
      ),
      "org.apache.avro" % "avro" % avroVersion,
      "commons-io" % "commons-io" % commonsIoVersion,
      "org.apache.commons" % "commons-text" % commonsTextVersion,
      "org.slf4j" % "slf4j-api" % slf4jVersion,
      "org.slf4j" % "slf4j-simple" % slf4jVersion,
      "org.scala-lang" % "scala-compiler" % scalaVersion.value,
      "com.nrinaudo" %% "kantan.csv" % kantanCsvVersion
    ),
    libraryDependencies ++= {
      VersionNumber(scalaVersion.value) match {
        case v if v.matchesSemVer(SemanticSelector("2.12.x")) =>
          Seq("org.scalamacros" % "paradise" % scalaMacrosVersion cross CrossVersion.full)
        case _ =>
          Nil
      }
    },
    assembly / assemblyJarName := "scio-repl.jar"
  )
  .dependsOn(
    `scio-core`,
    `scio-google-cloud-platform`,
    `scio-extra`
  )

lazy val `scio-jmh`: Project = project
  .in(file("scio-jmh"))
  .settings(commonSettings)
  .settings(macroSettings)
  .settings(
    description := "Scio JMH Microbenchmarks",
    Jmh / sourceDirectory := (Test / sourceDirectory).value,
    Jmh / classDirectory := (Test / classDirectory).value,
    Jmh / dependencyClasspath := (Test / dependencyClasspath).value,
    libraryDependencies ++= directRunnerDependencies ++ Seq(
      "org.scala-lang.modules" %% "scala-collection-compat" % scalaCollectionCompatVersion,
      "junit" % "junit" % junitVersion % "test",
      "org.hamcrest" % "hamcrest-core" % hamcrestVersion % "test",
      "org.hamcrest" % "hamcrest-library" % hamcrestVersion % "test",
      "org.slf4j" % "slf4j-nop" % slf4jVersion
    ),
    publish / skip := true
  )
  .dependsOn(
    `scio-core`,
    `scio-avro`
  )
  .enablePlugins(JmhPlugin)

lazy val `scio-smb`: Project = project
  .in(file("scio-smb"))
  .settings(commonSettings)
  .settings(publishSettings)
  .settings(itSettings)
  .settings(beamRunnerSettings)
  .settings(
    description := "Sort Merge Bucket source/sink implementations for Apache Beam",
    libraryDependencies ++= Seq(
      "org.scala-lang.modules" %% "scala-collection-compat" % scalaCollectionCompatVersion,
      "org.apache.avro" % "avro" % avroVersion,
      "org.apache.beam" % "beam-sdks-java-core" % beamVersion,
      "org.apache.beam" % "beam-sdks-java-core" % beamVersion % "it,test" classifier "tests",
      "org.apache.beam" % "beam-sdks-java-io-google-cloud-platform" % beamVersion,
      "org.apache.beam" % "beam-sdks-java-io-hadoop-format" % beamVersion,
      "org.apache.hadoop" % "hadoop-client" % hadoopVersion,
      "org.apache.parquet" % "parquet-avro" % parquetVersion exclude (
        "org.apache.avro", "avro"
      ),
      "org.apache.parquet" % "parquet-common" % parquetVersion,
      "com.spotify" %% "magnolify-parquet" % magnolifyVersion,
      // #3260 work around for sorter memory limit until we patch upstream
      // "org.apache.beam" % "beam-sdks-java-extensions-sorter" % beamVersion,
      "org.apache.beam" % "beam-sdks-java-extensions-protobuf" % beamVersion,
      "com.google.apis" % "google-api-services-bigquery" % googleApiServicesBigQueryVersion,
      "org.tensorflow" % "tensorflow-core-platform" % tensorFlowVersion,
      "com.google.auto.service" % "auto-service" % autoServiceVersion,
      "com.google.auto.value" % "auto-value-annotations" % autoValueVersion,
      "com.google.auto.value" % "auto-value" % autoValueVersion,
      "javax.annotation" % "javax.annotation-api" % "1.3.2",
      "org.hamcrest" % "hamcrest-core" % hamcrestVersion % Test,
      "org.hamcrest" % "hamcrest-library" % hamcrestVersion % Test,
      "com.github.sbt" % "junit-interface" % junitInterfaceVersion % Test,
      "junit" % "junit" % junitVersion % Test,
      "com.chuusai" %% "shapeless" % shapelessVersion,
      "com.fasterxml.jackson.core" % "jackson-annotations" % jacksonVersion,
      "com.fasterxml.jackson.core" % "jackson-core" % jacksonVersion,
      "com.fasterxml.jackson.core" % "jackson-databind" % jacksonVersion,
      "com.google.protobuf" % "protobuf-java" % protobufVersion,
      "joda-time" % "joda-time" % jodaTimeVersion,
      "org.apache.beam" % "beam-vendor-guava-26_0-jre" % beamVendorVersion,
      "org.slf4j" % "slf4j-api" % slf4jVersion,
      "com.github.ben-manes.caffeine" % "caffeine" % caffeineVersion % "provided"
    ),
    javacOptions ++= {
      (Compile / sourceManaged).value.mkdirs()
      Seq("-s", (Compile / sourceManaged).value.getAbsolutePath)
    },
    compileOrder := CompileOrder.JavaThenScala,
    Test / classLoaderLayeringStrategy := ClassLoaderLayeringStrategy.Flat
  )
  .configs(
    IntegrationTest
  )
  .dependsOn(
    `scio-core`,
    `scio-test` % "test;it",
    `scio-avro` % IntegrationTest
  )

lazy val `scio-redis`: Project = project
  .in(file("scio-redis"))
  .settings(commonSettings)
  .settings(publishSettings)
  .settings(itSettings)
  .settings(
    description := "Scio integration with Redis",
    libraryDependencies ++= Seq(
      "org.scala-lang.modules" %% "scala-collection-compat" % scalaCollectionCompatVersion,
      "com.google.protobuf" % "protobuf-java" % protobufVersion,
      "com.google.guava" % "guava" % guavaVersion,
      "org.apache.beam" % "beam-sdks-java-core" % beamVersion,
      "org.scalatest" %% "scalatest" % scalatestVersion % Test,
      "org.apache.beam" % "beam-sdks-java-io-redis" % beamVersion
    )
  )
  .dependsOn(
    `scio-core`,
    `scio-test` % "test"
  )

lazy val site: Project = project
  .in(file("site"))
  .settings(commonSettings)
  .settings(macroSettings)
  .settings(siteSettings)
  .enablePlugins(
    ParadoxSitePlugin,
    ParadoxMaterialThemePlugin,
    GhpagesPlugin,
    ScalaUnidocPlugin,
    SiteScaladocPlugin,
    MdocPlugin
  )
  .dependsOn(
    `scio-macros`,
    `scio-core`,
    `scio-avro`,
    `scio-google-cloud-platform`,
    `scio-parquet`,
    `scio-schemas`,
    `scio-smb`,
    `scio-test`,
    `scio-extra`
  )

// =======================================================================
// Site settings
// =======================================================================

// ScalaDoc links look like http://site/index.html#my.package.MyClass while JavaDoc links look
// like http://site/my/package/MyClass.html. Therefore we need to fix links to external JavaDoc
// generated by ScalaDoc.
def fixJavaDocLinks(bases: Seq[String], doc: String): String =
  bases.foldLeft(doc) { (d, base) =>
    val regex = s"""\"($base)#([^"]*)\"""".r
    regex.replaceAllIn(
      d,
      m => {
        val b = base.replaceAll("/index.html$", "")
        val c = m.group(2).replace(".", "/")
        s"$b/$c.html"
      }
    )
  }

lazy val soccoIndex = taskKey[File]("Generates examples/index.html")

lazy val siteSettings = Def.settings(
  publish / skip := true,
  description := "Scio - Documentation",
  autoAPIMappings := true,
  gitRemoteRepo := "git@github.com:spotify/scio.git",
  libraryDependencies ++= Seq(
    "org.apache.beam" % "beam-runners-direct-java" % beamVersion,
    "org.apache.beam" % "beam-runners-google-cloud-dataflow-java" % beamVersion,
    "com.nrinaudo" %% "kantan.csv" % kantanCsvVersion
  ),
  // unidoc
  ScalaUnidoc / siteSubdirName := "api",
  ScalaUnidoc / scalacOptions := Seq.empty,
  ScalaUnidoc / unidoc / unidocProjectFilter := inProjects(
    `scio-core`,
    `scio-test`,
    `scio-avro`,
    `scio-google-cloud-platform`,
    `scio-cassandra3`,
    `scio-elasticsearch6`,
    `scio-extra`,
    `scio-jdbc`,
    `scio-parquet`,
    `scio-tensorflow`,
    `scio-macros`,
    `scio-smb`
  ),
  // unidoc handles class paths differently than compile and may give older
  // versions high precedence.
  ScalaUnidoc / unidoc / unidocAllClasspaths := (ScalaUnidoc / unidoc / unidocAllClasspaths).value
    .map { cp =>
      cp.filterNot(_.data.getCanonicalPath.matches(""".*guava-11\..*"""))
        .filterNot(_.data.getCanonicalPath.matches(""".*bigtable-client-core-0\..*"""))
    },
  // mdoc
  // pre-compile md using mdoc
  mdocIn := (paradox / sourceDirectory).value,
  mdocExtraArguments ++= Seq("--no-link-hygiene"),
  // paradox
  paradox / sourceManaged := mdocOut.value,
  paradoxProperties ++= Map(
    "javadoc.com.spotify.scio.base_url" -> "http://spotify.github.com/scio/api",
    "javadoc.org.apache.beam.sdk.extensions.smb.base_url" ->
      "https://spotify.github.io/scio/api/org/apache/beam/sdk/extensions/smb",
    "javadoc.org.apache.beam.base_url" -> s"https://beam.apache.org/releases/javadoc/$beamVersion",
    "scaladoc.com.spotify.scio.base_url" -> "https://spotify.github.io/scio/api",
    "github.base_url" -> "https://github.com/spotify/scio",
    "extref.example.base_url" -> "https://spotify.github.io/scio/examples/%s.scala.html"
  ),
  Compile / paradoxMaterialTheme := ParadoxMaterialTheme()
    .withFavicon("images/favicon.ico")
    .withColor("white", "indigo")
    .withLogo("images/logo.png")
    .withCopyright("Copyright (C) 2020 Spotify AB")
    .withRepository(uri("https://github.com/spotify/scio"))
    .withSocial(uri("https://github.com/spotify"), uri("https://twitter.com/spotifyeng")),
  // sbt-site
  addMappingsToSiteDir(ScalaUnidoc / packageDoc / mappings, ScalaUnidoc / siteSubdirName),
  makeSite / mappings ++= Seq(
    file("scio-examples/target/site/index.html") -> "examples/index.html"
  ) ++ SoccoIndex.mappings,
  makeSite := makeSite.dependsOn(mdoc.toTask("")).value
)

lazy val soccoSettings = if (sys.env.contains("SOCCO")) {
  Seq(
    scalacOptions ++= Seq(
      "-P:socco:out:scio-examples/target/site",
      "-P:socco:package_com.spotify.scio:https://spotify.github.io/scio/api"
    ),
    autoCompilerPlugins := true,
    addCompilerPlugin(("io.regadas" %% "socco-ng" % "0.1.5").cross(CrossVersion.full)),
    // Generate scio-examples/target/site/index.html
    soccoIndex := SoccoIndex.generate(target.value / "site" / "index.html"),
    Compile / compile := {
      val _ = soccoIndex.value
      (Compile / compile).value
    }
  )
} else {
  Nil
}

//strict should only be enabled when updating/adding depedencies
// ThisBuild / conflictManager := ConflictManager.strict
//To update this list we need to check against the dependencies being evicted
ThisBuild / dependencyOverrides ++= Seq(
  "org.threeten" % "threetenbp" % "1.4.1",
  "org.conscrypt" % "conscrypt-openjdk-uber" % "2.2.1",
  "com.fasterxml.jackson.core" % "jackson-annotations" % jacksonVersion,
  "com.fasterxml.jackson.core" % "jackson-core" % jacksonVersion,
  "com.fasterxml.jackson.core" % "jackson-databind" % jacksonVersion,
  "com.fasterxml.jackson.module" %% "jackson-module-scala" % jacksonVersion,
  "com.google.api-client" % "google-api-client" % googleClientsVersion,
  "com.google.api.grpc" % "proto-google-cloud-datastore-v1" % generatedDatastoreProtoVersion,
  "com.google.api.grpc" % "proto-google-common-protos" % "1.17.0",
  "com.google.api" % "gax-grpc" % gaxVersion,
  "com.google.api" % "gax" % gaxVersion,
  "com.google.apis" % "google-api-services-storage" % googleApiServicesStorageVersion,
  "com.google.auth" % "google-auth-library-credentials" % googleAuthVersion,
  "com.google.auth" % "google-auth-library-oauth2-http" % googleAuthVersion,
  "com.google.auto.value" % "auto-value" % autoValueVersion,
  "com.google.auto.value" % "auto-value-annotations" % autoValueVersion,
  "com.google.cloud.bigdataoss" % "gcsio" % bigdataossVersion,
  "com.google.cloud.bigdataoss" % "util" % bigdataossVersion,
  "com.google.cloud" % "google-cloud-core-grpc" % "1.93.7",
  "com.google.cloud" % "google-cloud-core-http" % "1.93.7",
  "com.google.cloud" % "google-cloud-core" % "1.93.7",
  "com.google.cloud" % "google-cloud-storage" % gcsVersion,
  "com.google.code.findbugs" % "jsr305" % "3.0.2",
  "com.google.code.gson" % "gson" % "2.8.6",
  "com.google.errorprone" % "error_prone_annotations" % "2.3.4",
  "com.google.guava" % "guava" % guavaVersion,
  "com.google.http-client" % "google-http-client" % googleHttpClientsVersion,
  "com.google.http-client" % "google-http-client-jackson2" % googleHttpClientsVersion,
  "com.google.http-client" % "google-http-client-protobuf" % googleHttpClientsVersion,
  "com.google.j2objc" % "j2objc-annotations" % "1.3",
  "com.google.oauth-client" % "google-oauth-client" % googleOauthClientVersion,
  "com.google.oauth-client" % "google-oauth-client-java6" % googleOauthClientVersion,
  "com.google.protobuf" % "protobuf-java-util" % protobufVersion,
  "com.google.protobuf" % "protobuf-java" % protobufVersion,
  "com.softwaremill.magnolia" %% "magnolia-core" % magnoliaVersion,
  "com.squareup.okio" % "okio" % "1.13.0",
  "com.thoughtworks.paranamer" % "paranamer" % "2.8",
  "commons-cli" % "commons-cli" % "1.2",
  "commons-codec" % "commons-codec" % "1.14",
  "commons-collections" % "commons-collections" % "3.2.2",
  "commons-io" % "commons-io" % commonsIoVersion,
  "commons-lang" % "commons-lang" % "2.6",
  "commons-logging" % "commons-logging" % "1.2",
  "io.circe" %% "circe-core" % circeVersion,
  "io.circe" %% "circe-generic" % circeVersion,
  "io.circe" %% "circe-parser" % circeVersion,
  "io.dropwizard.metrics" % "metrics-core" % metricsVersion,
  "io.dropwizard.metrics" % "metrics-jvm" % metricsVersion,
  "io.grpc" % "grpc-auth" % grpcVersion,
  "io.grpc" % "grpc-context" % grpcVersion,
  "io.grpc" % "grpc-core" % grpcVersion,
  "io.grpc" % "grpc-netty" % grpcVersion,
  "io.grpc" % "grpc-grpclb" % grpcVersion,
  "io.grpc" % "grpc-netty-shaded" % grpcVersion,
  "io.grpc" % "grpc-protobuf" % grpcVersion,
  "io.grpc" % "grpc-protobuf-lite" % grpcVersion,
  "io.grpc" % "grpc-stub" % grpcVersion,
  "io.grpc" % "grpc-api" % grpcVersion,
  "io.grpc" % "grpc-alts" % grpcVersion,
  "io.grpc" % "grpc-all" % grpcVersion,
  "io.grpc" % "grpc-okhttp" % grpcVersion,
  "io.netty" % "netty-all" % nettyVersion,
  "io.netty" % "netty-buffer" % nettyVersion,
  "io.netty" % "netty-codec-http" % nettyVersion,
  "io.netty" % "netty-codec-http2" % nettyVersion,
  "io.netty" % "netty-codec" % nettyVersion,
  "io.netty" % "netty-common" % nettyVersion,
  "io.netty" % "netty-handler" % nettyVersion,
  "io.netty" % "netty-resolver" % nettyVersion,
  "io.netty" % "netty-transport" % nettyVersion,
  "io.netty" % "netty" % "3.7.0.Final",
  "io.netty" % "netty-tcnative-boringssl-static" % nettyTcNativeVersion,
  "io.opencensus" % "opencensus-api" % opencensusVersion,
  "io.opencensus" % "opencensus-contrib-grpc-util" % opencensusVersion,
  "io.opencensus" % "opencensus-contrib-http-util" % opencensusVersion,
  "javax.annotation" % "javax.annotation-api" % "1.3.2",
  "joda-time" % "joda-time" % jodaTimeVersion,
  "junit" % "junit" % junitVersion,
  "log4j" % "log4j" % "1.2.17",
  "net.java.dev.jna" % "jna" % jnaVersion,
  "org.apache.avro" % "avro" % avroVersion,
  "org.apache.commons" % "commons-compress" % commonsCompressVersion,
  "org.apache.commons" % "commons-lang3" % commonsLang3Version,
  "org.apache.commons" % "commons-math3" % commonsMath3Version,
  "org.apache.httpcomponents" % "httpclient" % "4.5.10",
  "org.apache.httpcomponents" % "httpcore" % httpCoreVersion,
  "org.apache.thrift" % "libthrift" % "0.9.2",
  "org.checkerframework" % "checker-qual" % "3.1.0",
  "org.codehaus.jackson" % "jackson-core-asl" % "1.9.13",
  "org.codehaus.jackson" % "jackson-jaxrs" % "1.9.13",
  "org.codehaus.jackson" % "jackson-mapper-asl" % "1.9.13",
  "org.codehaus.jackson" % "jackson-xc" % "1.9.13",
  "org.codehaus.mojo" % "animal-sniffer-annotations" % "1.18",
  "org.hamcrest" % "hamcrest-core" % hamcrestVersion,
  "org.objenesis" % "objenesis" % "2.5.1",
  "org.ow2.asm" % "asm" % "5.0.4",
  "org.scala-lang.modules" %% "scala-collection-compat" % scalaCollectionCompatVersion,
  "org.scala-lang.modules" %% "scala-xml" % "1.2.0",
  "org.scalacheck" %% "scalacheck" % scalacheckVersion,
  "org.scalactic" %% "scalactic" % scalatestVersion,
  "org.scalatest" %% "scalatest" % scalatestVersion,
  "org.slf4j" % "slf4j-api" % slf4jVersion,
  "org.slf4j" % "slf4j-log4j12" % slf4jVersion,
  "org.tukaani" % "xz" % "1.8",
  "org.typelevel" %% "algebra" % algebraVersion,
  "org.typelevel" %% "cats-core" % catsVersion,
  "org.xerial.snappy" % "snappy-java" % "1.1.8.4",
  "org.yaml" % "snakeyaml" % "1.12",
  "com.nrinaudo" %% "kantan.codecs" % kantanCodecsVersion
)<|MERGE_RESOLUTION|>--- conflicted
+++ resolved
@@ -48,13 +48,8 @@
 val commonsMath3Version = "3.6.1"
 val commonsTextVersion = "1.9"
 val datastoreV1ProtoClientVersion = "1.6.3"
-<<<<<<< HEAD
-val elasticsearch6Version = "6.8.21"
+val elasticsearch6Version = "6.8.22"
 val elasticsearch7Version = "7.16.2"
-=======
-val elasticsearch6Version = "6.8.22"
-val elasticsearch7Version = "7.16.1"
->>>>>>> 4513401a
 val featranVersion = "0.8.0-RC2"
 val flinkVersion = "1.12.1"
 val gaxVersion = "2.3.0"
