/*
 * Copyright 2016 Spotify AB.
 *
 * Licensed under the Apache License, Version 2.0 (the "License");
 * you may not use this file except in compliance with the License.
 * You may obtain a copy of the License at
 *
 *     http://www.apache.org/licenses/LICENSE-2.0
 *
 * Unless required by applicable law or agreed to in writing,
 * software distributed under the License is distributed on an
 * "AS IS" BASIS, WITHOUT WARRANTIES OR CONDITIONS OF ANY
 * KIND, either express or implied.  See the License for the
 * specific language governing permissions and limitations
 * under the License.
 */

import sbt.*
import sbt.util.CacheImplicits.*
import Keys.*
import explicitdeps.ExplicitDepsPlugin.autoImport.moduleFilterRemoveValue
import sbtassembly.AssemblyPlugin.autoImport.*
import com.github.sbt.git.SbtGit.GitKeys.gitRemoteRepo
import com.here.bom.Bom
import com.typesafe.tools.mima.core.*
import de.heikoseeberger.sbtheader.CommentCreator
import org.typelevel.scalacoptions.JavaMajorVersion.javaMajorVersion

// To test release candidates, find the beam repo and add it as a resolver
// ThisBuild / resolvers += "apache-beam-staging" at "https://repository.apache.org/content/repositories/"
val beamVendorVersion = "0.1"
val beamVersion = "2.62.0"

// check version used by beam
// https://github.com/apache/beam/blob/v2.62.0/buildSrc/src/main/groovy/org/apache/beam/gradle/BeamModulePlugin.groovy
val autoServiceVersion = "1.0.1"
val autoValueVersion = "1.9"
val avroVersion = sys.props.getOrElse("avro.version", "1.11.4")
val bigdataossVersion = "2.2.26"
val bigtableClientVersion = "1.28.0"
val commonsCodecVersion = "1.17.1"
val commonsCompressVersion = "1.26.2"
val commonsIoVersion = "2.16.1"
val commonsLang3Version = "3.14.0"
val commonsMath3Version = "3.6.1"
val gcpLibrariesVersion = "26.49.0"
val googleClientsVersion = "2.0.0"
val guavaVersion = "33.1.0-jre"
val hamcrestVersion = "2.1"
val httpClientVersion = "4.5.13"
val httpCoreVersion = "4.4.14"
val jacksonVersion = "2.15.4"
val jodaTimeVersion = "2.10.14"
val nettyVersion = "4.1.110.Final"
val slf4jVersion = "1.7.30"
val zstdJniVersion = "1.5.6-3"
// dependent versions
val googleApiServicesBigQueryVersion = s"v2-rev20240919-$googleClientsVersion"
val googleApiServicesDataflowVersion = s"v1b3-rev20240817-$googleClientsVersion"
val googleApiServicesPubsubVersion = s"v1-rev20220904-$googleClientsVersion"
val googleApiServicesStorageVersion = s"v1-rev20240924-$googleClientsVersion"
// beam tested versions
val zetasketchVersion = "0.1.0" // sdks/java/extensions/zetasketch/build.gradle
val flinkVersion = "1.19.0" // runners/flink/1.19/build.gradle
val flinkMinorVersion = VersionNumber(flinkVersion).numbers.take(2).mkString(".")
val hadoopVersion = "3.4.1" // sdks/java/io/parquet/build.gradle
val sparkVersion = "3.5.0" // runners/spark/3/build.gradle
val sparkMajorVersion = VersionNumber(sparkVersion).numbers.take(1).mkString(".")

// check recommended versions from libraries-bom
// https://storage.googleapis.com/cloud-opensource-java-dashboard/com.google.cloud/libraries-bom/26.49.0/index.html
val failureAccessVersion = "1.0.2"
val checkerQualVersion = "3.47.0"
val jsr305Version = "3.0.2"
val perfmarkVersion = "0.27.0"

val algebirdVersion = "0.13.10"
val annoy4sVersion = "0.10.0"
val annoyVersion = "0.2.6"
val breezeVersion = "2.1.0"
val caffeineVersion = "2.9.3"
val cassandraDriverVersion = "3.11.5"
val cassandraVersion = "3.11.17"
val catsVersion = "2.13.0"
val chillVersion = "0.10.0"
val circeVersion = "0.14.10"
val commonsTextVersion = "1.10.0"
val elasticsearch7Version = "7.17.21"
val elasticsearch8Version = "8.15.5"
val fansiVersion = "0.5.0"
val featranVersion = "0.8.0"
val httpAsyncClientVersion = "4.1.5"
val jakartaJsonVersion = "2.1.3"
val javaLshVersion = "0.12"
val jedisVersion = "5.2.0"
val jnaVersion = "5.16.0"
val junitInterfaceVersion = "0.13.3"
val junitVersion = "4.13.2"
val kantanCodecsVersion = "0.5.3"
val kantanCsvVersion = "0.7.0"
val kryoVersion = "4.0.3"
val magnoliaVersion = "1.1.10"
val magnolifyVersion = "0.7.4"
val metricsVersion = "4.2.30"
val munitVersion = "1.0.4"
val neo4jDriverVersion = "4.4.19"
val ndArrayVersion = "0.3.3"
val parquetExtraVersion = "0.4.3"
val parquetVersion = "1.14.4"
val pprintVersion = "0.9.0"
val protobufGenericVersion = "0.2.9"
val scalacheckVersion = "1.18.1"
val scalaCollectionCompatVersion = "2.13.0"
val scalaMacrosVersion = "2.1.1"
val scalatestVersion = "3.2.19"
val shapelessVersion = "2.3.12"
val sparkeyVersion = "3.2.5"
val tensorFlowVersion = "0.4.2"
val tensorFlowMetadataVersion = "1.16.1"
val testContainersVersion = "0.41.8"
val voyagerVersion = "2.1.0"

// dependent versions
val algebraVersion = catsVersion // algebra is a cats module
val scalatestplusVersion = s"$scalatestVersion.0"
val scalacheckMinorVersion = VersionNumber(scalacheckVersion).numbers.take(2).mkString("-")

// BOMs
lazy val beamBom = Bom("org.apache.beam" % "beam-sdks-java-bom" % beamVersion)
lazy val gcpBom = Bom("com.google.cloud" % "libraries-bom" % gcpLibrariesVersion)
lazy val guavaBom = Bom("com.google.guava" % "guava-bom" % guavaVersion)
lazy val jacksonBom = Bom("com.fasterxml.jackson" % "jackson-bom" % jacksonVersion)
lazy val magnolifyBom = Bom("com.spotify" % "magnolify-bom" % magnolifyVersion)
lazy val nettyBom = Bom("io.netty" % "netty-bom" % nettyVersion)

val NothingFilter: explicitdeps.ModuleFilter = { _ => false }

// project
ThisBuild / tlBaseVersion := "0.15"
ThisBuild / organization := "com.spotify"
ThisBuild / organizationName := "Spotify AB"
ThisBuild / startYear := Some(2016)
ThisBuild / licenses := Seq(License.Apache2)
ThisBuild / sonatypeCredentialHost := Sonatype.sonatypeLegacy

// scala versions
val scala213 = "2.13.16"
val scala212 = "2.12.20"
val scalaDefault = scala213

// compiler settings
ThisBuild / tlJdkRelease := Some(11)
ThisBuild / tlFatalWarnings := false
ThisBuild / scalaVersion := scalaDefault
ThisBuild / crossScalaVersions := Seq(scalaDefault, scala212)

// CI settings
ThisBuild / tlCiHeaderCheck := true
ThisBuild / tlCiScalafmtCheck := true
ThisBuild / tlCiJavafmtCheck := true

// github actions
val java21 = JavaSpec.corretto("21")
val java17 = JavaSpec.corretto("17")
val java11 = JavaSpec.corretto("11")
val javaDefault = java11
val condPrimaryScala = s"matrix.scala == '${CrossVersion.binaryScalaVersion(scalaDefault)}'"
val condPrimaryJava = s"matrix.java == '${javaDefault.render}'"
val condIsMain = "github.ref == 'refs/heads/main'"
val condIsTag = "startsWith(github.ref, 'refs/tags/v')"
val condSkipPR = "github.event_name != 'pull_request'"
val condSkipForkPR = s"($condSkipPR || !github.event.pull_request.head.repo.fork)"

val githubWorkflowCheckStep = WorkflowStep.Sbt(
  List("githubWorkflowCheck"),
  name = Some("Check that workflows are up to date")
)
val githubWorkflowGcpAuthStep = WorkflowStep.Use(
  UseRef.Public("google-github-actions", "auth", "v2"),
  Map(
    "credentials_json" -> "${{ secrets.GCP_CREDENTIALS }}",
    "export_environment_variables" -> "true",
    "create_credentials_file" -> "true"
  ),
  cond = Some(condSkipForkPR),
  name = Some("gcloud auth")
)
val githubWorkflowSetupStep = WorkflowStep.Run(
  List("scripts/gha_setup.sh"),
  name = Some("Setup GitHub Action")
)

val skipUnauthorizedGcpGithubWorkflow = Def.setting {
  githubIsWorkflowBuild.value && sys.props.get("bigquery.project").isEmpty
}

ThisBuild / githubWorkflowTargetBranches := Seq("main")
ThisBuild / githubWorkflowJavaVersions := Seq(javaDefault, java17, java21) // default MUST be head
ThisBuild / githubWorkflowBuildPreamble ++= Seq(githubWorkflowGcpAuthStep, githubWorkflowSetupStep)
ThisBuild / githubWorkflowBuildPostamble ++= Seq(
  WorkflowStep.Sbt(
    List("undeclaredCompileDependenciesTest", "unusedCompileDependenciesTest"),
    name = Some("Check dependencies")
  )
)
ThisBuild / githubWorkflowPublishPreamble ++= Seq(
  WorkflowStep.Sbt(
    List("scio-repl/assembly"),
    name = Some("Package repl")
  )
)
ThisBuild / githubWorkflowPublishPostamble ++= Seq(
  WorkflowStep.Use(
    UseRef.Public("softprops", "action-gh-release", "v1"),
    Map(
      "files" -> "scio-repl/target/scala-2.13/scio-repl.jar",
      "draft" -> "true"
    ),
    name = Some("Upload Repl")
  )
)
ThisBuild / githubWorkflowAddedJobs ++= Seq(
  WorkflowJob(
    "coverage",
    "Test Coverage",
    WorkflowStep.CheckoutFull ::
      WorkflowStep.SetupJava(List(javaDefault)) :::
      List(
        githubWorkflowCheckStep,
        WorkflowStep.Sbt(
          List("coverage", "test", "coverageAggregate"),
          name = Some("Test coverage")
        ),
        WorkflowStep.Use(
          UseRef.Public("codecov", "codecov-action", "v5"),
          Map("token" -> "${{ secrets.CODECOV_TOKEN }}"),
          name = Some("Upload coverage report")
        )
      ),
    scalas = List(CrossVersion.binaryScalaVersion(scalaDefault)),
    javas = List(javaDefault)
  ),
  WorkflowJob(
    "avro-legacy",
    "Test Legacy Avro",
    WorkflowStep.CheckoutFull ::
      WorkflowStep.SetupJava(List(javaDefault)) :::
      List(
        WorkflowStep.Sbt(
          List("scio-avro/test"),
          env = Map("JAVA_OPTS" -> "-Davro.version=1.8.2"),
          name = Some("Test")
        )
      ),
    cond = Some(Seq(condSkipPR, condIsMain).mkString(" && ")),
    scalas = List(CrossVersion.binaryScalaVersion(scalaDefault)),
    javas = List(javaDefault)
  ),
  WorkflowJob(
    "it-test",
    "Integration Test",
    WorkflowStep.CheckoutFull ::
      WorkflowStep.SetupJava(List(javaDefault)) :::
      List(
        githubWorkflowCheckStep,
        githubWorkflowGcpAuthStep,
        githubWorkflowSetupStep
          .withEnv(
            Map(
              "BQ_READ_TIMEOUT" -> "30000",
              "CLOUDSQL_SQLSERVER_PASSWORD" -> "${{ secrets.CLOUDSQL_SQLSERVER_PASSWORD }}"
            )
          ),
        WorkflowStep.Sbt(
          List("set integration/test/skip := false", "integration/test"),
          name = Some("Test")
        )
      ),
    cond = Some(Seq(condSkipPR, condIsMain).mkString(" && ")),
    scalas = List(CrossVersion.binaryScalaVersion(scalaDefault)),
    javas = List(javaDefault)
  ),
  WorkflowJob(
    "site",
    "Generate Site",
    WorkflowStep.CheckoutFull ::
      WorkflowStep.SetupJava(List(javaDefault)) :::
      List(
        githubWorkflowCheckStep,
        githubWorkflowGcpAuthStep,
        WorkflowStep.Run(
          List("scripts/gha_setup.sh"),
          name = Some("Setup GitHub Action")
        ),
        WorkflowStep.Sbt(
          List("scio-examples/compile", "site/makeSite"),
          env = Map("SOCCO" -> "true"),
          name = Some("Generate site")
        ),
        WorkflowStep.Use(
          UseRef.Public("peaceiris", "actions-gh-pages", "v3.9.3"),
          params = Map(
            "github_token" -> "${{ secrets.GITHUB_TOKEN }}",
            "publish_dir" -> {
              val path = (ThisBuild / baseDirectory).value.toPath.toAbsolutePath
                .relativize((site / makeSite / target).value.toPath)
              // os-independent path rendering ...
              (0 until path.getNameCount).map(path.getName).mkString("/")
            },
            "keep_files" -> "true"
          ),
          name = Some("Publish site"),
          cond = Some(Seq(condSkipPR, condIsTag).mkString(" && "))
        )
      ),
    cond = Some(condSkipForkPR),
    scalas = List(CrossVersion.binaryScalaVersion(scalaDefault)),
    javas = List(javaDefault)
  )
)

// mima
ThisBuild / mimaBinaryIssueFilters ++= Seq(
  ProblemFilters.exclude[DirectMissingMethodProblem](
    "com.spotify.scio.testing.TransformOverride.ofSource"
  ),
  ProblemFilters.exclude[ReversedMissingMethodProblem](
    "com.spotify.scio.options.ScioOptions.setZstdDictionary"
  ),
  ProblemFilters.exclude[ReversedMissingMethodProblem](
    "com.spotify.scio.options.ScioOptions.getZstdDictionary"
  ),
  // removal of private classes
  ProblemFilters.exclude[MissingClassProblem](
    "com.spotify.scio.coders.instances.kryo.GaxApiExceptionSerializer"
  ),
  ProblemFilters.exclude[MissingClassProblem](
    "com.spotify.scio.coders.instances.kryo.StatusRuntimeExceptionSerializer"
  ),
  ProblemFilters.exclude[MissingClassProblem](
    "com.spotify.scio.coders.instances.kryo.BigtableRetriesExhaustedExceptionSerializer"
  ),
  // added new Cache.get method
  ProblemFilters.exclude[ReversedMissingMethodProblem](
    "com.spotify.scio.util.Cache.get"
  ),
  // added SortedMapCoder
  ProblemFilters.exclude[DirectMissingMethodProblem](
    "com.spotify.scio.coders.instances.MutableMapCoder.*"
  ),
  ProblemFilters.exclude[DirectAbstractMethodProblem](
    "org.apache.beam.sdk.coders.Coder.verifyDeterministic"
  ),
  ProblemFilters.exclude[DirectAbstractMethodProblem](
    "org.apache.beam.sdk.coders.Coder.getCoderArguments"
  ),
  // added BQ Json object
  ProblemFilters.exclude[MissingTypesProblem](
    "com.spotify.scio.bigquery.types.package$Json$"
  ),
  // tf-metadata upgrade
  ProblemFilters.exclude[Problem](
    "org.tensorflow.metadata.v0.*"
  ),
  // relax type hierarchy for batch stream
  ProblemFilters.exclude[IncompatibleMethTypeProblem](
    "com.spotify.scio.grpc.GrpcBatchDoFn.asyncLookup"
  ),
  // added TableRow syntax
  ProblemFilters.exclude[DirectMissingMethodProblem](
    "com.spotify.scio.bigquery.syntax.TableRowOps.*"
  ),
  // narrow return type from Map to TableRow
  ProblemFilters.exclude[IncompatibleResultTypeProblem](
    "com.spotify.scio.bigquery.syntax.TableRowOps.getRecord$extension"
  ),
  ProblemFilters.exclude[IncompatibleResultTypeProblem](
    "com.spotify.scio.bigquery.syntax.TableRowOps.getRecord"
  ),
  // narrow return type from Seq to List
  ProblemFilters.exclude[IncompatibleResultTypeProblem](
    "com.spotify.scio.bigquery.syntax.TableRowOps.getRepeated$extension"
  ),
  ProblemFilters.exclude[IncompatibleResultTypeProblem](
    "com.spotify.scio.bigquery.syntax.TableRowOps.getRepeated"
  ),
  // BQ api v1 update
  ProblemFilters.exclude[IncompatibleResultTypeProblem](
    "com.spotify.scio.bigquery.BigQueryStorageTap.*"
  ),
  ProblemFilters.exclude[IncompatibleMethTypeProblem](
    "com.spotify.scio.bigquery.BigQueryStorageTap.*"
  ),
  ProblemFilters.exclude[IncompatibleMethTypeProblem](
    "com.spotify.scio.bigquery.BigQueryTaps.*"
  ),
  ProblemFilters.exclude[IncompatibleResultTypeProblem](
    "com.spotify.scio.bigquery.StorageUtil.tableReadOptions"
  ),
  ProblemFilters.exclude[MissingClassProblem]("com.spotify.scio.tensorflow.PredictDoFn"),
  ProblemFilters.exclude[MissingClassProblem]("com.spotify.scio.tensorflow.PredictDoFn$"),
  ProblemFilters.exclude[MissingClassProblem]("com.spotify.scio.tensorflow.SavedBundlePredictDoFn"),
  ProblemFilters.exclude[MissingClassProblem](
    "com.spotify.scio.tensorflow.SavedBundlePredictDoFn$"
  ),
  ProblemFilters.exclude[DirectMissingMethodProblem](
    "com.spotify.scio.tensorflow.package.tensorFlowPredictSCollectionOps"
  ),
  ProblemFilters.exclude[DirectMissingMethodProblem](
    "com.spotify.scio.tensorflow.package.tensorFlowPredictSCollectionOps"
  ),
  ProblemFilters.exclude[MissingClassProblem](
    "com.spotify.scio.tensorflow.syntax.PredictSCollectionOps"
  ),
  ProblemFilters.exclude[MissingClassProblem](
    "com.spotify.scio.tensorflow.syntax.PredictSCollectionOps$"
  ),
  ProblemFilters.exclude[DirectMissingMethodProblem](
    "com.spotify.scio.tensorflow.syntax.SCollectionSyntax.tensorFlowPredictSCollectionOps"
  )
)

// headers
lazy val currentYear = java.time.LocalDate.now().getYear
lazy val keepExistingHeader =
  HeaderCommentStyle.cStyleBlockComment.copy(commentCreator = new CommentCreator() {
    override def apply(text: String, existingText: Option[String]): String =
      existingText
        .getOrElse(
          HeaderCommentStyle.cStyleBlockComment.commentCreator(text)
        )
        .trim()
  })

// sbt does not support skip for all tasks
lazy val testSkipped = Def.task {
  if ((Test / test / skip).value) () else (Test / test).value
}
lazy val undeclaredCompileDependenciesTestSkipped = Def.task {
  if ((Compile / compile / skip).value) () else undeclaredCompileDependenciesTest.value
}
lazy val unusedCompileDependenciesTestSkipped = Def.task {
  if ((Compile / compile / skip).value) () else unusedCompileDependenciesTest.value
}

val bomSettings = Def.settings(
  beamBom,
  gcpBom,
  guavaBom,
  jacksonBom,
  magnolifyBom,
  nettyBom,
  dependencyOverrides ++=
    beamBom.key.value.bomDependencies ++
      gcpBom.key.value.bomDependencies ++
      guavaBom.key.value.bomDependencies ++
      jacksonBom.key.value.bomDependencies ++
      magnolifyBom.key.value.bomDependencies ++
      nettyBom.key.value.bomDependencies
)

val commonSettings = bomSettings ++ Def.settings(
  headerLicense := Some(HeaderLicense.ALv2(currentYear.toString, "Spotify AB")),
  headerMappings := headerMappings.value ++ Map(
    HeaderFileType.scala -> keepExistingHeader,
    HeaderFileType.java -> keepExistingHeader
  ),
  scalacOptions ++= ScalacOptions.defaults(scalaVersion.value),
  scalacOptions := {
    val exclude = ScalacOptions
      .tokensForVersion(
        scalaVersion.value,
        Set(
          // too many false positives
          ScalacOptions.privateWarnDeadCode,
          ScalacOptions.warnDeadCode,
          // too many warnings
          ScalacOptions.warnValueDiscard,
          // not ready for scala 3 yet
          ScalacOptions.source3
        )
      )
      .toSet
    scalacOptions.value.filterNot(exclude.contains)
  },
  javacOptions := {
    val exclude = Set(
      // too many warnings
      "-Xlint:all"
    )
    javacOptions.value.filterNot(exclude.contains)
  },
  javaOptions := JavaOptions.defaults(javaMajorVersion),
  resolvers ++= Resolver.sonatypeOssRepos("public"),
  excludeDependencies += Exclude.beamKafka,
  excludeDependencies ++= Exclude.loggerImplementations,
  dependencyOverrides ++= Seq(
    // override when testing with legacy version
    "org.apache.avro" % "avro" % avroVersion,
    "org.apache.avro" % "avro-compiler" % avroVersion,
    // zstd-jni has strict version-scheme, force version
    "com.github.luben" % "zstd-jni" % zstdJniVersion,
    // downgrade deps to align with beam version
    "com.google.auto.value" % "auto-value" % autoValueVersion,
    "com.google.auto.value" % "auto-value-annotations" % autoValueVersion,
    "joda-time" % "joda-time" % jodaTimeVersion,
    "org.apache.httpcomponents" % "httpclient" % httpClientVersion,
    "org.apache.httpcomponents" % "httpcore" % httpCoreVersion,
    "org.slf4j" % "slf4j-api" % slf4jVersion // slf4j-bom only available for v2
  ),
  // libs to help with cross-build
  libraryDependencies ++= Seq(
    "com.chuusai" %% "shapeless" % shapelessVersion,
    "org.scala-lang.modules" %% "scala-collection-compat" % scalaCollectionCompatVersion
  ),
  unusedCompileDependenciesFilter -= Seq(
    moduleFilter("com.chuusai", "shapeless"),
    moduleFilter("org.scala-lang", "scala-reflect"),
    moduleFilter("org.scala-lang.modules", "scala-collection-compat"),
    moduleFilter("org.typelevel", "scalac-compat-annotation")
  ).reduce(_ | _),
  fork := true,
  run / outputStrategy := Some(OutputStrategy.StdoutOutput),
  run / javaOptions ++= JavaOptions.runDefaults(javaMajorVersion),
  Test / classLoaderLayeringStrategy := ClassLoaderLayeringStrategy.Flat,
  Test / javaOptions ++= JavaOptions.testDefaults(javaMajorVersion),
  Test / testOptions += Tests.Argument("-oD"),
  coverageExcludedPackages := (Seq(
    "com\\.spotify\\.scio\\.examples\\..*",
    "com\\.spotify\\.scio\\.repl\\..*",
    "com\\.spotify\\.scio\\.util\\.MultiJoin",
    "com\\.spotify\\.scio\\.smb\\.util\\.SMBMultiJoin"
  ) ++ (2 to 10).map(x => s"com\\.spotify\\.scio\\.sql\\.Query$x")).mkString(";"),
  coverageHighlighting := true
)

// for modules containing java jUnit 4 tests
lazy val jUnitSettings = Def.settings(
  libraryDependencies ++= Seq(
    "com.github.sbt" % "junit-interface" % junitInterfaceVersion % Test
  ),
  testOptions += Tests.Argument(TestFrameworks.JUnit, "-q", "-v", "-a")
)

lazy val macroSettings = Def.settings(
  libraryDependencies += "org.scala-lang" % "scala-reflect" % scalaVersion.value,
  libraryDependencies ++= {
    VersionNumber(scalaVersion.value) match {
      case v if v.matchesSemVer(SemanticSelector("2.12.x")) =>
        Seq(
          compilerPlugin(
            ("org.scalamacros" % "paradise" % scalaMacrosVersion).cross(CrossVersion.full)
          )
        )
      case _ => Nil
    }
  },
  scalacOptions ++= ScalacOptions.tokensForVersion(
    scalaVersion.value,
    Set(ScalacOptions.macroCacheImplicitSchemas(true))
  )
)

lazy val directRunnerDependencies = Seq(
  "org.apache.beam" % "beam-runners-direct-java" % beamVersion % Runtime
)
lazy val dataflowRunnerDependencies = Seq(
  "org.apache.beam" % "beam-runners-google-cloud-dataflow-java" % beamVersion % Runtime
)

lazy val sparkRunnerDependencies = Seq(
  "org.apache.beam" % s"beam-runners-spark-$sparkMajorVersion" % beamVersion % Runtime,
  "org.apache.spark" %% "spark-core" % sparkVersion % Runtime,
  "org.apache.spark" %% "spark-streaming" % sparkVersion % Runtime
)

lazy val flinkRunnerDependencies = Seq(
  "org.apache.beam" % s"beam-runners-flink-$flinkMinorVersion" % beamVersion % Runtime,
  "org.apache.flink" % "flink-clients" % flinkVersion % Runtime,
  "org.apache.flink" % "flink-streaming-java" % flinkVersion % Runtime
)
lazy val beamRunners = settingKey[String]("beam runners")
lazy val beamRunnersEval = settingKey[Seq[ModuleID]]("beam runners")

def beamRunnerSettings: Seq[Setting[_]] = Seq(
  beamRunners := "",
  beamRunnersEval := {
    Option(beamRunners.value)
      .filter(_.nonEmpty)
      .orElse(sys.props.get("beamRunners"))
      .orElse(sys.env.get("BEAM_RUNNERS"))
      .map(_.split(","))
      .map {
        _.flatMap {
          case "DirectRunner"   => directRunnerDependencies
          case "DataflowRunner" => dataflowRunnerDependencies
          case "SparkRunner"    => sparkRunnerDependencies
          case "FlinkRunner"    => flinkRunnerDependencies
          case _                => Nil
        }.toSeq
      }
      .getOrElse(directRunnerDependencies)
  },
  libraryDependencies ++= beamRunnersEval.value
)

val protocJavaSourceManaged =
  settingKey[File]("Default directory for java sources generated by protoc.")
val protocGrpcSourceManaged =
  settingKey[File]("Default directory for gRPC sources generated by protoc.")

def avroSettings(scope: Configuration): Seq[Setting[_]] = Def.settings(
  SbtAvro.autoImport.avroVersion := avroVersion,
  avroAdditionalDependencies ~= { modules =>
    modules.map { m =>
      m.configurations match {
        case None if scope != Compile => m.withConfigurations(Some(scope.name))
        case _                        => m
      }
    }
  }
)

lazy val protobufSettings = Def.settings(
  PB.protocVersion := gcpBom.key.value.version("com.google.protobuf" % "protobuf-java"),
  protocJavaSourceManaged := sourceManaged.value / "compiled_proto",
  protocGrpcSourceManaged := sourceManaged.value / "compiled_grpc",
  libraryDependencies ++= Seq(
    "io.grpc" % "protoc-gen-grpc-java" % gcpBom.key.value asProtocPlugin (),
    "com.google.protobuf" % "protobuf-java" % gcpBom.key.value % "protobuf",
    "com.google.protobuf" % "protobuf-java" % gcpBom.key.value
  )
) ++ Seq(Compile, Test).flatMap(c => inConfig(c)(protobufConfigSettings))

lazy val protobufConfigSettings = Def.settings(
  PB.targets := Seq(
    PB.gens.java(PB.protocVersion.value) -> Defaults.configSrcSub(protocJavaSourceManaged).value,
    PB.gens.plugin("grpc-java") -> Defaults.configSrcSub(protocGrpcSourceManaged).value
  ),
  managedSourceDirectories ++= PB.targets.value.map(_.outputPath)
)

def splitTests(tests: Seq[TestDefinition], filter: Seq[String], forkOptions: ForkOptions) = {
  val (filtered, default) = tests.partition(test => filter.contains(test.name))
  val policy = Tests.SubProcess(forkOptions)
  new Tests.Group(name = "<default>", tests = default, runPolicy = policy) +: filtered.map { test =>
    new Tests.Group(name = test.name, tests = Seq(test), runPolicy = policy)
  }
}

lazy val scio = project
  .in(file("."))
  .enablePlugins(NoPublishPlugin)
  .settings(commonSettings)
  .settings(
    assembly / aggregate := false
  )
  .aggregate(
    `integration`,
    `scio-avro`,
    `scio-bom`,
    `scio-cassandra3`,
    `scio-core`,
    `scio-elasticsearch-common`,
    `scio-elasticsearch7`,
    `scio-elasticsearch8`,
    `scio-examples`,
    `scio-extra`,
    `scio-google-cloud-platform`,
    `scio-grpc`,
    `scio-jdbc`,
    `scio-jmh`,
    `scio-macros`,
    `scio-neo4j`,
    `scio-parquet`,
    `scio-redis`,
    `scio-repl`,
    `scio-smb`,
    `scio-snowflake`,
    `scio-tensorflow`,
    `scio-test-core`,
    `scio-test-google-cloud-platform`,
    `scio-test-parquet`,
    `scio-test`
  )

lazy val `scio-bom` = project
  .in(file("scio-bom"))
  .enablePlugins(BillOfMaterialsPlugin)
  .disablePlugins(TypelevelSettingsPlugin)
  .settings(
    // Just one BOM including all cross Scala versions
    crossVersion := CrossVersion.disabled,
    // Create BOM in the first run
    crossScalaVersions := Seq(scalaDefault),
    bomIncludeProjects := Seq(
      `scio-avro`,
      `scio-cassandra3`,
      `scio-core`,
      `scio-elasticsearch-common`,
      `scio-elasticsearch7`,
      `scio-elasticsearch8`,
      `scio-extra`,
      `scio-google-cloud-platform`,
      `scio-grpc`,
      `scio-jdbc`,
      `scio-macros`,
      `scio-neo4j`,
      `scio-parquet`,
      `scio-redis`,
      `scio-repl`,
      `scio-smb`,
      `scio-tensorflow`,
      `scio-test-core`,
      `scio-test-google-cloud-platform`,
      `scio-test-parquet`,
      `scio-test`
    ),
    // pom project. No ABI
    tlMimaPreviousVersions := Set.empty
  )

lazy val `scio-core` = project
  .in(file("scio-core"))
  .enablePlugins(BuildInfoPlugin, SbtAvro)
  .dependsOn(`scio-macros`)
  .settings(commonSettings)
  .settings(macroSettings)
  .settings(avroSettings(Test))
  .settings(protobufSettings)
  .settings(
    description := "Scio - A Scala API for Apache Beam and Google Cloud Dataflow",
    Compile / resources ++= Seq(
      (ThisBuild / baseDirectory).value / "build.sbt",
      (ThisBuild / baseDirectory).value / "version.sbt"
    ),
    // required by service-loader
    unusedCompileDependenciesFilter -= moduleFilter("com.google.auto.service", "auto-service"),
    libraryDependencies ++= Seq(
      // compile
      "com.esotericsoftware" % "kryo-shaded" % kryoVersion,
      "com.fasterxml.jackson.core" % "jackson-annotations" % jacksonVersion,
      "com.fasterxml.jackson.core" % "jackson-databind" % jacksonVersion,
      "com.fasterxml.jackson.module" %% "jackson-module-scala" % jacksonVersion,
      "com.github.luben" % "zstd-jni" % zstdJniVersion,
      "com.google.api" % "gax" % gcpBom.key.value,
      "com.google.api-client" % "google-api-client" % gcpBom.key.value,
      "com.google.auto.service" % "auto-service-annotations" % autoServiceVersion,
      "com.google.auto.service" % "auto-service" % autoServiceVersion,
      "com.google.code.findbugs" % "jsr305" % jsr305Version,
      "com.google.guava" % "guava" % guavaVersion,
      "com.google.http-client" % "google-http-client" % gcpBom.key.value,
      "com.google.http-client" % "google-http-client-gson" % gcpBom.key.value,
      "com.google.protobuf" % "protobuf-java" % gcpBom.key.value,
      "com.softwaremill.magnolia1_2" %% "magnolia" % magnoliaVersion,
      "com.twitter" % "chill-java" % chillVersion,
      "com.twitter" % "chill-protobuf" % chillVersion,
      "com.twitter" %% "algebird-core" % algebirdVersion,
      "com.twitter" %% "chill" % chillVersion,
      "com.twitter" %% "chill-algebird" % chillVersion,
      "commons-io" % "commons-io" % commonsIoVersion,
      "io.grpc" % "grpc-api" % gcpBom.key.value,
      "joda-time" % "joda-time" % jodaTimeVersion,
      "org.apache.beam" % "beam-sdks-java-core" % beamVersion,
      "org.apache.beam" % "beam-sdks-java-extensions-protobuf" % beamVersion,
      "org.apache.beam" % "beam-vendor-guava-32_1_2-jre" % beamVendorVersion,
      "org.apache.commons" % "commons-compress" % commonsCompressVersion,
      "org.apache.commons" % "commons-lang3" % commonsLang3Version,
      "org.apache.commons" % "commons-math3" % commonsMath3Version,
      "org.slf4j" % "slf4j-api" % slf4jVersion,
      "org.typelevel" %% "algebra" % algebraVersion,
      // provided
      "com.github.ben-manes.caffeine" % "caffeine" % caffeineVersion % Provided,
      "com.google.apis" % "google-api-services-dataflow" % googleApiServicesDataflowVersion % Provided,
      "org.apache.beam" % s"beam-runners-flink-$flinkMinorVersion" % beamVersion % Provided,
      "org.apache.beam" % "beam-runners-google-cloud-dataflow-java" % beamVersion % Provided,
      "org.apache.beam" % s"beam-runners-spark-$sparkMajorVersion" % beamVersion % Provided,
      "org.apache.beam" % "beam-sdks-java-extensions-google-cloud-platform-core" % beamVersion % Provided,
      // test
      "com.lihaoyi" %% "fansi" % fansiVersion % Test,
      "com.lihaoyi" %% "pprint" % pprintVersion % Test,
      "com.spotify.sparkey" % "sparkey" % sparkeyVersion % Test,
      "com.spotify" % "annoy" % annoyVersion % Test,
      "com.spotify" %% "magnolify-guava" % magnolifyVersion % Test,
      "com.twitter" %% "chill" % chillVersion % Test,
      "commons-io" % "commons-io" % commonsIoVersion % Test,
      "junit" % "junit" % junitVersion % Test,
      "org.apache.beam" % "beam-runners-direct-java" % beamVersion % Test,
      "org.codehaus.jackson" % "jackson-mapper-asl" % "1.9.13" % Test,
      "org.hamcrest" % "hamcrest" % hamcrestVersion % Test,
      "org.scalacheck" %% "scalacheck" % scalacheckVersion % Test,
      "org.scalactic" %% "scalactic" % scalatestVersion % Test,
      "org.scalatest" %% "scalatest" % scalatestVersion % Test,
      "org.scalatestplus" %% s"scalacheck-$scalacheckMinorVersion" % scalatestplusVersion % Test,
      "org.typelevel" %% "cats-kernel" % catsVersion % Test,
      "org.slf4j" % "slf4j-simple" % slf4jVersion % Test
    ),
    buildInfoKeys := Seq[BuildInfoKey](scalaVersion, version, "beamVersion" -> beamVersion),
    buildInfoPackage := "com.spotify.scio"
  )

lazy val `scio-test` = project
  .in(file("scio-test"))
  .dependsOn(
    `scio-test-core`,
    `scio-test-google-cloud-platform`,
    `scio-test-parquet`
  )
  .settings(commonSettings)
  .settings(
    description := "Scio helpers for ScalaTest",
    // only releases after 0.14.4
    tlMimaPreviousVersions := tlMimaPreviousVersions.value
      .filter(v => VersionNumber(v).numbers.last >= 4)
  )

lazy val `scio-test-core` = project
  .in(file("scio-test/core"))
  .dependsOn(`scio-core`)
  .settings(commonSettings)
  .settings(macroSettings)
  .settings(
    description := "Scio helpers for ScalaTest",
    undeclaredCompileDependenciesFilter -= moduleFilter("org.scalatest"),
    unusedCompileDependenciesFilter -= moduleFilter("org.scalatest", "scalatest"),
    libraryDependencies ++= Seq(
      "com.google.http-client" % "google-http-client" % gcpBom.key.value, // TODO should we have this here ?
      "com.google.http-client" % "google-http-client-gson" % gcpBom.key.value, // TODO should we have this here ?
      "com.lihaoyi" %% "fansi" % fansiVersion,
      "com.lihaoyi" %% "pprint" % pprintVersion,
      "com.twitter" %% "chill" % chillVersion,
      "commons-io" % "commons-io" % commonsIoVersion,
      "joda-time" % "joda-time" % jodaTimeVersion,
      "org.apache.avro" % "avro" % avroVersion, // TODO should we have this here ?
      "org.apache.beam" % "beam-sdks-java-core" % beamVersion,
      "org.hamcrest" % "hamcrest" % hamcrestVersion,
      "org.scalactic" %% "scalactic" % scalatestVersion,
      "org.scalatest" %% "scalatest" % scalatestVersion,
      "org.typelevel" %% "cats-kernel" % catsVersion,
      // runtime
      "junit" % "junit" % junitVersion % Runtime,
      "org.apache.beam" % "beam-runners-direct-java" % beamVersion % Runtime,
      // test
      "org.slf4j" % "slf4j-simple" % slf4jVersion % Test
    ),
    // only releases after 0.14.4
    tlMimaPreviousVersions := tlMimaPreviousVersions.value
      .filter(v => VersionNumber(v).numbers.last >= 4)
  )

lazy val `scio-test-google-cloud-platform` = project
  .in(file("scio-test/google-cloud-platform"))
  .dependsOn(
    `scio-core`,
    `scio-test-core` % "compile;runtime->runtime"
  )
  .settings(commonSettings)
  .settings(
    description := "Scio helpers for ScalaTest",
    undeclaredCompileDependenciesFilter -= moduleFilter("org.scalatest"),
    unusedCompileDependenciesFilter -= moduleFilter("org.scalatest", "scalatest"),
    libraryDependencies ++= Seq(
      "com.google.api.grpc" % "proto-google-cloud-bigtable-v2" % gcpBom.key.value,
      "com.google.protobuf" % "protobuf-java" % gcpBom.key.value,
      "org.scalatest" %% "scalatest" % scalatestVersion,
      "org.typelevel" %% "cats-kernel" % catsVersion,
      // test
      "org.slf4j" % "slf4j-simple" % slf4jVersion % Test
    ),
    // only releases after 0.14.4
    tlMimaPreviousVersions := tlMimaPreviousVersions.value
      .filter(v => VersionNumber(v).numbers.last >= 4)
  )

lazy val `scio-test-parquet` = project
  .in(file("scio-test/parquet"))
  .dependsOn(
    `scio-core`,
    `scio-parquet`,
    `scio-test-core` % "compile;runtime->runtime",
    `scio-avro` % "test->test",
    `scio-tensorflow` % Provided
  )
  .settings(commonSettings)
  .settings(
    description := "Scio helpers for ScalaTest",
    // only releases after 0.14.4
    tlMimaPreviousVersions := tlMimaPreviousVersions.value
      .filter(v => VersionNumber(v).numbers.last >= 4),
    libraryDependencies ++= Seq(
      "com.spotify" %% "magnolify-parquet" % magnolifyVersion,
      "org.apache.avro" % "avro" % avroVersion,
      "org.apache.hadoop" % "hadoop-common" % hadoopVersion,
      "org.apache.parquet" % "parquet-avro" % parquetVersion,
      "org.apache.parquet" % "parquet-column" % parquetVersion,
      "org.apache.parquet" % "parquet-common" % parquetVersion,
      "org.apache.parquet" % "parquet-hadoop" % parquetVersion,
      "org.tensorflow" % "tensorflow-core-api" % tensorFlowVersion % Provided
    )
  )

lazy val `scio-macros` = project
  .in(file("scio-macros"))
  .settings(commonSettings)
  .settings(macroSettings)
  .settings(
    description := "Scio macros",
    libraryDependencies ++= Seq(
      // compile
      "com.softwaremill.magnolia1_2" %% "magnolia" % magnoliaVersion
    )
  )

lazy val `scio-avro` = project
  .in(file("scio-avro"))
  .enablePlugins(SbtAvro)
  .dependsOn(
    `scio-core` % "compile->compile;test->test"
  )
  .settings(commonSettings)
  .settings(macroSettings)
  .settings(avroSettings(Compile))
  .settings(
    description := "Scio add-on for working with Avro",
    libraryDependencies ++= Seq(
      // compile
      "com.esotericsoftware" % "kryo-shaded" % kryoVersion,
      "com.google.protobuf" % "protobuf-java" % gcpBom.key.value,
      "com.spotify" %% "magnolify-avro" % magnolifyVersion,
      "com.spotify" %% "magnolify-protobuf" % magnolifyVersion,
      "com.spotify" %% "magnolify-shared" % magnolifyVersion,
      "com.twitter" %% "chill" % chillVersion,
      "com.twitter" % "chill-java" % chillVersion,
      "me.lyh" %% "protobuf-generic" % protobufGenericVersion,
      "org.apache.beam" % "beam-sdks-java-core" % beamVersion,
      "org.apache.beam" % "beam-sdks-java-extensions-avro" % beamVersion,
      "org.apache.beam" % "beam-vendor-guava-32_1_2-jre" % beamVendorVersion,
      "org.slf4j" % "slf4j-api" % slf4jVersion,
      // test
      "com.spotify" %% "magnolify-cats" % magnolifyVersion % Test,
      "com.spotify" %% "magnolify-scalacheck" % magnolifyVersion % Test,
      "org.apache.beam" % "beam-runners-direct-java" % beamVersion % Test,
      "org.scalacheck" %% "scalacheck" % scalacheckVersion % Test,
      "org.scalatest" %% "scalatest" % scalatestVersion % Test,
      "org.scalatestplus" %% s"scalacheck-$scalacheckMinorVersion" % scalatestplusVersion % Test,
      "org.slf4j" % "slf4j-simple" % slf4jVersion % Test,
      "org.typelevel" %% "cats-core" % catsVersion % Test
    ),
    Test / unmanagedSourceDirectories += {
      val base = (Test / sourceDirectory).value
      if (avroVersion.startsWith("1.8")) base / "scala-avro-legacy" else base / "scala-avro-latest"
    }
  )

lazy val `scio-google-cloud-platform` = project
  .in(file("scio-google-cloud-platform"))
  .dependsOn(
    `scio-core` % "compile;test->test",
    `scio-avro`
  )
  .settings(commonSettings)
  .settings(macroSettings)
  .settings(jUnitSettings)
  .settings(beamRunnerSettings)
  .settings(
    description := "Scio add-on for Google Cloud Platform",
    unusedCompileDependenciesFilter -= Seq(
      // required for patching jackson version pulled by arrow
      moduleFilter("org.apache.arrow", "arrow-vector"),
      moduleFilter("com.fasterxml.jackson.datatype", "jackson-datatype-jsr310")
    ).reduce(_ | _),
    libraryDependencies ++= Seq(
      // compile
      "com.esotericsoftware" % "kryo-shaded" % kryoVersion,
      "com.fasterxml.jackson.core" % "jackson-databind" % jacksonVersion,
      "com.fasterxml.jackson.datatype" % "jackson-datatype-joda" % jacksonVersion,
      "com.fasterxml.jackson.datatype" % "jackson-datatype-jsr310" % jacksonVersion,
      "com.google.api" % "gax" % gcpBom.key.value,
      "com.google.api" % "gax-grpc" % gcpBom.key.value,
      "com.google.api-client" % "google-api-client" % gcpBom.key.value,
      "com.google.api.grpc" % "grpc-google-cloud-pubsub-v1" % gcpBom.key.value,
      "com.google.api.grpc" % "proto-google-cloud-bigquerystorage-v1" % gcpBom.key.value,
      "com.google.api.grpc" % "proto-google-cloud-bigtable-admin-v2" % gcpBom.key.value,
      "com.google.api.grpc" % "proto-google-cloud-bigtable-v2" % gcpBom.key.value,
      "com.google.api.grpc" % "proto-google-cloud-datastore-v1" % gcpBom.key.value,
      "com.google.api.grpc" % "proto-google-cloud-pubsub-v1" % gcpBom.key.value,
      "com.google.apis" % "google-api-services-bigquery" % googleApiServicesBigQueryVersion,
      "com.google.auth" % "google-auth-library-credentials" % gcpBom.key.value,
      "com.google.auth" % "google-auth-library-oauth2-http" % gcpBom.key.value,
      "com.google.cloud" % "google-cloud-bigquerystorage" % gcpBom.key.value,
      "com.google.cloud" % "google-cloud-bigtable" % gcpBom.key.value,
      "com.google.cloud" % "google-cloud-core" % gcpBom.key.value,
      "com.google.cloud" % "google-cloud-spanner" % gcpBom.key.value,
      "com.google.cloud.bigdataoss" % "util" % bigdataossVersion,
      "com.google.cloud.bigtable" % "bigtable-client-core" % bigtableClientVersion,
      "com.google.cloud.bigtable" % "bigtable-client-core-config" % bigtableClientVersion,
      "com.google.guava" % "guava" % guavaVersion,
      "com.google.http-client" % "google-http-client" % gcpBom.key.value,
      "com.google.http-client" % "google-http-client-gson" % gcpBom.key.value,
      "com.google.protobuf" % "protobuf-java" % gcpBom.key.value,
      "com.spotify" %% "magnolify-bigquery" % magnolifyVersion,
      "com.spotify" %% "magnolify-bigtable" % magnolifyVersion,
      "com.spotify" %% "magnolify-datastore" % magnolifyVersion,
      "com.spotify" %% "magnolify-shared" % magnolifyVersion,
      "com.twitter" %% "chill" % chillVersion,
      "com.twitter" % "chill-java" % chillVersion,
      "commons-io" % "commons-io" % commonsIoVersion,
      "io.grpc" % "grpc-api" % gcpBom.key.value,
      "io.grpc" % "grpc-auth" % gcpBom.key.value,
      "io.grpc" % "grpc-netty" % gcpBom.key.value,
      "io.grpc" % "grpc-stub" % gcpBom.key.value,
      "io.netty" % "netty-handler" % nettyVersion,
      "joda-time" % "joda-time" % jodaTimeVersion,
      "org.apache.avro" % "avro" % avroVersion,
      "org.apache.beam" % "beam-sdks-java-core" % beamVersion,
      "org.apache.beam" % "beam-sdks-java-extensions-google-cloud-platform-core" % beamVersion,
      "org.apache.beam" % "beam-sdks-java-io-google-cloud-platform" % beamVersion,
      "org.apache.beam" % "beam-vendor-guava-32_1_2-jre" % beamVendorVersion,
      "org.slf4j" % "slf4j-api" % slf4jVersion,
      // test
      "com.google.cloud" % "google-cloud-storage" % gcpBom.key.value % Test,
      "com.spotify" %% "magnolify-cats" % magnolifyVersion % Test,
      "com.spotify" %% "magnolify-scalacheck" % magnolifyVersion % Test,
      "org.hamcrest" % "hamcrest" % hamcrestVersion % Test,
      "org.scalacheck" %% "scalacheck" % scalacheckVersion % Test,
      "org.scalatest" %% "scalatest" % scalatestVersion % Test,
      "org.scalatestplus" %% s"scalacheck-$scalacheckMinorVersion" % scalatestplusVersion % Test,
      "org.slf4j" % "slf4j-simple" % slf4jVersion % Test,
      "org.typelevel" %% "cats-core" % catsVersion % Test,
      "org.scalameta" %% "munit" % munitVersion % Test
    )
  )

lazy val `scio-cassandra3` = project
  .in(file("scio-cassandra/cassandra3"))
  .dependsOn(
    `scio-core` % "compile;test->test"
  )
  .settings(commonSettings)
  .settings(
    description := "Scio add-on for Apache Cassandra 3.x",
    libraryDependencies ++= Seq(
      // compile
      "com.datastax.cassandra" % "cassandra-driver-core" % cassandraDriverVersion,
      "com.esotericsoftware" % "kryo-shaded" % kryoVersion,
      "com.google.guava" % "guava" % guavaVersion,
      "com.google.protobuf" % "protobuf-java" % gcpBom.key.value,
      "com.twitter" % "chill-java" % chillVersion,
      "com.twitter" %% "chill" % chillVersion,
      "org.apache.cassandra" % "cassandra-all" % cassandraVersion,
      "org.apache.hadoop" % "hadoop-common" % hadoopVersion,
      "org.apache.hadoop" % "hadoop-mapreduce-client-core" % hadoopVersion,
      // test
      "org.apache.beam" % "beam-sdks-java-core" % beamVersion % Test,
      "org.scalatest" %% "scalatest" % scalatestVersion % Test,
      "org.slf4j" % "slf4j-simple" % slf4jVersion % Test
    )
  )

lazy val `scio-elasticsearch-common` = project
  .in(file("scio-elasticsearch/common"))
  .dependsOn(
    `scio-core` % "compile;test->test"
  )
  .settings(commonSettings)
  .settings(
    description := "Scio add-on for writing to Elasticsearch",
    libraryDependencies ++= Seq(
      // compile
      "commons-io" % "commons-io" % commonsIoVersion,
      "com.fasterxml.jackson.datatype" % "jackson-datatype-jsr310" % jacksonVersion,
      "com.fasterxml.jackson.core" % "jackson-databind" % jacksonVersion,
      "com.fasterxml.jackson.module" %% "jackson-module-scala" % jacksonVersion,
      "jakarta.json" % "jakarta.json-api" % jakartaJsonVersion,
      "joda-time" % "joda-time" % jodaTimeVersion,
      "org.apache.beam" % "beam-sdks-java-core" % beamVersion,
      "org.apache.beam" % "beam-vendor-guava-32_1_2-jre" % beamVendorVersion,
      "org.apache.httpcomponents" % "httpasyncclient" % httpAsyncClientVersion,
      "org.apache.httpcomponents" % "httpclient" % httpClientVersion,
      "org.apache.httpcomponents" % "httpcore" % httpCoreVersion,
      "org.slf4j" % "slf4j-api" % slf4jVersion,
      // provided
      "co.elastic.clients" % "elasticsearch-java" % elasticsearch8Version % Provided,
      "org.elasticsearch.client" % "elasticsearch-rest-client" % elasticsearch8Version % Provided,
      // test
      "org.scalatest" %% "scalatest" % scalatestVersion % Test,
      "org.slf4j" % "slf4j-simple" % slf4jVersion % Test
    )
  )

lazy val `scio-elasticsearch7` = project
  .in(file("scio-elasticsearch/es7"))
  .dependsOn(
    `scio-elasticsearch-common`
  )
  .settings(commonSettings)
  .settings(
    description := "Scio add-on for writing to Elasticsearch",
    unusedCompileDependenciesFilter -= moduleFilter("co.elastic.clients", "elasticsearch-java"),
    libraryDependencies ++= Seq(
      "co.elastic.clients" % "elasticsearch-java" % elasticsearch7Version
    )
  )

lazy val `scio-elasticsearch8` = project
  .in(file("scio-elasticsearch/es8"))
  .dependsOn(
    `scio-elasticsearch-common`
  )
  .settings(commonSettings)
  .settings(
    description := "Scio add-on for writing to Elasticsearch",
    unusedCompileDependenciesFilter -= moduleFilter("co.elastic.clients", "elasticsearch-java"),
    libraryDependencies ++= Seq(
      "co.elastic.clients" % "elasticsearch-java" % elasticsearch8Version
    )
  )

lazy val `scio-extra` = project
  .in(file("scio-extra"))
  .enablePlugins(SbtAvro)
  .dependsOn(
    `scio-core` % "compile;provided->provided;test->test",
    `scio-avro`,
    `scio-google-cloud-platform`,
    `scio-macros`
  )
  .settings(commonSettings)
  .settings(macroSettings)
  .settings(avroSettings(Test))
  .settings(
    description := "Scio extra utilities",
    libraryDependencies ++= Seq(
      "com.google.apis" % "google-api-services-bigquery" % googleApiServicesBigQueryVersion,
      "com.google.protobuf" % "protobuf-java" % gcpBom.key.value,
      "com.google.zetasketch" % "zetasketch" % zetasketchVersion,
      "com.nrinaudo" %% "kantan.codecs" % kantanCodecsVersion,
      "com.nrinaudo" %% "kantan.csv" % kantanCsvVersion,
      "com.softwaremill.magnolia1_2" %% "magnolia" % magnoliaVersion,
      "com.spotify" % "annoy" % annoyVersion,
      "com.spotify" % "voyager" % voyagerVersion,
      "com.spotify.sparkey" % "sparkey" % sparkeyVersion,
      "com.twitter" %% "algebird-core" % algebirdVersion,
      "io.circe" %% "circe-core" % circeVersion,
      "io.circe" %% "circe-generic" % circeVersion,
      "io.circe" %% "circe-parser" % circeVersion,
      "joda-time" % "joda-time" % jodaTimeVersion,
      "net.java.dev.jna" % "jna" % jnaVersion, // used by annoy4s
      "net.pishen" %% "annoy4s" % annoy4sVersion,
      "org.apache.avro" % "avro" % avroVersion,
      "org.apache.beam" % "beam-sdks-java-core" % beamVersion,
      "org.apache.beam" % "beam-sdks-java-extensions-sketching" % beamVersion,
      "org.apache.beam" % "beam-sdks-java-extensions-sorter" % beamVersion,
      "org.apache.beam" % "beam-sdks-java-extensions-zetasketch" % beamVersion,
      "org.apache.beam" % "beam-vendor-guava-32_1_2-jre" % beamVendorVersion,
      "org.scalanlp" %% "breeze" % breezeVersion,
      "org.slf4j" % "slf4j-api" % slf4jVersion,
      "org.typelevel" %% "algebra" % algebraVersion,
      // test
      "com.github.ben-manes.caffeine" % "caffeine" % caffeineVersion % Test,
      "org.scalacheck" %% "scalacheck" % scalacheckVersion % Test,
      "org.scalatest" %% "scalatest" % scalatestVersion % Test,
      "org.slf4j" % "slf4j-simple" % slf4jVersion % Test
    ),
    Compile / doc / sources := List(), // suppress warnings
    compileOrder := CompileOrder.JavaThenScala
  )

lazy val `scio-grpc` = project
  .in(file("scio-grpc"))
  .dependsOn(
    `scio-core` % "compile;test->test"
  )
  .settings(commonSettings)
  .settings(protobufSettings)
  .settings(
    description := "Scio add-on for gRPC",
    unusedCompileDependenciesFilter -= moduleFilter("com.google.protobuf", "protobuf-java"),
    libraryDependencies ++= Seq(
      // compile
      "com.google.guava" % "failureaccess" % failureAccessVersion,
      "com.google.guava" % "guava" % guavaVersion,
      "com.twitter" %% "chill" % chillVersion,
      "io.grpc" % "grpc-api" % gcpBom.key.value,
      "io.grpc" % "grpc-stub" % gcpBom.key.value,
      "org.apache.beam" % "beam-sdks-java-core" % beamVersion,
      "org.apache.commons" % "commons-lang3" % commonsLang3Version,
      // test
      "io.grpc" % "grpc-netty" % gcpBom.key.value % Test
    )
  )

lazy val `scio-jdbc` = project
  .in(file("scio-jdbc"))
  .dependsOn(
    `scio-core` % "compile;test->test"
  )
  .settings(commonSettings)
  .settings(
    description := "Scio add-on for JDBC",
    libraryDependencies ++= Seq(
      // compile
      "com.google.auto.service" % "auto-service-annotations" % autoServiceVersion,
      "commons-codec" % "commons-codec" % commonsCodecVersion,
      "joda-time" % "joda-time" % jodaTimeVersion,
      "org.apache.beam" % "beam-sdks-java-core" % beamVersion,
      "org.apache.beam" % "beam-sdks-java-io-jdbc" % beamVersion,
      "org.slf4j" % "slf4j-api" % slf4jVersion
    )
  )

lazy val `scio-neo4j` = project
  .in(file("scio-neo4j"))
  .dependsOn(
    `scio-core` % "compile;test->test"
  )
  .settings(commonSettings)
  .settings(
    description := "Scio add-on for Neo4J",
    libraryDependencies ++= Seq(
      // compile
      "com.spotify" %% "magnolify-neo4j" % magnolifyVersion,
      "com.spotify" %% "magnolify-shared" % magnolifyVersion,
      "org.apache.beam" % "beam-sdks-java-core" % beamVersion,
      "org.apache.beam" % "beam-sdks-java-io-neo4j" % beamVersion,
      "org.neo4j.driver" % "neo4j-java-driver" % neo4jDriverVersion
    )
  )

val ensureSourceManaged = taskKey[Unit]("ensureSourceManaged")

lazy val `scio-parquet` = project
  .in(file("scio-parquet"))
  .dependsOn(
    `scio-core` % "compile;test->test",
    `scio-tensorflow` % "provided",
    `scio-avro` % "test->test"
  )
  .settings(commonSettings)
  .settings(
    // change annotation processor output directory so IntelliJ can pick them up
    ensureSourceManaged := IO.createDirectory(sourceManaged.value / "main"),
    Compile / compile := Def.task {
      val _ = ensureSourceManaged.value
      (Compile / compile).value
    }.value,
    javacOptions ++= Seq("-s", (sourceManaged.value / "main").toString),
    description := "Scio add-on for Parquet",
    unusedCompileDependenciesFilter -= Seq(
      // required by me.lyh:parquet-avro
      moduleFilter("org.apache.avro", "avro-compiler"),
      // replacing log4j compile time dependency
      moduleFilter("org.slf4j", "log4j-over-slf4j")
    ).reduce(_ | _),
    libraryDependencies ++= Seq(
      // compile
      "com.google.auth" % "google-auth-library-oauth2-http" % gcpBom.key.value,
      "com.google.cloud.bigdataoss" % "util-hadoop" % s"hadoop2-$bigdataossVersion",
      "com.google.protobuf" % "protobuf-java" % gcpBom.key.value,
      "com.spotify" %% "magnolify-parquet" % magnolifyVersion,
      "com.twitter" %% "chill" % chillVersion,
      "me.lyh" %% "parquet-avro" % parquetExtraVersion,
      "org.apache.avro" % "avro" % avroVersion,
      "org.apache.avro" % "avro-compiler" % avroVersion,
      "org.apache.beam" % "beam-sdks-java-core" % beamVersion,
      "org.apache.beam" % "beam-sdks-java-io-hadoop-common" % beamVersion,
      "org.apache.beam" % "beam-sdks-java-io-hadoop-format" % beamVersion,
      "org.apache.beam" % "beam-vendor-guava-32_1_2-jre" % beamVendorVersion,
      "org.apache.hadoop" % "hadoop-common" % hadoopVersion,
      "org.apache.hadoop" % "hadoop-mapreduce-client-core" % hadoopVersion,
      "org.apache.parquet" % "parquet-avro" % parquetVersion,
      "org.apache.parquet" % "parquet-column" % parquetVersion,
      "org.apache.parquet" % "parquet-common" % parquetVersion,
      "org.apache.parquet" % "parquet-hadoop" % parquetVersion,
      "org.slf4j" % "log4j-over-slf4j" % slf4jVersion, // log4j is excluded from hadoop
      "org.slf4j" % "slf4j-api" % slf4jVersion,
      // provided
      "org.tensorflow" % "tensorflow-core-api" % tensorFlowVersion % Provided,
      // runtime
      "org.apache.hadoop" % "hadoop-client" % hadoopVersion % Runtime excludeAll (Exclude.metricsCore),
      "io.dropwizard.metrics" % "metrics-core" % metricsVersion % Runtime,
      // test
      "org.slf4j" % "slf4j-simple" % slf4jVersion % Test
    )
  )

lazy val `scio-snowflake` = project
  .in(file("scio-snowflake"))
  .dependsOn(
    `scio-core` % "compile;test->test"
  )
  .settings(commonSettings)
  .settings(
    description := "Scio add-on for Snowflake",
    libraryDependencies ++= Seq(
      // compile
      "com.nrinaudo" %% "kantan.codecs" % kantanCodecsVersion,
      "com.nrinaudo" %% "kantan.csv" % kantanCsvVersion,
      "joda-time" % "joda-time" % jodaTimeVersion,
      "org.apache.beam" % "beam-sdks-java-core" % beamVersion,
      "org.apache.beam" % "beam-sdks-java-io-snowflake" % beamVersion
    ),
    tlMimaPreviousVersions := Set.empty // TODO: remove once released
  )

val tensorFlowMetadataSourcesDir =
  settingKey[File]("Directory containing TensorFlow metadata proto files")
val tensorFlowMetadata = taskKey[Seq[File]]("Retrieve TensorFlow metadata proto files")

lazy val `scio-tensorflow` = project
  .in(file("scio-tensorflow"))
  .dependsOn(
    `scio-core` % "compile;test->test"
  )
  .settings(commonSettings)
  .settings(protobufSettings)
  .settings(
    description := "Scio add-on for TensorFlow",
    unusedCompileDependenciesFilter -= Seq(
      // used by generated code, excluded above
      moduleFilter("com.google.protobuf", "protobuf-java")
    ).reduce(_ | _),
    libraryDependencies ++= Seq(
      // compile
      "org.apache.beam" % "beam-sdks-java-core" % beamVersion,
      "org.apache.beam" % "beam-vendor-guava-32_1_2-jre" % beamVendorVersion,
      "org.apache.commons" % "commons-compress" % commonsCompressVersion,
<<<<<<< HEAD
      "com.spotify" %% "magnolify-tensorflow" % magnolifyVersion,
      "org.slf4j" % "slf4j-api" % slf4jVersion,
      "org.tensorflow" % "ndarray" % ndArrayVersion,
=======
>>>>>>> 1624fa12
      "org.tensorflow" % "tensorflow-core-api" % tensorFlowVersion,
      // test
      "com.spotify" %% "featran-core" % featranVersion % Test,
      "com.spotify" %% "featran-scio" % featranVersion % Test,
      "com.spotify" %% "featran-tensorflow" % featranVersion % Test,
      "com.spotify" %% "magnolify-tensorflow" % magnolifyVersion % Test,
      "org.slf4j" % "slf4j-simple" % slf4jVersion % Test
    ),
    Compile / tensorFlowMetadataSourcesDir := target.value / s"metadata-$tensorFlowMetadataVersion",
    Compile / PB.protoSources += (Compile / tensorFlowMetadataSourcesDir).value,
    Compile / tensorFlowMetadata := {
      def work(tensorFlowMetadataVersion: String) = {
        val tfMetadata = url(
          s"https://github.com/tensorflow/metadata/archive/refs/tags/v$tensorFlowMetadataVersion.zip"
        )
        IO.unzipURL(tfMetadata, target.value, "*.proto").toSeq
      }

      val cacheStoreFactory = streams.value.cacheStoreFactory
      val root = (Compile / tensorFlowMetadataSourcesDir).value
      val tracker =
        Tracked.inputChanged(cacheStoreFactory.make("input")) { (versionChanged, version: String) =>
          val cached = Tracked.outputChanged(cacheStoreFactory.make("output")) {
            (outputChanged: Boolean, files: Seq[HashFileInfo]) =>
              if (versionChanged || outputChanged) work(version)
              else files.map(_.file)
          }
          cached(() => (root ** "*.proto").get().map(FileInfo.hash(_)))
        }

      tracker(tensorFlowMetadataVersion)
    },
    Compile / PB.unpackDependencies := {
      val protoFiles = (Compile / tensorFlowMetadata).value
      val root = (Compile / tensorFlowMetadataSourcesDir).value
      val metadataDep = ProtocPlugin.UnpackedDependency(protoFiles, Seq.empty)
      val deps = (Compile / PB.unpackDependencies).value
      new ProtocPlugin.UnpackedDependencies(deps.mappedFiles ++ Map(root -> metadataDep))
    }
  )

lazy val `scio-examples` = project
  .in(file("scio-examples"))
  .enablePlugins(NoPublishPlugin)
  .disablePlugins(ScalafixPlugin)
  .dependsOn(
    `scio-core` % "compile->test",
    `scio-avro` % "compile->test",
    `scio-google-cloud-platform`,
    `scio-jdbc`,
    `scio-extra`,
    `scio-elasticsearch8`,
    `scio-neo4j`,
    `scio-tensorflow`,
    `scio-smb`,
    `scio-redis`,
    `scio-parquet`
  )
  .settings(commonSettings)
  .settings(soccoSettings)
  .settings(jUnitSettings)
  .settings(beamRunnerSettings)
  .settings(macroSettings)
  .settings(
    compile / skip := skipUnauthorizedGcpGithubWorkflow.value,
    test / skip := skipUnauthorizedGcpGithubWorkflow.value,
    Test / test := testSkipped.value,
    undeclaredCompileDependenciesTest := undeclaredCompileDependenciesTestSkipped.value,
    unusedCompileDependenciesTest := unusedCompileDependenciesTestSkipped.value,
    scalacOptions := {
      val exclude = ScalacOptions
        .tokensForVersion(
          scalaVersion.value,
          Set(ScalacOptions.warnUnused, ScalacOptions.privateWarnUnused)
        )
        .toSet
      scalacOptions.value.filterNot(exclude.contains)
    },
    undeclaredCompileDependenciesFilter -= Seq(
      // missing from gcpBom. Add explicitly once there
      moduleFilter("com.google.cloud.datastore", "datastore-v1-proto-client")
    ).reduce(_ | _),
    unusedCompileDependenciesFilter -= Seq(
      // used in es example
      moduleFilter("com.fasterxml.jackson.datatype", "jackson-datatype-jsr310"),
      // used in beam java
      moduleFilter("com.google.oauth-client", "google-oauth-client"),
      // class reference only
      moduleFilter("mysql", "mysql-connector-java")
    ).reduce(_ | _),
    libraryDependencies ++= Seq(
      // compile
      "co.elastic.clients" % "elasticsearch-java" % elasticsearch8Version,
      "com.fasterxml.jackson.datatype" % "jackson-datatype-jsr310" % jacksonVersion,
      "com.fasterxml.jackson.module" %% "jackson-module-scala" % jacksonVersion,
      "com.google.api-client" % "google-api-client" % gcpBom.key.value,
      "com.google.api.grpc" % "proto-google-cloud-bigtable-v2" % gcpBom.key.value,
      "com.google.api.grpc" % "proto-google-cloud-datastore-v1" % gcpBom.key.value,
      "com.google.apis" % "google-api-services-bigquery" % googleApiServicesBigQueryVersion,
      "com.google.apis" % "google-api-services-pubsub" % googleApiServicesPubsubVersion,
      "com.google.auth" % "google-auth-library-credentials" % gcpBom.key.value,
      "com.google.auth" % "google-auth-library-oauth2-http" % gcpBom.key.value,
      "com.google.cloud.bigdataoss" % "util" % bigdataossVersion,
      "com.google.code.findbugs" % "jsr305" % jsr305Version,
      "com.google.guava" % "guava" % guavaVersion,
      "com.google.http-client" % "google-http-client" % gcpBom.key.value,
      "com.google.oauth-client" % "google-oauth-client" % gcpBom.key.value,
      "com.google.protobuf" % "protobuf-java" % gcpBom.key.value,
      "com.mysql" % "mysql-connector-j" % "9.2.0",
      "com.softwaremill.magnolia1_2" %% "magnolia" % magnoliaVersion,
      "com.spotify" %% "magnolify-avro" % magnolifyVersion,
      "com.spotify" %% "magnolify-bigtable" % magnolifyVersion,
      "com.spotify" %% "magnolify-datastore" % magnolifyVersion,
      "com.spotify" %% "magnolify-guava" % magnolifyVersion,
      "com.spotify" %% "magnolify-neo4j" % magnolifyVersion,
      "com.spotify" %% "magnolify-parquet" % magnolifyVersion,
      "com.spotify" %% "magnolify-shared" % magnolifyVersion,
      "com.spotify" %% "magnolify-tensorflow" % magnolifyVersion,
      "com.twitter" %% "algebird-core" % algebirdVersion,
      "joda-time" % "joda-time" % jodaTimeVersion,
      "me.lyh" %% "parquet-avro" % parquetExtraVersion,
      "org.apache.avro" % "avro" % avroVersion,
      "org.apache.beam" % "beam-sdks-java-core" % beamVersion,
      "org.apache.beam" % "beam-sdks-java-extensions-avro" % beamVersion,
      "org.apache.beam" % "beam-sdks-java-extensions-google-cloud-platform-core" % beamVersion,
      "org.apache.beam" % "beam-sdks-java-extensions-sql" % beamVersion,
      "org.apache.beam" % "beam-sdks-java-io-google-cloud-platform" % beamVersion,
      "org.apache.beam" % "beam-sdks-java-io-jdbc" % beamVersion,
      "org.apache.hadoop" % "hadoop-common" % hadoopVersion,
      "org.apache.httpcomponents" % "httpcore" % httpCoreVersion,
      "org.apache.parquet" % "parquet-column" % parquetVersion,
      "org.apache.parquet" % "parquet-common" % parquetVersion,
      "org.apache.parquet" % "parquet-hadoop" % parquetVersion,
      "org.neo4j.driver" % "neo4j-java-driver" % neo4jDriverVersion,
      "org.slf4j" % "slf4j-api" % slf4jVersion,
      "org.tensorflow" % "tensorflow-core-api" % tensorFlowVersion,
      "redis.clients" % "jedis" % jedisVersion,
      // runtime
      "com.google.cloud.bigdataoss" % "gcs-connector" % s"hadoop2-$bigdataossVersion" % Runtime,
      "com.google.cloud.sql" % "mysql-socket-factory-connector-j-8" % "1.21.2" % Runtime,
      // test
      "org.scalacheck" %% "scalacheck" % scalacheckVersion % Test
    ),
    // exclude problematic sources if we don't have GCP credentials
    unmanagedSources / excludeFilter := {
      if (BuildCredentials.exists) {
        HiddenFileFilter
      } else {
        HiddenFileFilter ||
        "TypedBigQueryTornadoes*.scala" ||
        "TypedStorageBigQueryTornadoes*.scala" ||
        "RunPreReleaseIT.scala"
      }
    },
    Compile / doc / sources := List(),
    Test / testGrouping := splitTests(
      (Test / definedTests).value,
      List("com.spotify.scio.examples.WordCountTest"),
      ForkOptions().withRunJVMOptions((Test / javaOptions).value.toVector)
    )
  )

lazy val `scio-repl` = project
  .in(file("scio-repl"))
  .dependsOn(
    `scio-core`,
    `scio-google-cloud-platform`,
    `scio-extra`
  )
  .settings(commonSettings)
  .settings(macroSettings)
  .settings(
    // drop repl compatibility with java 8
    tlJdkRelease := Some(11),
    unusedCompileDependenciesFilter -= Seq(
      moduleFilter("org.scala-lang", "scala-compiler"),
      moduleFilter("org.scalamacros", "paradise")
    ).reduce(_ | _),
    libraryDependencies ++= Seq(
      // compile
      "com.nrinaudo" %% "kantan.codecs" % kantanCodecsVersion,
      "com.nrinaudo" %% "kantan.csv" % kantanCsvVersion,
      "commons-io" % "commons-io" % commonsIoVersion,
      "org.apache.avro" % "avro" % avroVersion,
      "org.apache.beam" % "beam-sdks-java-core" % beamVersion excludeAll (Exclude.gcsio),
      "org.apache.beam" % "beam-sdks-java-extensions-google-cloud-platform-core" % beamVersion,
      "org.scala-lang" % "scala-compiler" % scalaVersion.value,
      "org.slf4j" % "slf4j-api" % slf4jVersion,
      // runtime
      "org.apache.beam" % "beam-runners-direct-java" % beamVersion % Runtime,
      "org.apache.beam" % "beam-runners-google-cloud-dataflow-java" % beamVersion % Runtime,
      "org.slf4j" % "slf4j-simple" % slf4jVersion % Runtime
    ),
    libraryDependencies ++= {
      VersionNumber(scalaVersion.value) match {
        case v if v.matchesSemVer(SemanticSelector("2.12.x")) =>
          Seq("org.scalamacros" % "paradise" % scalaMacrosVersion cross CrossVersion.full)
        case _ =>
          Nil
      }
    },
    assembly / assemblyJarName := "scio-repl.jar",
    assembly / test := {},
    assembly / assemblyMergeStrategy ~= { old =>
      {
        case PathList("org", "apache", "beam", "sdk", _*) =>
          // prefer original beam sdk classes instead of the ones packaged by the runners-direct-java
          CustomMergeStrategy("BeamSdk") { conflicts =>
            import sbtassembly.Assembly._
            val sdkDeps = conflicts.filterNot {
              case Library(module, _, _, _) =>
                module.organization == "org.apache.beam" && module.name == "beam-runners-direct-java"
              case _ => false
            }

            sdkDeps.toList match {
              case Library(_, _, t, s) :: Nil => Right(Vector(JarEntry(t, s)))
              case Project(_, _, t, s) :: Nil => Right(Vector(JarEntry(t, s)))
              case _ =>
                val conflictList = conflicts.mkString("\n  ", "\n  ", "\n")
                Left("Error merging beam sdk classes:" + conflictList)
            }
          }
        case PathList("com", "squareup", _*) =>
          // prefer jvm jar in case of conflict
          CustomMergeStrategy("SquareUp") { conflicts =>
            import sbtassembly.Assembly._
            if (conflicts.size == 1) {
              Right(conflicts.map(conflict => JarEntry(conflict.target, conflict.stream)))
            } else {
              conflicts.collectFirst {
                case Library(ModuleCoordinate(_, jar, _), _, t, s) if jar.endsWith("-jvm") =>
                  JarEntry(t, s)
              } match {
                case Some(e) => Right(Vector(e))
                case None =>
                  val conflictList = conflicts.mkString("\n  ", "\n  ", "\n")
                  Left("Error merging squareup classes:" + conflictList)
              }
            }
          }
        case PathList("dev", "ludovic", "netlib", "InstanceBuilder.class") =>
          // arbitrary pick last conflicting InstanceBuilder
          MergeStrategy.last
        case s if s.endsWith(".proto") =>
          // arbitrary pick last conflicting proto file
          MergeStrategy.last
        case PathList("git.properties" | "arrow-git.properties") =>
          // drop conflicting git properties
          MergeStrategy.discard
        case PathList(segments @ _*) if segments.last == "module-info.class" =>
          // drop conflicting module-info.class
          MergeStrategy.discard
        case PathList("META-INF", "gradle", "incremental.annotation.processors") =>
          // drop conflicting kotlin compiler info
          MergeStrategy.discard
        case PathList("META-INF", "kotlin-project-structure-metadata.json") =>
          // drop conflicting kotlin compiler info
          MergeStrategy.discard
        case PathList("META-INF", tail @ _*) if tail.last.endsWith(".kotlin_module") =>
          // drop conflicting kotlin compiler info
          MergeStrategy.discard
        case PathList("commonMain", _*) =>
          // drop conflicting squareup linkdata
          MergeStrategy.discard
        case PathList("META-INF", "io.netty.versions.properties") =>
          // merge conflicting netty property files
          MergeStrategy.filterDistinctLines
        case PathList("META-INF", "native-image", "native-image.properties") =>
          // merge conflicting native-image property files
          MergeStrategy.filterDistinctLines
        case PathList(
              "META-INF",
              "native-image",
              "io.grpc.netty.shaded.io.netty",
              "netty-codec" | "netty-handler",
              "generated",
              "handlers",
              "reflect-config.json"
            ) =>
          // merge conflicting netty config files
          MergeStrategy.filterDistinctLines
        case s => old(s)
      }
    }
  )

lazy val `scio-jmh` = project
  .in(file("scio-jmh"))
  .enablePlugins(JmhPlugin)
  .enablePlugins(NoPublishPlugin)
  .dependsOn(
    `scio-core`,
    `scio-avro`
  )
  .settings(commonSettings)
  .settings(macroSettings)
  .settings(
    description := "Scio JMH Microbenchmarks",
    Jmh / sourceDirectory := (Test / sourceDirectory).value,
    Jmh / classDirectory := (Test / classDirectory).value,
    Jmh / dependencyClasspath := (Test / dependencyClasspath).value,
    unusedCompileDependenciesFilter := NothingFilter,
    libraryDependencies ++= directRunnerDependencies ++ Seq(
      // test
      "org.hamcrest" % "hamcrest" % hamcrestVersion % Test,
      "org.slf4j" % "slf4j-nop" % slf4jVersion % Test
    )
  )

lazy val `scio-smb` = project
  .in(file("scio-smb"))
  .enablePlugins(SbtAvro)
  .dependsOn(
    `scio-core` % "compile;test->test",
    `scio-avro` % "provided;test->test",
    `scio-google-cloud-platform` % "provided",
    `scio-parquet` % "provided",
    `scio-tensorflow` % "provided"
  )
  .settings(commonSettings)
  .settings(jUnitSettings)
  .settings(beamRunnerSettings)
  .settings(avroSettings(Provided))
  .settings(
    description := "Sort Merge Bucket source/sink implementations for Apache Beam",
    unusedCompileDependenciesFilter -= Seq(
      // replacing log4j compile time dependency
      moduleFilter("org.slf4j", "log4j-over-slf4j")
    ).reduce(_ | _),
    libraryDependencies ++= Seq(
      // compile
      "com.fasterxml.jackson.core" % "jackson-annotations" % jacksonVersion,
      "com.fasterxml.jackson.core" % "jackson-core" % jacksonVersion,
      "com.fasterxml.jackson.core" % "jackson-databind" % jacksonVersion,
      "com.google.auto.service" % "auto-service-annotations" % autoServiceVersion,
      "com.google.auto.value" % "auto-value-annotations" % autoValueVersion,
      "com.google.code.findbugs" % "jsr305" % jsr305Version,
      "com.google.guava" % "guava" % guavaVersion,
      "com.google.protobuf" % "protobuf-java" % gcpBom.key.value,
      "com.spotify" %% "magnolify-parquet" % magnolifyVersion,
      "joda-time" % "joda-time" % jodaTimeVersion,
      "org.apache.beam" % "beam-sdks-java-core" % beamVersion,
      // #3260 work around for sorter memory limit until we patch upstream
      // "org.apache.beam" % "beam-sdks-java-extensions-sorter" % beamVersion,
      "org.apache.beam" % "beam-vendor-guava-32_1_2-jre" % beamVendorVersion,
      "org.apache.commons" % "commons-lang3" % commonsLang3Version,
      "org.checkerframework" % "checker-qual" % checkerQualVersion,
      "org.slf4j" % "log4j-over-slf4j" % slf4jVersion, // log4j is excluded from hadoop
      "org.slf4j" % "slf4j-api" % slf4jVersion,
      // provided
      "com.google.apis" % "google-api-services-bigquery" % googleApiServicesBigQueryVersion % Provided, // scio-gcp
      "com.github.ben-manes.caffeine" % "caffeine" % caffeineVersion % Provided,
      "org.apache.beam" % "beam-sdks-java-extensions-avro" % beamVersion % Provided, // scio-avro
      "org.apache.beam" % "beam-sdks-java-extensions-protobuf" % beamVersion % Provided, // scio-tensorflow
      "org.apache.beam" % "beam-sdks-java-io-google-cloud-platform" % beamVersion % Provided, // scio-gcp
      "org.apache.beam" % "beam-sdks-java-io-hadoop-common" % beamVersion % Provided, // scio-parquet
      "org.apache.hadoop" % "hadoop-common" % hadoopVersion % Provided, // scio-parquet
      "org.apache.parquet" % "parquet-avro" % parquetVersion % Provided, // scio-parquet
      "org.apache.parquet" % "parquet-column" % parquetVersion % Provided, // scio-parquet
      "org.apache.parquet" % "parquet-common" % parquetVersion % Provided, // scio-parquet
      "org.apache.parquet" % "parquet-hadoop" % parquetVersion % Provided, // scio-parquet
      "org.tensorflow" % "tensorflow-core-api" % tensorFlowVersion % Provided, // scio-tensorflow
      // test
      "org.apache.beam" % "beam-sdks-java-core" % beamVersion % Test classifier "tests",
      "org.hamcrest" % "hamcrest" % hamcrestVersion % Test,
      "org.scalatest" %% "scalatest" % scalatestVersion % Test,
      "org.slf4j" % "slf4j-simple" % slf4jVersion % Test
    ),
    javacOptions ++= {
      (Compile / sourceManaged).value.mkdirs()
      Seq("-s", (Compile / sourceManaged).value.getAbsolutePath)
    },
    compileOrder := CompileOrder.JavaThenScala
  )

lazy val `scio-redis` = project
  .in(file("scio-redis"))
  .dependsOn(
    `scio-core` % "compile;test->test"
  )
  .settings(commonSettings)
  .settings(
    description := "Scio integration with Redis",
    libraryDependencies ++= Seq(
      // compile
      "com.softwaremill.magnolia1_2" %% "magnolia" % magnoliaVersion,
      "joda-time" % "joda-time" % jodaTimeVersion,
      "org.apache.beam" % "beam-sdks-java-core" % beamVersion,
      "org.apache.beam" % "beam-sdks-java-io-redis" % beamVersion,
      "redis.clients" % "jedis" % jedisVersion,
      // test
      "org.scalatest" %% "scalatest" % scalatestVersion % Test,
      "org.slf4j" % "slf4j-simple" % slf4jVersion % Test
    )
  )

lazy val integration = project
  .in(file("integration"))
  .enablePlugins(NoPublishPlugin, SbtAvro)
  .dependsOn(
    `scio-core` % "compile;test->test",
    `scio-avro` % "test->test",
    `scio-cassandra3` % "test->test",
    `scio-elasticsearch8` % "test->test",
    `scio-extra` % "test->test",
    `scio-google-cloud-platform` % "compile;test->test",
    `scio-jdbc` % "compile;test->test",
    `scio-neo4j` % "test->test",
    `scio-smb` % "test->provided,test"
  )
  .settings(commonSettings)
  .settings(jUnitSettings)
  .settings(macroSettings)
  .settings(avroSettings(Compile))
  .settings(
    // disable compile / test when unauthorized
    compile / skip := skipUnauthorizedGcpGithubWorkflow.value,
    test / skip := true,
    Test / test := {
      val logger = streams.value.log
      if ((Test / test / skip).value) {
        logger.warn(
          "integration/test are skipped.\n" +
            "Run 'set integration/test/skip := false' to run them"
        )
      }
      testSkipped.value
    },
    undeclaredCompileDependenciesTest := undeclaredCompileDependenciesTestSkipped.value,
    unusedCompileDependenciesTest := unusedCompileDependenciesTestSkipped.value,
    libraryDependencies ++= Seq(
      // compile
      "com.google.api-client" % "google-api-client" % gcpBom.key.value,
      "com.google.apis" % "google-api-services-bigquery" % googleApiServicesBigQueryVersion,
      "com.google.guava" % "guava" % guavaVersion,
      "com.google.http-client" % "google-http-client" % gcpBom.key.value,
      "com.google.protobuf" % "protobuf-java" % gcpBom.key.value,
      "com.microsoft.sqlserver" % "mssql-jdbc" % "12.8.1.jre11",
      "joda-time" % "joda-time" % jodaTimeVersion,
      "org.apache.beam" % "beam-sdks-java-core" % beamVersion,
      "org.apache.beam" % "beam-sdks-java-io-google-cloud-platform" % beamVersion,
      "org.slf4j" % "slf4j-api" % slf4jVersion,
      // runtime
      "com.google.cloud.sql" % "cloud-sql-connector-jdbc-sqlserver" % "1.21.2" % Runtime,
      "org.apache.beam" % "beam-runners-direct-java" % beamVersion % Runtime,
      "org.slf4j" % "slf4j-simple" % slf4jVersion % Runtime,
      // test
      "com.dimafeng" %% "testcontainers-scala-elasticsearch" % testContainersVersion % Test,
      "com.dimafeng" %% "testcontainers-scala-neo4j" % testContainersVersion % Test,
      "com.dimafeng" %% "testcontainers-scala-scalatest" % testContainersVersion % Test,
      "com.fasterxml.jackson.core" % "jackson-databind" % jacksonVersion % Test,
      "com.fasterxml.jackson.module" %% "jackson-module-scala" % jacksonVersion % Test,
      "com.spotify" %% "magnolify-datastore" % magnolifyVersion % Test,
      "org.apache.beam" % "beam-runners-google-cloud-dataflow-java" % beamVersion % Test
    )
  )

// =======================================================================
// Site settings
// =======================================================================
lazy val site = project
  .in(file("site"))
  .enablePlugins(
    ParadoxSitePlugin,
    ParadoxMaterialThemePlugin,
    GhpagesPlugin,
    ScalaUnidocPlugin,
    SiteScaladocPlugin,
    MdocPlugin
  )
  .dependsOn(
    `scio-avro` % "compile->test",
    `scio-cassandra3`,
    `scio-core` % "compile->test",
    `scio-elasticsearch-common`,
    `scio-elasticsearch8`,
    `scio-extra`,
    `scio-google-cloud-platform`,
    `scio-grpc` % "compile->test",
    `scio-jdbc`,
    `scio-macros`,
    `scio-neo4j`,
    `scio-parquet`,
    `scio-redis`,
    `scio-smb`,
    `scio-tensorflow`,
    `scio-test-core`
  )
  .settings(commonSettings)
  .settings(macroSettings)
  .settings(
    description := "Scio - Documentation",
    fork := false,
    publish / skip := true,
    autoAPIMappings := true,
    gitRemoteRepo := "git@github.com:spotify/scio.git",
    libraryDependencies ++= Seq(
      "org.apache.beam" % "beam-runners-direct-java" % beamVersion,
      "org.apache.beam" % "beam-runners-google-cloud-dataflow-java" % beamVersion,
      "com.nrinaudo" %% "kantan.csv" % kantanCsvVersion
    ),
    // unidoc
    ScalaUnidoc / siteSubdirName := "api",
    ScalaUnidoc / scalacOptions := Seq.empty,
    ScalaUnidoc / unidoc / unidocProjectFilter := inProjects(
      `scio-avro`,
      `scio-cassandra3`,
      `scio-core`,
      `scio-elasticsearch-common`,
      `scio-elasticsearch8`,
      `scio-extra`,
      `scio-google-cloud-platform`,
      `scio-grpc`,
      `scio-jdbc`,
      `scio-neo4j`,
      `scio-parquet`,
      `scio-redis`,
      `scio-smb`,
      `scio-tensorflow`,
      `scio-test-core`,
      `scio-test-google-cloud-platform`,
      `scio-test-parquet`,
      `scio-test`
    ),
    // unidoc handles class paths differently than compile and may give older
    // versions high precedence.
    ScalaUnidoc / unidoc / unidocAllClasspaths := (ScalaUnidoc / unidoc / unidocAllClasspaths).value
      .map { cp =>
        cp.filterNot(_.data.getCanonicalPath.matches(""".*guava-11\..*"""))
          .filterNot(_.data.getCanonicalPath.matches(""".*bigtable-client-core-0\..*"""))
      },
    // mdoc
    // pre-compile md using mdoc
    Compile / scalacOptions ~= { _.filterNot(_.startsWith("-Wconf")) },
    mdocIn := (paradox / sourceDirectory).value,
    mdocExtraArguments ++= Seq("--no-link-hygiene"),
    // paradox
    Compile / paradox / sourceManaged := mdocOut.value,
    paradoxProperties ++= Map(
      "extref.example.base_url" -> "https://spotify.github.io/scio/examples/%s.scala.html",
      "github.base_url" -> "https://github.com/spotify/scio",
      "javadoc.com.google.api.services.bigquery.base_url" -> "https://developers.google.com/resources/api-libraries/documentation/bigquery/v2/java/latest/",
      "javadoc.com.google.common.hash.base_url" -> s"https://guava.dev/releases/$guavaVersion/api/docs",
      "javadoc.com.spotify.scio.base_url" -> "http://spotify.github.com/scio/api",
      "javadoc.org.apache.avro.base_url" -> "https://avro.apache.org/docs/current/api/java/",
      "javadoc.org.apache.beam.base_url" -> s"https://beam.apache.org/releases/javadoc/$beamVersion",
      "javadoc.org.apache.beam.sdk.extensions.smb.base_url" -> "https://spotify.github.io/scio/api/org/apache/beam/sdk/extensions/smb",
      "javadoc.org.joda.time.base_url" -> "https://www.joda.org/joda-time/apidocs",
      "javadoc.org.tensorflow.base_url" -> "https://www.tensorflow.org/jvm/api_docs/java/",
      "javadoc.org.tensorflow.link_style" -> "direct",
      "scaladoc.com.spotify.scio.base_url" -> "https://spotify.github.io/scio/api",
      "scaladoc.com.twitter.algebird.base_url" -> "https://twitter.github.io/algebird/api/",
      "scaladoc.kantan.base_url" -> "https://nrinaudo.github.io/kantan.csv/api"
    ),
    Compile / paradoxMaterialTheme := ParadoxMaterialTheme()
      .withFavicon("images/favicon.ico")
      .withColor("white", "indigo")
      .withLogo("images/logo.png")
      .withCopyright(s"Copyright (C) $currentYear Spotify AB")
      .withRepository(uri("https://github.com/spotify/scio"))
      .withSocial(uri("https://github.com/spotify"), uri("https://twitter.com/spotifyeng")),
    // sbt-site
    addMappingsToSiteDir(ScalaUnidoc / packageDoc / mappings, ScalaUnidoc / siteSubdirName),
    makeSite / mappings ++= Seq(
      file("scio-examples/target/site/index.html") -> "examples/index.html"
    ) ++ SoccoIndex.mappings,
    makeSite := makeSite.dependsOn(mdoc.toTask("")).value
  )

lazy val soccoIndex = taskKey[File]("Generates examples/index.html")
lazy val soccoSettings = if (sys.env.contains("SOCCO")) {
  Seq(
    scalacOptions ++= Seq(
      "-P:socco:out:scio-examples/target/site",
      "-P:socco:package_com.spotify.scio:https://spotify.github.io/scio/api"
    ),
    autoCompilerPlugins := true,
    addCompilerPlugin(("io.regadas" %% "socco-ng" % "0.1.14").cross(CrossVersion.full)),
    // Generate scio-examples/target/site/index.html
    soccoIndex := SoccoIndex.generate(target.value / "site" / "index.html"),
    Compile / compile := {
      val _ = soccoIndex.value
      (Compile / compile).value
    }
  )
} else {
  Nil
}<|MERGE_RESOLUTION|>--- conflicted
+++ resolved
@@ -1322,21 +1322,15 @@
     ).reduce(_ | _),
     libraryDependencies ++= Seq(
       // compile
+      "com.spotify" %% "magnolify-tensorflow" % magnolifyVersion,
       "org.apache.beam" % "beam-sdks-java-core" % beamVersion,
       "org.apache.beam" % "beam-vendor-guava-32_1_2-jre" % beamVendorVersion,
       "org.apache.commons" % "commons-compress" % commonsCompressVersion,
-<<<<<<< HEAD
-      "com.spotify" %% "magnolify-tensorflow" % magnolifyVersion,
-      "org.slf4j" % "slf4j-api" % slf4jVersion,
-      "org.tensorflow" % "ndarray" % ndArrayVersion,
-=======
->>>>>>> 1624fa12
       "org.tensorflow" % "tensorflow-core-api" % tensorFlowVersion,
       // test
       "com.spotify" %% "featran-core" % featranVersion % Test,
       "com.spotify" %% "featran-scio" % featranVersion % Test,
       "com.spotify" %% "featran-tensorflow" % featranVersion % Test,
-      "com.spotify" %% "magnolify-tensorflow" % magnolifyVersion % Test,
       "org.slf4j" % "slf4j-simple" % slf4jVersion % Test
     ),
     Compile / tensorFlowMetadataSourcesDir := target.value / s"metadata-$tensorFlowMetadataVersion",
