--- conflicted
+++ resolved
@@ -25,13 +25,8 @@
 
 ThisBuild / turbo := true
 
-<<<<<<< HEAD
-val algebirdVersion = "0.13.8"
+val algebirdVersion = "0.13.9"
 val algebraVersion = "2.7.0"
-=======
-val algebirdVersion = "0.13.9"
-val algebraVersion = "2.2.3"
->>>>>>> 94589e12
 val annoy4sVersion = "0.10.0"
 val annoyVersion = "0.2.6"
 val autoServiceVersion = "1.0.1"
