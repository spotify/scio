--- conflicted
+++ resolved
@@ -107,12 +107,8 @@
 val commonsMath3Version = "3.6.1"
 val commonsTextVersion = "1.10.0"
 val elasticsearch7Version = "7.17.9"
-<<<<<<< HEAD
 val elasticsearch8Version = "8.8.0"
-=======
-val elasticsearch8Version = "8.7.1"
 val fansiVersion = "0.4.0"
->>>>>>> 148e34ca
 val featranVersion = "0.8.0"
 val httpAsyncClientVersion = "4.1.5"
 val hamcrestVersion = "2.2"
