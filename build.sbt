/*
 * Copyright 2016 Spotify AB.
 *
 * Licensed under the Apache License, Version 2.0 (the "License");
 * you may not use this file except in compliance with the License.
 * You may obtain a copy of the License at
 *
 *     http://www.apache.org/licenses/LICENSE-2.0
 *
 * Unless required by applicable law or agreed to in writing,
 * software distributed under the License is distributed on an
 * "AS IS" BASIS, WITHOUT WARRANTIES OR CONDITIONS OF ANY
 * KIND, either express or implied.  See the License for the
 * specific language governing permissions and limitations
 * under the License.
 */

import sbt._
import Keys._
import sbtassembly.AssemblyPlugin.autoImport._
import com.typesafe.sbt.SbtGit.GitKeys.gitRemoteRepo
import org.scalafmt.sbt.ScalafmtPlugin.scalafmtConfigSettings
import bloop.integrations.sbt.BloopDefaults
import de.heikoseeberger.sbtheader.CommentCreator

ThisBuild / turbo := true

val algebirdVersion = "0.13.7"
val algebraVersion = "2.2.1"
val annoy4sVersion = "0.9.0"
val annoyVersion = "0.2.6"
val asmVersion = "4.13"
val autoServiceVersion = "1.0-rc7"
val autoValueVersion = "1.7.5"
val avroVersion = "1.8.2"
val beamVendorVersion = "0.1"
val beamVersion = "2.28.0"
val bigdataossVersion = "2.1.6"
val bigQueryStorageVersion = "0.133.0-beta"
val bigtableClientVersion = "1.16.0"
val breezeVersion = "1.1"
val caffeineVersion = "2.9.0"
val caseappVersion = "2.0.4"
val catsVersion = "2.1.1"
val chillVersion = "0.9.5"
val circeVersion = "0.13.0"
val commonsCompressVersion = "1.20"
val commonsIoVersion = "2.8.0"
val commonsLang3Version = "3.12.0"
val commonsMath3Version = "3.6.1"
val commonsTextVersion = "1.9"
val datastoreV1ProtoClientVersion = "1.6.3"
val elasticsearch6Version = "6.8.15"
<<<<<<< HEAD
val elasticsearch7Version = "7.11.2"
=======
val elasticsearch7Version = "7.12.0"
>>>>>>> 5b91bb8c
val featranVersion = "0.8.0-RC1"
val flinkVersion = "1.12.1"
val gaxVersion = "1.60.0"
val gcsVersion = "1.8.0"
val generatedGrpcBetaVersion = "1.14.0"
val generatedDatastoreProtoVersion = "0.85.0"
val generatedGrpcGaVersion = "1.85.1"
val googleApiServicesBigQuery = "v2-rev20200719-1.30.10"
val googleApiServicesDataflow = "v1b3-rev20200713-1.30.10"
val googleAuthVersion = "0.19.0"
val googleClientsVersion = "1.30.10"
val googleCloudCoreVersion = "1.93.7"
val googleCloudSpannerVersion = "1.59.0"
val googleHttpClientsVersion = "1.36.0"
val googleOauthClientVersion = "1.31.0"
val grpcVersion = "1.32.2"
val guavaVersion = "28.2-jre"
val hadoopVersion = "2.10.1"
val hamcrestVersion = "2.2"
val httpCoreVersion = "4.4.13"
val jacksonVersion = "2.10.5"
val javaLshVersion = "0.12"
val jlineVersion = "2.14.6"
val jnaVersion = "5.8.0"
val jodaTimeVersion = "2.10.10"
val junitInterfaceVersion = "0.11"
val junitVersion = "4.13.2"
val kantanCodecsVersion = "0.5.1"
val kantanCsvVersion = "0.6.1"
val kryoVersion =
  "4.0.2" // explicitly depend on 4.0.1+ due to https://github.com/EsotericSoftware/kryo/pull/516
val magnoliaVersion = "0.17.0"
val magnolifyVersion = "0.4.3"
val nettyVersion = "4.1.51.Final"
val nettyTcNativeVersion = "2.0.33.Final"
val opencensusVersion = "0.24.0"
val parquetExtraVersion = "0.4.0"
val parquetVersion = "1.11.1"
val protobufGenericVersion = "0.2.9"
val protobufVersion = "3.15.6"
val scalacheckVersion = "1.15.3"
val scalaMacrosVersion = "2.1.1"
val scalatestplusVersion = "3.1.0.0-RC2"
val scalatestVersion = "3.2.6"
val shapelessVersion = "2.3.3"
val slf4jVersion = "1.7.30"
val sparkeyVersion = "3.2.1"
val sparkVersion = "2.4.6"
val tensorFlowVersion = "0.2.0"
val zoltarVersion = "0.6.0-M2"
val scalaCollectionCompatVersion = "2.4.2"

ThisBuild / scalafixScalaBinaryVersion := CrossVersion.binaryScalaVersion(scalaVersion.value)
val excludeLint = SettingKey[Set[Def.KeyedInitialize[_]]]("excludeLintKeys")
Global / excludeLint := (Global / excludeLint).?.value.getOrElse(Set.empty)
Global / excludeLint += sonatypeProfileName
Global / excludeLint += site / Paradox / sourceManaged

def previousVersion(currentVersion: String): Option[String] = {
  val Version = """(\d+)\.(\d+)\.(\d+).*""".r
  val Version(x, y, z) = currentVersion
  if (z == "0") None else Some(s"$x.$y.${z.toInt - 1}")
}

lazy val mimaSettings = Def.settings(
  mimaPreviousArtifacts :=
    previousVersion(version.value)
      .filter(_ => publishArtifact.value)
      .map(organization.value % s"${normalizedName.value}_${scalaBinaryVersion.value}" % _)
      .toSet
)

lazy val formatSettings = Def.settings(scalafmtOnCompile := false, javafmtOnCompile := false)

lazy val keepExistingHeader =
  HeaderCommentStyle.cStyleBlockComment.copy(commentCreator = new CommentCreator() {
    override def apply(text: String, existingText: Option[String]): String =
      existingText
        .getOrElse(
          HeaderCommentStyle.cStyleBlockComment.commentCreator(text)
        )
        .trim()
  })

val commonSettings = Def
  .settings(
    organization := "com.spotify",
    headerLicense := Some(HeaderLicense.ALv2("2020", "Spotify AB")),
    headerMappings := headerMappings.value + (HeaderFileType.scala -> keepExistingHeader, HeaderFileType.java -> keepExistingHeader),
    scalaVersion := "2.13.5",
    crossScalaVersions := Seq("2.12.13", scalaVersion.value),
    scalacOptions ++= Scalac.commonsOptions.value,
    Compile / doc / scalacOptions := Scalac.docOptions.value,
    javacOptions ++= Seq("-source", "1.8", "-target", "1.8", "-Xlint:unchecked"),
    javacOptions in (Compile, doc) := Seq("-source", "1.8"),
    // protobuf-lite is an older subset of protobuf-java and causes issues
    excludeDependencies += "com.google.protobuf" % "protobuf-lite",
    resolvers += Resolver.sonatypeRepo("public"),
    Test / javaOptions += "-Dscio.ignoreVersionWarning=true",
    Test / testOptions += Tests.Argument("-oD"),
    testOptions += Tests.Argument(TestFrameworks.JUnit, "-q", "-v", "-a"),
    testOptions ++= {
      if (sys.env.contains("SLOW")) {
        Nil
      } else {
        Seq(Tests.Argument(TestFrameworks.ScalaTest, "-l", "org.scalatest.tags.Slow"))
      }
    },
    coverageExcludedPackages := (Seq(
      "com\\.spotify\\.scio\\.examples\\..*",
      "com\\.spotify\\.scio\\.repl\\..*",
      "com\\.spotify\\.scio\\.util\\.MultiJoin"
    ) ++ (2 to 10).map(x => s"com\\.spotify\\.scio\\.sql\\.Query${x}")).mkString(";"),
    coverageHighlighting := true,
    licenses := Seq("Apache 2" -> url("http://www.apache.org/licenses/LICENSE-2.0.txt")),
    homepage := Some(url("https://github.com/spotify/scio")),
    scmInfo := Some(
      ScmInfo(url("https://github.com/spotify/scio"), "scm:git:git@github.com:spotify/scio.git")
    ),
    developers := List(
      Developer(
        id = "sinisa_lyh",
        name = "Neville Li",
        email = "neville.lyh@gmail.com",
        url = url("https://twitter.com/sinisa_lyh")
      ),
      Developer(
        id = "ravwojdyla",
        name = "Rafal Wojdyla",
        email = "ravwojdyla@gmail.com",
        url = url("https://twitter.com/ravwojdyla")
      ),
      Developer(
        id = "andrewsmartin",
        name = "Andrew Martin",
        email = "andrewsmartin.mg@gmail.com",
        url = url("https://twitter.com/andrew_martin92")
      ),
      Developer(
        id = "fallonfofallon",
        name = "Fallon Chen",
        email = "fallon@spotify.com",
        url = url("https://twitter.com/fallonfofallon")
      ),
      Developer(
        id = "regadas",
        name = "Filipe Regadas",
        email = "filiperegadas@gmail.com",
        url = url("https://twitter.com/regadas")
      ),
      Developer(
        id = "jto",
        name = "Julien Tournay",
        email = "julient@spotify.com",
        url = url("https://twitter.com/skaalf")
      ),
      Developer(
        id = "clairemcginty",
        name = "Claire McGinty",
        email = "clairem@spotify.com",
        url = url("http://github.com/clairemcginty")
      ),
      Developer(
        id = "syodage",
        name = "Shameera Rathnayaka",
        email = "shameerayodage@gmail.com",
        url = url("http://github.com/syodage")
      )
    ),
    mimaSettings,
    formatSettings
  )

lazy val publishSettings = Def.settings(
  // Release settings
  sonatypeProfileName := "com.spotify"
)

lazy val itSettings = Def.settings(
  Defaults.itSettings,
  IntegrationTest / classLoaderLayeringStrategy := ClassLoaderLayeringStrategy.Flat,
  // exclude all sources if we don't have GCP credentials
  (excludeFilter in unmanagedSources) in IntegrationTest := {
    if (BuildCredentials.exists) {
      HiddenFileFilter
    } else {
      HiddenFileFilter || "*.scala"
    }
  },
  inConfig(IntegrationTest)(run / fork := true),
  inConfig(IntegrationTest)(BloopDefaults.configSettings),
  inConfig(IntegrationTest)(scalafmtConfigSettings),
  inConfig(IntegrationTest)(scalafixConfigSettings(IntegrationTest))
)

lazy val assemblySettings = Seq(
  test in assembly := {},
  assemblyMergeStrategy in assembly ~= { old =>
    {
      case s if s.endsWith(".properties")            => MergeStrategy.filterDistinctLines
      case s if s.endsWith("public-suffix-list.txt") => MergeStrategy.filterDistinctLines
      case s if s.endsWith("pom.xml")                => MergeStrategy.last
      case s if s.endsWith(".class")                 => MergeStrategy.last
      case s if s.endsWith(".proto")                 => MergeStrategy.last
      case s if s.endsWith("libjansi.jnilib")        => MergeStrategy.last
      case s if s.endsWith("jansi.dll")              => MergeStrategy.rename
      case s if s.endsWith("libjansi.so")            => MergeStrategy.rename
      case s if s.endsWith("libsnappyjava.jnilib")   => MergeStrategy.last
      case s if s.endsWith("libsnappyjava.so")       => MergeStrategy.last
      case s if s.endsWith("snappyjava_snappy.dll")  => MergeStrategy.last
      case s if s.endsWith("reflection-config.json") => MergeStrategy.rename
      case s if s.endsWith(".dtd")                   => MergeStrategy.rename
      case s if s.endsWith(".xsd")                   => MergeStrategy.rename
      case PathList("META-INF", "services", "org.apache.hadoop.fs.FileSystem") =>
        MergeStrategy.filterDistinctLines
      case s => old(s)
    }
  }
)

lazy val macroSettings = Def.settings(
  libraryDependencies += "org.scala-lang" % "scala-reflect" % scalaVersion.value,
  libraryDependencies ++= {
    VersionNumber(scalaVersion.value) match {
      case v if v.matchesSemVer(SemanticSelector("2.12.x")) =>
        Seq(
          compilerPlugin(
            ("org.scalamacros" % "paradise" % scalaMacrosVersion).cross(CrossVersion.full)
          )
        )
      case _ => Nil
    }
  },
  // see MacroSettings.scala
  scalacOptions += "-Xmacro-settings:cache-implicit-schemas=true"
)

lazy val directRunnerDependencies = Seq(
  "org.apache.beam" % "beam-runners-direct-java" % beamVersion
)
lazy val dataflowRunnerDependencies = Seq(
  "org.apache.beam" % "beam-runners-google-cloud-dataflow-java" % beamVersion
)
lazy val sparkRunnerDependencies = Seq(
  "org.apache.beam" % "beam-runners-spark" % beamVersion exclude (
    "com.fasterxml.jackson.module", "jackson-module-scala_2.11"
  ),
  "org.apache.spark" %% "spark-core" % sparkVersion,
  "org.apache.spark" %% "spark-streaming" % sparkVersion
)
lazy val flinkRunnerDependencies = Seq(
  "org.apache.beam" % "beam-runners-flink-1.12" % beamVersion excludeAll (
    ExclusionRule("com.twitter", "chill_2.11"),
    ExclusionRule("org.apache.flink", "flink-clients_2.11"),
    ExclusionRule("org.apache.flink", "flink-runtime_2.11"),
    ExclusionRule("org.apache.flink", "flink-streaming-java_2.11")
  ),
  "org.apache.flink" %% "flink-clients" % flinkVersion,
  "org.apache.flink" %% "flink-runtime" % flinkVersion,
  "org.apache.flink" %% "flink-streaming-java" % flinkVersion
)
lazy val beamRunners = settingKey[String]("beam runners")
lazy val beamRunnersEval = settingKey[Seq[ModuleID]]("beam runners")

def beamRunnerSettings: Seq[Setting[_]] = Seq(
  beamRunners := "",
  beamRunnersEval := {
    Option(beamRunners.value)
      .filter(_.nonEmpty)
      .orElse(sys.props.get("beamRunners"))
      .orElse(sys.env.get("BEAM_RUNNERS"))
      .map(_.split(","))
      .map {
        _.flatMap {
          case "DirectRunner"   => directRunnerDependencies
          case "DataflowRunner" => dataflowRunnerDependencies
          case "SparkRunner"    => sparkRunnerDependencies
          case "FlinkRunner"    => flinkRunnerDependencies
          case _                => Nil
        }.toSeq
      }
      .getOrElse(directRunnerDependencies)
  },
  libraryDependencies ++= beamRunnersEval.value
)

lazy val protobufSettings = Def.settings(
  version in ProtobufConfig := protobufVersion,
  protobufRunProtoc in ProtobufConfig := (args =>
    com.github.os72.protocjar.Protoc.runProtoc("-v3.11.4" +: args.toArray)
  ),
  libraryDependencies += "com.google.protobuf" % "protobuf-java" % (version in ProtobufConfig).value % ProtobufConfig.name
)

def splitTests(tests: Seq[TestDefinition], filter: Seq[String], forkOptions: ForkOptions) = {
  val (filtered, default) = tests.partition(test => filter.contains(test.name))
  val policy = Tests.SubProcess(forkOptions)
  new Tests.Group(name = "<default>", tests = default, runPolicy = policy) +: filtered.map { test =>
    new Tests.Group(name = test.name, tests = Seq(test), runPolicy = policy)
  }
}

lazy val root: Project = Project("scio", file("."))
  .settings(commonSettings)
  .settings(publish / skip := true, assembly / aggregate := false)
  .aggregate(
    `scio-core`,
    `scio-test`,
    `scio-avro`,
    `scio-google-cloud-platform`,
    `scio-cassandra3`,
    `scio-elasticsearch6`,
    `scio-elasticsearch7`,
    `scio-extra`,
    `scio-jdbc`,
    `scio-parquet`,
    `scio-tensorflow`,
    `scio-schemas`,
    `scio-sql`,
    `scio-examples`,
    `scio-repl`,
    `scio-jmh`,
    `scio-macros`,
    `scio-smb`,
    `scio-redis`
  )

lazy val `scio-core`: Project = project
  .in(file("scio-core"))
  .settings(commonSettings)
  .settings(publishSettings)
  .settings(macroSettings)
  .settings(itSettings)
  .settings(
    description := "Scio - A Scala API for Apache Beam and Google Cloud Dataflow",
    resources in Compile ++= Seq(
      (baseDirectory in ThisBuild).value / "build.sbt",
      (baseDirectory in ThisBuild).value / "version.sbt"
    ),
    libraryDependencies ++= Seq(
      "com.chuusai" %% "shapeless" % shapelessVersion,
      "com.esotericsoftware" % "kryo-shaded" % kryoVersion,
      "com.fasterxml.jackson.core" % "jackson-databind" % jacksonVersion,
      "com.fasterxml.jackson.module" %% "jackson-module-scala" % jacksonVersion,
      "com.github.alexarchambault" %% "case-app" % caseappVersion,
      "com.github.alexarchambault" %% "case-app-annotations" % caseappVersion,
      "com.github.ben-manes.caffeine" % "caffeine" % caffeineVersion % "provided",
      "com.google.api-client" % "google-api-client" % googleClientsVersion,
      "com.google.apis" % "google-api-services-dataflow" % googleApiServicesDataflow,
      "com.google.auto.service" % "auto-service" % autoServiceVersion,
      "com.google.guava" % "guava" % guavaVersion,
      "com.google.http-client" % "google-http-client" % googleHttpClientsVersion,
      "com.google.http-client" % "google-http-client-jackson2" % googleHttpClientsVersion,
      "com.google.protobuf" % "protobuf-java" % protobufVersion,
      "com.twitter" % "chill-java" % chillVersion,
      "com.twitter" % "chill-protobuf" % chillVersion,
      "com.twitter" %% "algebird-core" % algebirdVersion,
      "com.twitter" %% "chill" % chillVersion,
      "com.twitter" %% "chill-algebird" % chillVersion,
      "commons-io" % "commons-io" % commonsIoVersion,
      "io.grpc" % "grpc-auth" % grpcVersion,
      "io.grpc" % "grpc-core" % grpcVersion,
      "io.grpc" % "grpc-netty" % grpcVersion,
      "io.grpc" % "grpc-api" % grpcVersion,
      "io.grpc" % "grpc-stub" % grpcVersion,
      "io.netty" % "netty-handler" % nettyVersion,
      "joda-time" % "joda-time" % jodaTimeVersion,
      "me.lyh" %% "protobuf-generic" % protobufGenericVersion,
      "org.apache.avro" % "avro" % avroVersion,
      "org.apache.beam" % "beam-runners-core-construction-java" % beamVersion,
      "org.apache.beam" % "beam-runners-google-cloud-dataflow-java" % beamVersion % Provided,
      "org.apache.beam" % "beam-runners-spark" % beamVersion % Provided exclude (
        "com.fasterxml.jackson.module", "jackson-module-scala_2.11"
      ),
      "org.apache.beam" % "beam-runners-flink-1.12" % beamVersion % Provided excludeAll (
        ExclusionRule("com.twitter", "chill_2.11"),
        ExclusionRule("org.apache.flink", "flink-clients_2.11"),
        ExclusionRule("org.apache.flink", "flink-runtime_2.11"),
        ExclusionRule("org.apache.flink", "flink-streaming-java_2.11")
      ),
      "org.apache.beam" % "beam-sdks-java-core" % beamVersion,
      "org.apache.beam" % "beam-sdks-java-extensions-protobuf" % beamVersion,
      "org.apache.beam" % "beam-vendor-guava-26_0-jre" % beamVendorVersion,
      "org.apache.commons" % "commons-compress" % commonsCompressVersion,
      "org.apache.commons" % "commons-math3" % commonsMath3Version,
      "org.scalatest" %% "scalatest" % scalatestVersion % Test,
      "org.slf4j" % "slf4j-api" % slf4jVersion,
      "org.typelevel" %% "algebra" % algebraVersion,
      "org.scala-lang.modules" %% "scala-collection-compat" % scalaCollectionCompatVersion,
      "com.propensive" %% "magnolia" % magnoliaVersion
    ),
    buildInfoKeys := Seq[BuildInfoKey](scalaVersion, version, "beamVersion" -> beamVersion),
    buildInfoPackage := "com.spotify.scio"
  )
  .dependsOn(
    `scio-schemas` % "test->test",
    `scio-macros`
  )
  .configs(
    IntegrationTest
  )
  .enablePlugins(BuildInfoPlugin)

lazy val `scio-sql`: Project = project
  .in(file("scio-sql"))
  .settings(commonSettings)
  .settings(publishSettings)
  .settings(macroSettings)
  .settings(
    description := "Scio - SQL extension",
    libraryDependencies ++= Seq(
      "org.scala-lang.modules" %% "scala-collection-compat" % scalaCollectionCompatVersion,
      "org.apache.beam" % "beam-sdks-java-core" % beamVersion,
      "org.apache.beam" % "beam-sdks-java-extensions-sql" % beamVersion,
      "org.apache.commons" % "commons-lang3" % commonsLang3Version,
      "org.apache.beam" % "beam-vendor-calcite-1_20_0" % beamVendorVersion
    ),
    Test / compileOrder := CompileOrder.JavaThenScala
  )
  .dependsOn(
    `scio-macros`,
    `scio-core`,
    `scio-schemas` % "test",
    `scio-avro` % "compile->test",
    `scio-test`
  )

lazy val `scio-test`: Project = project
  .in(file("scio-test"))
  .settings(commonSettings)
  .settings(publishSettings)
  .settings(itSettings)
  .settings(macroSettings)
  .settings(
    description := "Scio helpers for ScalaTest",
    libraryDependencies ++= Seq(
      "org.scala-lang.modules" %% "scala-collection-compat" % scalaCollectionCompatVersion,
      "org.apache.beam" % "beam-runners-direct-java" % beamVersion,
      "org.apache.beam" % "beam-sdks-java-io-google-cloud-platform" % beamVersion,
      "org.apache.beam" % "beam-runners-google-cloud-dataflow-java" % beamVersion % "test,it",
      "org.apache.beam" % "beam-sdks-java-core" % beamVersion % "test",
      "org.apache.beam" % "beam-sdks-java-core" % beamVersion % "test" classifier "tests",
      "org.scalatest" %% "scalatest" % scalatestVersion,
      "org.scalatestplus" %% "scalatestplus-scalacheck" % scalatestplusVersion % "test,it",
      "org.scalacheck" %% "scalacheck" % scalacheckVersion % "test,it",
      "com.spotify" %% "magnolify-datastore" % magnolifyVersion % "it",
      "com.spotify" %% "magnolify-guava" % magnolifyVersion,
      // DataFlow testing requires junit and hamcrest
      "org.hamcrest" % "hamcrest-core" % hamcrestVersion,
      "org.hamcrest" % "hamcrest-library" % hamcrestVersion,
      // Our BloomFilters are Algebird Monoids and hence uses tests from Algebird Test
      "com.twitter" %% "algebird-test" % algebirdVersion % "test",
      "com.spotify" % "annoy" % annoyVersion % "test",
      "com.spotify.sparkey" % "sparkey" % sparkeyVersion % "test",
      "com.novocode" % "junit-interface" % junitInterfaceVersion,
      "junit" % "junit" % junitVersion % "test",
      "com.lihaoyi" %% "pprint" % "0.6.2",
      "com.chuusai" %% "shapeless" % shapelessVersion,
      "com.google.api.grpc" % "proto-google-cloud-bigtable-v2" % generatedGrpcBetaVersion,
      "com.google.protobuf" % "protobuf-java" % protobufVersion,
      "com.twitter" %% "chill" % chillVersion,
      "commons-io" % "commons-io" % commonsIoVersion,
      "org.apache.beam" % "beam-sdks-java-core" % beamVersion,
      "org.hamcrest" % "hamcrest" % hamcrestVersion,
      "org.scalactic" %% "scalactic" % "3.2.6",
      "com.propensive" %% "magnolia" % magnoliaVersion
    ),
    Test / compileOrder := CompileOrder.JavaThenScala,
    Test / testGrouping := splitTests(
      (Test / definedTests).value,
      List("com.spotify.scio.ArgsTest"),
      (Test / forkOptions).value
    )
  )
  .configs(IntegrationTest)
  .dependsOn(
    `scio-core` % "test->test;compile->compile;it->it",
    `scio-schemas` % "test;it",
    `scio-avro` % "compile->test;it->it"
  )

lazy val `scio-macros`: Project = project
  .in(file("scio-macros"))
  .settings(commonSettings)
  .settings(publishSettings)
  .settings(macroSettings)
  .settings(
    description := "Scio macros",
    libraryDependencies ++= Seq(
      "com.chuusai" %% "shapeless" % shapelessVersion,
      "com.esotericsoftware" % "kryo-shaded" % kryoVersion,
      "org.apache.beam" % "beam-sdks-java-extensions-sql" % beamVersion,
      "org.apache.avro" % "avro" % avroVersion,
      "com.propensive" %% "magnolia" % magnoliaVersion
    )
  )

lazy val `scio-avro`: Project = project
  .in(file("scio-avro"))
  .settings(commonSettings)
  .settings(publishSettings)
  .settings(macroSettings)
  .settings(itSettings)
  .settings(
    description := "Scio add-on for working with Avro",
    libraryDependencies ++= Seq(
      "org.scala-lang.modules" %% "scala-collection-compat" % scalaCollectionCompatVersion,
      "me.lyh" %% "protobuf-generic" % protobufGenericVersion,
      "org.apache.beam" % "beam-vendor-guava-26_0-jre" % beamVendorVersion,
      "org.apache.beam" % "beam-sdks-java-io-google-cloud-platform" % beamVersion,
      "org.apache.beam" % "beam-sdks-java-core" % beamVersion,
      "com.twitter" %% "chill" % chillVersion,
      "com.google.protobuf" % "protobuf-java" % protobufVersion,
      "org.apache.avro" % "avro" % avroVersion exclude ("com.thoughtworks.paranamer", "paranamer"),
      "org.slf4j" % "slf4j-api" % slf4jVersion,
      "org.slf4j" % "slf4j-simple" % slf4jVersion % "test,it",
      "org.scalatest" %% "scalatest" % scalatestVersion % "test,it",
      "org.scalatestplus" %% "scalatestplus-scalacheck" % scalatestplusVersion % "test,it",
      "org.scalacheck" %% "scalacheck" % scalacheckVersion % "test,it",
      "com.spotify" %% "magnolify-cats" % magnolifyVersion % "test",
      "com.spotify" %% "magnolify-scalacheck" % magnolifyVersion % "test"
    )
  )
  .dependsOn(
    `scio-core` % "compile;it->it"
  )
  .configs(IntegrationTest)

lazy val `scio-google-cloud-platform`: Project = project
  .in(file("scio-google-cloud-platform"))
  .settings(commonSettings)
  .settings(publishSettings)
  .settings(macroSettings)
  .settings(itSettings)
  .settings(beamRunnerSettings)
  .settings(
    description := "Scio add-on for Google Cloud Platform",
    libraryDependencies ++= Seq(
      "com.google.cloud" % "google-cloud-spanner" % googleCloudSpannerVersion excludeAll (
        ExclusionRule(organization = "io.grpc")
      ),
      "com.google.cloud.bigtable" % "bigtable-client-core" % bigtableClientVersion excludeAll (
        ExclusionRule(organization = "io.grpc")
      ),
      "com.chuusai" %% "shapeless" % shapelessVersion,
      "com.google.api-client" % "google-api-client" % googleClientsVersion,
      "com.google.api.grpc" % "proto-google-cloud-bigquerystorage-v1beta1" % "0.98.0",
      "com.google.api.grpc" % "proto-google-cloud-bigtable-admin-v2" % generatedGrpcBetaVersion,
      "com.google.api.grpc" % "proto-google-cloud-bigtable-v2" % generatedGrpcBetaVersion,
      "com.google.api" % "gax-grpc" % gaxVersion,
      "com.google.api" % "gax" % gaxVersion,
      "com.google.apis" % "google-api-services-bigquery" % googleApiServicesBigQuery,
      "com.google.auth" % "google-auth-library-credentials" % googleAuthVersion,
      "com.google.auth" % "google-auth-library-oauth2-http" % googleAuthVersion,
      "com.google.cloud" % "google-cloud-bigquerystorage" % bigQueryStorageVersion,
      "com.google.cloud" % "google-cloud-core" % googleCloudCoreVersion,
      "com.google.cloud" % "google-cloud-storage" % gcsVersion % "test,it",
      "com.google.guava" % "guava" % guavaVersion,
      "com.google.http-client" % "google-http-client-jackson" % "1.29.2",
      "com.google.http-client" % "google-http-client-jackson2" % googleHttpClientsVersion,
      "com.google.http-client" % "google-http-client" % googleHttpClientsVersion,
      "com.google.protobuf" % "protobuf-java" % protobufVersion,
      "com.spotify" %% "magnolify-cats" % magnolifyVersion % "test",
      "com.spotify" %% "magnolify-scalacheck" % magnolifyVersion % "test",
      "com.twitter" %% "chill" % chillVersion,
      "commons-io" % "commons-io" % commonsIoVersion,
      "joda-time" % "joda-time" % jodaTimeVersion,
      "junit" % "junit" % junitVersion % "test",
      "org.apache.avro" % "avro" % avroVersion,
      "org.apache.beam" % "beam-sdks-java-core" % beamVersion,
      "org.apache.beam" % "beam-sdks-java-extensions-google-cloud-platform-core" % beamVersion,
      "org.apache.beam" % "beam-sdks-java-io-google-cloud-platform" % beamVersion,
      "org.apache.beam" % "beam-vendor-guava-26_0-jre" % beamVendorVersion,
      "org.hamcrest" % "hamcrest-core" % hamcrestVersion % "test,it",
      "org.hamcrest" % "hamcrest-library" % hamcrestVersion % "test",
      "org.scalacheck" %% "scalacheck" % scalacheckVersion % "test,it",
      "org.scalatest" %% "scalatest" % scalatestVersion % "test,it",
      "org.scalatestplus" %% "scalatestplus-scalacheck" % scalatestplusVersion % "test,it",
      "org.slf4j" % "slf4j-api" % slf4jVersion,
      "org.slf4j" % "slf4j-simple" % slf4jVersion % "test,it"
    )
  )
  .dependsOn(
    `scio-core` % "compile;it->it",
    `scio-schemas` % "test",
    `scio-avro` % "test",
    `scio-test` % "test;it"
  )
  .configs(IntegrationTest)

lazy val `scio-cassandra3`: Project = project
  .in(file("scio-cassandra/cassandra3"))
  .settings(commonSettings)
  .settings(publishSettings)
  .settings(itSettings)
  .settings(
    description := "Scio add-on for Apache Cassandra 3.x",
    libraryDependencies ++= Seq(
      "org.scala-lang.modules" %% "scala-collection-compat" % scalaCollectionCompatVersion,
      "com.google.protobuf" % "protobuf-java" % protobufVersion,
      "com.google.guava" % "guava" % guavaVersion,
      "com.twitter" %% "chill" % chillVersion,
      "com.datastax.cassandra" % "cassandra-driver-core" % "3.11.0",
      ("org.apache.cassandra" % "cassandra-all" % "3.11.10")
        .exclude("ch.qos.logback", "logback-classic")
        .exclude("org.slf4j", "log4j-over-slf4j"),
      "org.apache.hadoop" % "hadoop-common" % hadoopVersion,
      "org.apache.hadoop" % "hadoop-mapreduce-client-core" % hadoopVersion,
      "org.scalatest" %% "scalatest" % scalatestVersion % Test,
      "org.apache.beam" % "beam-sdks-java-core" % beamVersion % Test,
      "com.esotericsoftware" % "kryo-shaded" % kryoVersion,
      "com.google.guava" % "guava" % guavaVersion,
      "com.twitter" % "chill-java" % chillVersion
    )
  )
  .dependsOn(
    `scio-core`,
    `scio-test` % "test;it"
  )
  .configs(IntegrationTest)

lazy val `scio-elasticsearch6`: Project = project
  .in(file("scio-elasticsearch/es6"))
  .settings(commonSettings)
  .settings(publishSettings)
  .settings(
    description := "Scio add-on for writing to Elasticsearch",
    libraryDependencies ++= Seq(
      "org.scala-lang.modules" %% "scala-collection-compat" % scalaCollectionCompatVersion,
      "org.apache.beam" % "beam-vendor-guava-26_0-jre" % beamVendorVersion,
      "org.apache.beam" % "beam-sdks-java-core" % beamVersion,
      "joda-time" % "joda-time" % jodaTimeVersion,
      "org.slf4j" % "slf4j-api" % slf4jVersion,
      "org.elasticsearch" % "elasticsearch" % elasticsearch6Version,
      "org.elasticsearch" % "elasticsearch-x-content" % elasticsearch6Version,
      "org.elasticsearch.client" % "transport" % elasticsearch6Version
    )
  )
  .dependsOn(
    `scio-core`,
    `scio-test` % "test"
  )

lazy val `scio-elasticsearch7`: Project = project
  .in(file("scio-elasticsearch/es7"))
  .settings(commonSettings)
  .settings(publishSettings)
  .settings(
    description := "Scio add-on for writing to Elasticsearch",
    libraryDependencies ++= Seq(
      "org.scala-lang.modules" %% "scala-collection-compat" % scalaCollectionCompatVersion,
      "org.apache.beam" % "beam-vendor-guava-26_0-jre" % beamVendorVersion,
      "org.apache.beam" % "beam-sdks-java-core" % beamVersion,
      "joda-time" % "joda-time" % jodaTimeVersion,
      "org.slf4j" % "slf4j-api" % slf4jVersion,
      "org.apache.httpcomponents" % "httpcore" % httpCoreVersion,
      "org.elasticsearch" % "elasticsearch-x-content" % elasticsearch7Version,
      "org.elasticsearch.client" % "elasticsearch-rest-client" % elasticsearch7Version,
      "org.elasticsearch.client" % "elasticsearch-rest-high-level-client" % elasticsearch7Version,
      "org.apache.httpcomponents" % "httpcore" % httpCoreVersion,
      "org.elasticsearch" % "elasticsearch" % elasticsearch7Version
    )
  )
  .dependsOn(
    `scio-core`,
    `scio-test` % "test"
  )

lazy val `scio-extra`: Project = project
  .in(file("scio-extra"))
  .settings(commonSettings)
  .settings(publishSettings)
  .settings(itSettings)
  .settings(macroSettings)
  .settings(
    description := "Scio extra utilities",
    libraryDependencies ++= Seq(
      "org.scala-lang.modules" %% "scala-collection-compat" % scalaCollectionCompatVersion,
      "org.apache.beam" % "beam-sdks-java-core" % beamVersion,
      "org.apache.beam" % "beam-sdks-java-io-google-cloud-platform" % beamVersion,
      "org.apache.beam" % "beam-sdks-java-extensions-sorter" % beamVersion,
      "org.apache.beam" % "beam-sdks-java-extensions-sketching" % beamVersion,
      "org.apache.beam" % "beam-sdks-java-extensions-zetasketch" % beamVersion,
      "com.google.apis" % "google-api-services-bigquery" % googleApiServicesBigQuery,
      "org.apache.avro" % "avro" % avroVersion,
      "com.spotify" % "annoy" % annoyVersion,
      "com.spotify.sparkey" % "sparkey" % sparkeyVersion,
      "com.twitter" %% "algebird-core" % algebirdVersion,
      "info.debatty" % "java-lsh" % javaLshVersion,
      "net.pishen" %% "annoy4s" % annoy4sVersion,
      "org.scalanlp" %% "breeze" % breezeVersion,
      "com.github.ben-manes.caffeine" % "caffeine" % caffeineVersion % "test",
      "com.nrinaudo" %% "kantan.csv" % kantanCsvVersion,
      "org.slf4j" % "slf4j-api" % slf4jVersion,
      "org.scalatest" %% "scalatest" % scalatestVersion % "test",
      "org.scalacheck" %% "scalacheck" % scalacheckVersion % "test",
      "com.chuusai" %% "shapeless" % shapelessVersion,
      "joda-time" % "joda-time" % jodaTimeVersion,
      "net.java.dev.jna" % "jna" % jnaVersion,
      "org.apache.beam" % "beam-vendor-guava-26_0-jre" % beamVendorVersion,
      "org.typelevel" %% "algebra" % algebraVersion,
      "io.circe" %% "circe-core" % circeVersion,
      "io.circe" %% "circe-generic" % circeVersion,
      "io.circe" %% "circe-parser" % circeVersion
    ),
    Compile / sourceDirectories := (Compile / sourceDirectories).value
      .filterNot(_.getPath.endsWith("/src_managed/main")),
    Compile / managedSourceDirectories := (Compile / managedSourceDirectories).value
      .filterNot(_.getPath.endsWith("/src_managed/main")),
    Compile / doc / sources := List(), // suppress warnings
    compileOrder := CompileOrder.JavaThenScala
  )
  .dependsOn(
    `scio-core` % "compile->compile;provided->provided",
    `scio-test` % "it->it;test->test",
    `scio-avro`,
    `scio-google-cloud-platform`,
    `scio-macros`
  )
  .configs(IntegrationTest)

lazy val `scio-jdbc`: Project = project
  .in(file("scio-jdbc"))
  .settings(commonSettings)
  .settings(publishSettings)
  .settings(
    description := "Scio add-on for JDBC",
    libraryDependencies ++= Seq(
      "org.apache.beam" % "beam-sdks-java-core" % beamVersion,
      "org.apache.beam" % "beam-sdks-java-io-jdbc" % beamVersion
    )
  )
  .dependsOn(
    `scio-core`,
    `scio-test` % "test"
  )

val ensureSourceManaged = taskKey[Unit]("ensureSourceManaged")

lazy val `scio-parquet`: Project = project
  .in(file("scio-parquet"))
  .settings(commonSettings)
  .settings(publishSettings)
  .settings(
    // change annotation processor output directory so IntelliJ can pick them up
    ensureSourceManaged := IO.createDirectory(sourceManaged.value / "main"),
    (compile in Compile) := Def.task {
      val _ = ensureSourceManaged.value
      (compile in Compile).value
    }.value,
    javacOptions ++= Seq("-s", (sourceManaged.value / "main").toString),
    description := "Scio add-on for Parquet",
    libraryDependencies ++= Seq(
      "org.scala-lang.modules" %% "scala-collection-compat" % scalaCollectionCompatVersion,
      "me.lyh" %% "parquet-avro" % parquetExtraVersion excludeAll (
        // parquet-avro depends on avro 1.10.x
        ExclusionRule("org.apache.avro", "avro"),
        ExclusionRule("org.apache.avro", "avro-compiler")
      ),
      "org.apache.avro" % "avro" % avroVersion,
      "org.apache.avro" % "avro-compiler" % avroVersion,
      "me.lyh" % "parquet-tensorflow" % parquetExtraVersion,
      "com.google.cloud.bigdataoss" % "gcs-connector" % s"hadoop2-$bigdataossVersion",
      "com.spotify" %% "magnolify-parquet" % magnolifyVersion,
      "org.apache.beam" % "beam-sdks-java-io-hadoop-format" % beamVersion,
      "org.apache.hadoop" % "hadoop-client" % hadoopVersion,
      "org.apache.parquet" % "parquet-avro" % parquetVersion exclude (
        "org.apache.avro", "avro"
      ),
      "com.twitter" %% "chill" % chillVersion,
      "org.apache.beam" % "beam-sdks-java-core" % beamVersion,
      "org.apache.beam" % "beam-sdks-java-io-hadoop-common" % beamVersion,
      "org.apache.hadoop" % "hadoop-common" % hadoopVersion,
      "org.apache.hadoop" % "hadoop-mapreduce-client-core" % hadoopVersion,
      "org.apache.parquet" % "parquet-column" % parquetVersion,
      "org.apache.parquet" % "parquet-common" % parquetVersion,
      "org.apache.parquet" % "parquet-hadoop" % parquetVersion,
      "org.slf4j" % "slf4j-api" % slf4jVersion
    )
  )
  .dependsOn(
    `scio-core`,
    `scio-avro`,
    `scio-schemas` % "test",
    `scio-test` % "test->test"
  )

lazy val `scio-tensorflow`: Project = project
  .in(file("scio-tensorflow"))
  .settings(commonSettings)
  .settings(publishSettings)
  .settings(itSettings)
  .settings(protobufSettings)
  .settings(
    description := "Scio add-on for TensorFlow",
    Compile / sourceDirectories := (Compile / sourceDirectories).value
      .filterNot(_.getPath.endsWith("/src_managed/main")),
    Compile / managedSourceDirectories := (Compile / managedSourceDirectories).value
      .filterNot(_.getPath.endsWith("/src_managed/main")),
    libraryDependencies ++= Seq(
      "org.scala-lang.modules" %% "scala-collection-compat" % scalaCollectionCompatVersion,
      "org.apache.beam" % "beam-sdks-java-core" % beamVersion,
      "org.tensorflow" % "tensorflow-core-platform" % tensorFlowVersion,
      "org.apache.commons" % "commons-compress" % commonsCompressVersion,
      "com.spotify" %% "featran-core" % featranVersion,
      "com.spotify" %% "featran-scio" % featranVersion,
      "com.spotify" %% "featran-tensorflow" % featranVersion,
      "com.spotify" % "zoltar-api" % zoltarVersion,
      "com.spotify" % "zoltar-tensorflow" % zoltarVersion,
      "org.slf4j" % "slf4j-api" % slf4jVersion,
      "com.spotify" %% "magnolify-tensorflow" % magnolifyVersion % Test,
      "com.spotify" % "zoltar-core" % zoltarVersion,
      "org.apache.beam" % "beam-vendor-guava-26_0-jre" % beamVendorVersion
    )
  )
  .dependsOn(
    `scio-avro`,
    `scio-core`,
    `scio-test` % "test->test"
  )
  .enablePlugins(ProtobufPlugin)

lazy val `scio-schemas`: Project = project
  .in(file("scio-schemas"))
  .settings(commonSettings)
  .settings(protobufSettings)
  .settings(
    description := "Avro/Proto schemas for testing",
    publish / skip := true,
    libraryDependencies ++= Seq(
      "org.scala-lang.modules" %% "scala-collection-compat" % scalaCollectionCompatVersion,
      "org.apache.avro" % "avro" % avroVersion
    ),
    Compile / sourceDirectories := (Compile / sourceDirectories).value
      .filterNot(_.getPath.endsWith("/src_managed/main")),
    Compile / managedSourceDirectories := (Compile / managedSourceDirectories).value
      .filterNot(_.getPath.endsWith("/src_managed/main")),
    sources in doc in Compile := List(), // suppress warnings
    compileOrder := CompileOrder.JavaThenScala
  )
  .enablePlugins(ProtobufPlugin)

lazy val `scio-examples`: Project = project
  .in(file("scio-examples"))
  .settings(commonSettings)
  .settings(soccoSettings)
  .settings(beamRunnerSettings)
  .settings(macroSettings)
  .settings(
    publish / skip := true,
    libraryDependencies ++= Seq(
      "org.scala-lang.modules" %% "scala-collection-compat" % scalaCollectionCompatVersion,
      "org.apache.beam" % "beam-sdks-java-core" % beamVersion,
      "org.apache.beam" % "beam-sdks-java-io-google-cloud-platform" % beamVersion,
      "org.apache.beam" % "beam-sdks-java-extensions-google-cloud-platform-core" % beamVersion,
      "org.apache.avro" % "avro" % avroVersion,
      "com.google.cloud.datastore" % "datastore-v1-proto-client" % datastoreV1ProtoClientVersion,
      "com.google.http-client" % "google-http-client" % googleHttpClientsVersion,
      "com.google.api.grpc" % "proto-google-cloud-datastore-v1" % generatedDatastoreProtoVersion,
      "com.google.api.grpc" % "proto-google-cloud-bigtable-v2" % generatedGrpcBetaVersion,
      "com.google.cloud.sql" % "mysql-socket-factory" % "1.2.1",
      "com.google.apis" % "google-api-services-bigquery" % googleApiServicesBigQuery,
      "com.spotify" %% "magnolify-avro" % magnolifyVersion,
      "com.spotify" %% "magnolify-datastore" % magnolifyVersion,
      "com.spotify" %% "magnolify-tensorflow" % magnolifyVersion,
      "com.spotify" %% "magnolify-bigtable" % magnolifyVersion,
      "mysql" % "mysql-connector-java" % "8.0.23",
      "joda-time" % "joda-time" % jodaTimeVersion,
      "com.github.alexarchambault" %% "case-app" % caseappVersion,
      "org.slf4j" % "slf4j-api" % slf4jVersion,
      "org.slf4j" % "slf4j-simple" % slf4jVersion,
      "org.scalacheck" %% "scalacheck" % scalacheckVersion % "test",
      "com.chuusai" %% "shapeless" % shapelessVersion,
      "com.github.alexarchambault" %% "case-app-annotations" % caseappVersion,
      "com.github.alexarchambault" %% "case-app-util" % caseappVersion,
      "com.google.api-client" % "google-api-client" % googleClientsVersion,
      "com.google.apis" % "google-api-services-pubsub" % s"v1-rev20200713-$googleClientsVersion",
      "com.google.auth" % "google-auth-library-credentials" % googleAuthVersion,
      "com.google.auth" % "google-auth-library-oauth2-http" % googleAuthVersion,
      "com.google.cloud.bigdataoss" % "util" % bigdataossVersion,
      "com.google.guava" % "guava" % guavaVersion,
      "com.google.oauth-client" % "google-oauth-client" % googleOauthClientVersion,
      "com.google.protobuf" % "protobuf-java" % protobufVersion,
      "com.spotify" %% "magnolify-shared" % magnolifyVersion,
      "com.twitter" %% "algebird-core" % algebirdVersion,
      "org.apache.beam" % "beam-sdks-java-extensions-sql" % beamVersion,
      "org.apache.httpcomponents" % "httpcore" % httpCoreVersion,
      "org.elasticsearch" % "elasticsearch" % elasticsearch7Version,
      "com.propensive" %% "magnolia" % magnoliaVersion
    ),
    // exclude problematic sources if we don't have GCP credentials
    excludeFilter in unmanagedSources := {
      if (BuildCredentials.exists) {
        HiddenFileFilter
      } else {
        HiddenFileFilter || "TypedBigQueryTornadoes*.scala" || "TypedStorageBigQueryTornadoes*.scala"
      }
    },
    fork in run := true,
    sources in doc in Compile := List(),
    Test / classLoaderLayeringStrategy := ClassLoaderLayeringStrategy.Flat,
    Test / testGrouping := splitTests(
      (Test / definedTests).value,
      List("com.spotify.scio.examples.WordCountTest"),
      ForkOptions().withRunJVMOptions((Test / javaOptions).value.toVector)
    )
  )
  .dependsOn(
    `scio-core`,
    `scio-google-cloud-platform`,
    `scio-schemas`,
    `scio-jdbc`,
    `scio-extra`,
    `scio-elasticsearch7`,
    `scio-tensorflow`,
    `scio-sql`,
    `scio-test` % "compile->test",
    `scio-smb`,
    `scio-redis`
  )

lazy val `scio-repl`: Project = project
  .in(file("scio-repl"))
  .settings(commonSettings)
  .settings(publishSettings)
  .settings(assemblySettings)
  .settings(macroSettings)
  .settings(
    scalacOptions := Scalac.replOptions.value,
    libraryDependencies ++= Seq(
      "org.scala-lang.modules" %% "scala-collection-compat" % scalaCollectionCompatVersion,
      "org.apache.beam" % "beam-runners-direct-java" % beamVersion,
      "org.apache.beam" % "beam-sdks-java-io-google-cloud-platform" % beamVersion,
      "org.apache.beam" % "beam-sdks-java-extensions-google-cloud-platform-core" % beamVersion,
      "org.apache.beam" % "beam-runners-google-cloud-dataflow-java" % beamVersion excludeAll (
        ExclusionRule("com.google.cloud.bigdataoss", "gcsio")
      ),
      "org.apache.beam" % "beam-sdks-java-core" % beamVersion excludeAll (
        ExclusionRule("com.google.cloud.bigdataoss", "gcsio")
      ),
      "org.apache.avro" % "avro" % avroVersion,
      "commons-io" % "commons-io" % commonsIoVersion,
      "org.apache.commons" % "commons-text" % commonsTextVersion,
      "org.slf4j" % "slf4j-api" % slf4jVersion,
      "org.slf4j" % "slf4j-simple" % slf4jVersion,
      "org.scala-lang" % "scala-compiler" % scalaVersion.value,
      "com.nrinaudo" %% "kantan.csv" % kantanCsvVersion
    ),
    libraryDependencies ++= {
      VersionNumber(scalaVersion.value) match {
        case v if v.matchesSemVer(SemanticSelector("2.12.x")) =>
          Seq("org.scalamacros" % "paradise" % scalaMacrosVersion cross CrossVersion.full)
        case _ =>
          Nil
      }
    },
    assembly / assemblyJarName := "scio-repl.jar"
  )
  .dependsOn(
    `scio-core`,
    `scio-google-cloud-platform`,
    `scio-extra`
  )

lazy val `scio-jmh`: Project = project
  .in(file("scio-jmh"))
  .settings(commonSettings)
  .settings(macroSettings)
  .settings(
    description := "Scio JMH Microbenchmarks",
    sourceDirectory in Jmh := (sourceDirectory in Test).value,
    classDirectory in Jmh := (classDirectory in Test).value,
    dependencyClasspath in Jmh := (dependencyClasspath in Test).value,
    libraryDependencies ++= directRunnerDependencies ++ Seq(
      "org.scala-lang.modules" %% "scala-collection-compat" % scalaCollectionCompatVersion,
      "junit" % "junit" % junitVersion % "test",
      "org.hamcrest" % "hamcrest-core" % hamcrestVersion % "test",
      "org.hamcrest" % "hamcrest-library" % hamcrestVersion % "test",
      "org.slf4j" % "slf4j-nop" % slf4jVersion
    ),
    publish / skip := true
  )
  .dependsOn(
    `scio-core`,
    `scio-avro`
  )
  .enablePlugins(JmhPlugin)

lazy val `scio-smb`: Project = project
  .in(file("scio-smb"))
  .settings(commonSettings)
  .settings(publishSettings)
  .settings(itSettings)
  .settings(beamRunnerSettings)
  .settings(
    description := "Sort Merge Bucket source/sink implementations for Apache Beam",
    libraryDependencies ++= Seq(
      "org.scala-lang.modules" %% "scala-collection-compat" % scalaCollectionCompatVersion,
      "org.apache.avro" % "avro" % avroVersion,
      "org.apache.beam" % "beam-sdks-java-core" % beamVersion,
      "org.apache.beam" % "beam-sdks-java-core" % beamVersion % "it,test" classifier "tests",
      "org.apache.beam" % "beam-sdks-java-io-google-cloud-platform" % beamVersion,
      "org.apache.beam" % "beam-sdks-java-io-hadoop-format" % beamVersion,
      "org.apache.hadoop" % "hadoop-client" % hadoopVersion,
      "org.apache.parquet" % "parquet-avro" % parquetVersion exclude (
        "org.apache.avro", "avro"
      ),
      "org.apache.parquet" % "parquet-common" % parquetVersion,
      "com.spotify" %% "magnolify-parquet" % magnolifyVersion,
      // #3260 work around for sorter memory limit until we patch upstream
      // "org.apache.beam" % "beam-sdks-java-extensions-sorter" % beamVersion,
      "org.apache.beam" % "beam-sdks-java-extensions-protobuf" % beamVersion,
      "com.google.apis" % "google-api-services-bigquery" % googleApiServicesBigQuery,
      "org.tensorflow" % "tensorflow-core-platform" % tensorFlowVersion,
      "com.google.auto.value" % "auto-value-annotations" % autoValueVersion,
      "com.google.auto.value" % "auto-value" % autoValueVersion,
      "javax.annotation" % "javax.annotation-api" % "1.3.2",
      "org.hamcrest" % "hamcrest-core" % hamcrestVersion % Test,
      "org.hamcrest" % "hamcrest-library" % hamcrestVersion % Test,
      "com.novocode" % "junit-interface" % junitInterfaceVersion % Test,
      "junit" % "junit" % junitVersion % Test,
      "com.chuusai" %% "shapeless" % shapelessVersion,
      "com.fasterxml.jackson.core" % "jackson-annotations" % jacksonVersion,
      "com.fasterxml.jackson.core" % "jackson-core" % jacksonVersion,
      "com.fasterxml.jackson.core" % "jackson-databind" % jacksonVersion,
      "com.google.protobuf" % "protobuf-java" % protobufVersion,
      "joda-time" % "joda-time" % jodaTimeVersion,
      "org.apache.beam" % "beam-vendor-guava-26_0-jre" % beamVendorVersion,
      "org.slf4j" % "slf4j-api" % slf4jVersion,
      "com.github.ben-manes.caffeine" % "caffeine" % caffeineVersion % "provided"
    ),
    javacOptions ++= {
      (Compile / sourceManaged).value.mkdirs()
      Seq("-s", (Compile / sourceManaged).value.getAbsolutePath)
    },
    Test / classLoaderLayeringStrategy := ClassLoaderLayeringStrategy.Flat
  )
  .configs(
    IntegrationTest
  )
  .dependsOn(
    `scio-core`,
    `scio-test` % "test;it",
    `scio-avro` % IntegrationTest
  )

lazy val `scio-redis`: Project = project
  .in(file("scio-redis"))
  .settings(commonSettings)
  .settings(publishSettings)
  .settings(itSettings)
  .settings(
    description := "Scio integration with Redis",
    libraryDependencies ++= Seq(
      "org.scala-lang.modules" %% "scala-collection-compat" % scalaCollectionCompatVersion,
      "com.google.protobuf" % "protobuf-java" % protobufVersion,
      "com.google.guava" % "guava" % guavaVersion,
      "org.apache.beam" % "beam-sdks-java-core" % beamVersion,
      "org.scalatest" %% "scalatest" % scalatestVersion % Test,
      "org.apache.beam" % "beam-sdks-java-io-redis" % beamVersion
    )
  )
  .dependsOn(
    `scio-core`,
    `scio-test` % "test"
  )

lazy val site: Project = project
  .in(file("site"))
  .settings(commonSettings)
  .settings(macroSettings)
  .settings(siteSettings)
  .enablePlugins(
    ParadoxSitePlugin,
    ParadoxMaterialThemePlugin,
    GhpagesPlugin,
    ScalaUnidocPlugin,
    SiteScaladocPlugin,
    MdocPlugin
  )
  .dependsOn(
    `scio-macros`,
    `scio-core`,
    `scio-avro`,
    `scio-google-cloud-platform`,
    `scio-parquet`,
    `scio-schemas`,
    `scio-smb`,
    `scio-test`,
    `scio-extra`,
    `scio-sql`
  )

// =======================================================================
// Site settings
// =======================================================================

// ScalaDoc links look like http://site/index.html#my.package.MyClass while JavaDoc links look
// like http://site/my/package/MyClass.html. Therefore we need to fix links to external JavaDoc
// generated by ScalaDoc.
def fixJavaDocLinks(bases: Seq[String], doc: String): String =
  bases.foldLeft(doc) { (d, base) =>
    val regex = s"""\"($base)#([^"]*)\"""".r
    regex.replaceAllIn(
      d,
      m => {
        val b = base.replaceAll("/index.html$", "")
        val c = m.group(2).replace(".", "/")
        s"$b/$c.html"
      }
    )
  }

lazy val soccoIndex = taskKey[File]("Generates examples/index.html")

lazy val siteSettings = Def.settings(
  publish / skip := true,
  description := "Scio - Documentation",
  autoAPIMappings := true,
  gitRemoteRepo := "git@github.com:spotify/scio.git",
  libraryDependencies ++= Seq(
    "org.apache.beam" % "beam-runners-direct-java" % beamVersion,
    "org.apache.beam" % "beam-runners-google-cloud-dataflow-java" % beamVersion,
    "com.nrinaudo" %% "kantan.csv" % kantanCsvVersion
  ),
  // unidoc
  ScalaUnidoc / siteSubdirName := "api",
  ScalaUnidoc / scalacOptions := Seq.empty,
  ScalaUnidoc / unidoc / unidocProjectFilter := inProjects(
    `scio-core`,
    `scio-test`,
    `scio-avro`,
    `scio-google-cloud-platform`,
    `scio-cassandra3`,
    `scio-elasticsearch6`,
    `scio-extra`,
    `scio-jdbc`,
    `scio-parquet`,
    `scio-tensorflow`,
    `scio-macros`,
    `scio-smb`
  ),
  // unidoc handles class paths differently than compile and may give older
  // versions high precedence.
  ScalaUnidoc / unidoc / unidocAllClasspaths := (ScalaUnidoc / unidoc / unidocAllClasspaths).value
    .map { cp =>
      cp.filterNot(_.data.getCanonicalPath.matches(""".*guava-11\..*"""))
        .filterNot(_.data.getCanonicalPath.matches(""".*bigtable-client-core-0\..*"""))
    },
  // mdoc
  // pre-compile md using mdoc
  mdocIn := (paradox / sourceDirectory).value,
  mdocExtraArguments ++= Seq("--no-link-hygiene"),
  // paradox
  paradox / sourceManaged := mdocOut.value,
  paradoxProperties ++= Map(
    "javadoc.com.spotify.scio.base_url" -> "http://spotify.github.com/scio/api",
    "javadoc.org.apache.beam.sdk.extensions.smb.base_url" ->
      "https://spotify.github.io/scio/api/org/apache/beam/sdk/extensions/smb",
    "javadoc.org.apache.beam.base_url" -> s"https://beam.apache.org/releases/javadoc/$beamVersion",
    "scaladoc.com.spotify.scio.base_url" -> "https://spotify.github.io/scio/api",
    "github.base_url" -> "https://github.com/spotify/scio",
    "extref.example.base_url" -> "https://spotify.github.io/scio/examples/%s.scala.html"
  ),
  Compile / paradoxMaterialTheme := ParadoxMaterialTheme()
    .withFavicon("images/favicon.ico")
    .withColor("white", "indigo")
    .withLogo("images/logo.png")
    .withCopyright("Copyright (C) 2020 Spotify AB")
    .withRepository(uri("https://github.com/spotify/scio"))
    .withSocial(uri("https://github.com/spotify"), uri("https://twitter.com/spotifyeng")),
  // sbt-site
  addMappingsToSiteDir(ScalaUnidoc / packageDoc / mappings, ScalaUnidoc / siteSubdirName),
  makeSite / mappings ++= Seq(
    file("scio-examples/target/site/index.html") -> "examples/index.html"
  ) ++ SoccoIndex.mappings,
  makeSite := makeSite.dependsOn(mdoc.toTask("")).value
)

lazy val soccoSettings = if (sys.env.contains("SOCCO")) {
  Seq(
    scalacOptions ++= Seq(
      "-P:socco:out:scio-examples/target/site",
      "-P:socco:package_com.spotify.scio:https://spotify.github.io/scio/api"
    ),
    autoCompilerPlugins := true,
    addCompilerPlugin(("io.regadas" %% "socco-ng" % "0.1.4").cross(CrossVersion.full)),
    // Generate scio-examples/target/site/index.html
    soccoIndex := SoccoIndex.generate(target.value / "site" / "index.html"),
    compile in Compile := {
      val _ = soccoIndex.value
      (compile in Compile).value
    }
  )
} else {
  Nil
}

//strict should only be enabled when updating/adding depedencies
// ThisBuild / conflictManager := ConflictManager.strict
//To update this list we need to check against the dependencies being evicted
ThisBuild / dependencyOverrides ++= Seq(
  "org.threeten" % "threetenbp" % "1.4.1",
  "org.conscrypt" % "conscrypt-openjdk-uber" % "2.2.1",
  "com.fasterxml.jackson.core" % "jackson-annotations" % jacksonVersion,
  "com.fasterxml.jackson.core" % "jackson-core" % jacksonVersion,
  "com.fasterxml.jackson.core" % "jackson-databind" % jacksonVersion,
  "com.fasterxml.jackson.module" %% "jackson-module-scala" % jacksonVersion,
  "com.google.api-client" % "google-api-client" % googleClientsVersion,
  "com.google.api.grpc" % "proto-google-cloud-datastore-v1" % generatedDatastoreProtoVersion,
  "com.google.api.grpc" % "proto-google-common-protos" % "1.17.0",
  "com.google.api" % "gax-grpc" % gaxVersion,
  "com.google.api" % "gax" % gaxVersion,
  "com.google.apis" % "google-api-services-storage" % s"v1-rev20200611-$googleClientsVersion",
  "com.google.auth" % "google-auth-library-credentials" % googleAuthVersion,
  "com.google.auth" % "google-auth-library-oauth2-http" % googleAuthVersion,
  "com.google.auto.value" % "auto-value-annotations" % autoValueVersion,
  "com.google.cloud.bigdataoss" % "gcsio" % bigdataossVersion,
  "com.google.cloud.bigdataoss" % "util" % bigdataossVersion,
  "com.google.cloud" % "google-cloud-core-grpc" % "1.93.7",
  "com.google.cloud" % "google-cloud-core-http" % "1.93.7",
  "com.google.cloud" % "google-cloud-core" % "1.93.7",
  "com.google.cloud" % "google-cloud-storage" % gcsVersion,
  "com.google.code.findbugs" % "jsr305" % "3.0.2",
  "com.google.code.gson" % "gson" % "2.8.6",
  "com.google.errorprone" % "error_prone_annotations" % "2.3.4",
  "com.google.guava" % "guava" % guavaVersion,
  "com.google.http-client" % "google-http-client-jackson2" % googleHttpClientsVersion,
  "com.google.http-client" % "google-http-client" % googleHttpClientsVersion,
  "com.google.j2objc" % "j2objc-annotations" % "1.3",
  "com.google.oauth-client" % "google-oauth-client" % googleOauthClientVersion,
  "com.google.protobuf" % "protobuf-java-util" % protobufVersion,
  "com.google.protobuf" % "protobuf-java" % protobufVersion,
  "com.propensive" %% "magnolia" % magnoliaVersion,
  "com.squareup.okio" % "okio" % "1.13.0",
  "com.thoughtworks.paranamer" % "paranamer" % "2.8",
  "commons-cli" % "commons-cli" % "1.2",
  "commons-codec" % "commons-codec" % "1.14",
  "commons-collections" % "commons-collections" % "3.2.2",
  "commons-io" % "commons-io" % commonsIoVersion,
  "commons-lang" % "commons-lang" % "2.6",
  "commons-logging" % "commons-logging" % "1.2",
  "io.circe" %% "circe-core" % circeVersion,
  "io.circe" %% "circe-generic" % circeVersion,
  "io.circe" %% "circe-parser" % circeVersion,
  "io.dropwizard.metrics" % "metrics-core" % "3.2.2",
  "io.grpc" % "grpc-auth" % grpcVersion,
  "io.grpc" % "grpc-context" % grpcVersion,
  "io.grpc" % "grpc-core" % grpcVersion,
  "io.grpc" % "grpc-netty" % grpcVersion,
  "io.grpc" % "grpc-grpclb" % grpcVersion,
  "io.grpc" % "grpc-netty-shaded" % grpcVersion,
  "io.grpc" % "grpc-protobuf" % grpcVersion,
  "io.grpc" % "grpc-protobuf-lite" % grpcVersion,
  "io.grpc" % "grpc-stub" % grpcVersion,
  "io.grpc" % "grpc-api" % grpcVersion,
  "io.grpc" % "grpc-alts" % grpcVersion,
  "io.grpc" % "grpc-all" % grpcVersion,
  "io.grpc" % "grpc-okhttp" % grpcVersion,
  "io.netty" % "netty-buffer" % nettyVersion,
  "io.netty" % "netty-codec-http" % nettyVersion,
  "io.netty" % "netty-codec-http2" % nettyVersion,
  "io.netty" % "netty-codec" % nettyVersion,
  "io.netty" % "netty-common" % nettyVersion,
  "io.netty" % "netty-handler" % nettyVersion,
  "io.netty" % "netty-resolver" % nettyVersion,
  "io.netty" % "netty-transport" % nettyVersion,
  "io.netty" % "netty" % "3.7.0.Final",
  "io.netty" % "netty-tcnative-boringssl-static" % nettyTcNativeVersion,
  "io.opencensus" % "opencensus-api" % opencensusVersion,
  "io.opencensus" % "opencensus-contrib-grpc-util" % opencensusVersion,
  "io.opencensus" % "opencensus-contrib-http-util" % opencensusVersion,
  "javax.annotation" % "javax.annotation-api" % "1.3.2",
  "joda-time" % "joda-time" % jodaTimeVersion,
  "junit" % "junit" % junitVersion,
  "log4j" % "log4j" % "1.2.17",
  "net.java.dev.jna" % "jna" % jnaVersion,
  "org.apache.avro" % "avro" % avroVersion,
  "org.apache.commons" % "commons-compress" % commonsCompressVersion,
  "org.apache.commons" % "commons-lang3" % commonsLang3Version,
  "org.apache.commons" % "commons-math3" % commonsMath3Version,
  "org.apache.httpcomponents" % "httpclient" % "4.5.10",
  "org.apache.httpcomponents" % "httpcore" % httpCoreVersion,
  "org.apache.thrift" % "libthrift" % "0.9.2",
  "org.checkerframework" % "checker-qual" % "3.1.0",
  "org.codehaus.jackson" % "jackson-core-asl" % "1.9.13",
  "org.codehaus.jackson" % "jackson-jaxrs" % "1.9.13",
  "org.codehaus.jackson" % "jackson-mapper-asl" % "1.9.13",
  "org.codehaus.jackson" % "jackson-xc" % "1.9.13",
  "org.codehaus.mojo" % "animal-sniffer-annotations" % "1.18",
  "org.hamcrest" % "hamcrest-core" % hamcrestVersion,
  "org.objenesis" % "objenesis" % "2.5.1",
  "org.ow2.asm" % "asm" % "5.0.4",
  "org.scala-lang.modules" %% "scala-collection-compat" % scalaCollectionCompatVersion,
  "org.scala-lang.modules" %% "scala-xml" % "1.2.0",
  "org.scalacheck" %% "scalacheck" % scalacheckVersion,
  "org.scalactic" %% "scalactic" % scalatestVersion,
  "org.scalatest" %% "scalatest" % scalatestVersion,
  "org.slf4j" % "slf4j-api" % slf4jVersion,
  "org.slf4j" % "slf4j-log4j12" % slf4jVersion,
  "org.tukaani" % "xz" % "1.8",
  "org.typelevel" %% "algebra" % algebraVersion,
  "org.typelevel" %% "cats-core" % catsVersion,
  "org.xerial.snappy" % "snappy-java" % "1.1.4",
  "org.yaml" % "snakeyaml" % "1.12",
  "com.nrinaudo" %% "kantan.codecs" % kantanCodecsVersion
)<|MERGE_RESOLUTION|>--- conflicted
+++ resolved
@@ -51,11 +51,7 @@
 val commonsTextVersion = "1.9"
 val datastoreV1ProtoClientVersion = "1.6.3"
 val elasticsearch6Version = "6.8.15"
-<<<<<<< HEAD
-val elasticsearch7Version = "7.11.2"
-=======
 val elasticsearch7Version = "7.12.0"
->>>>>>> 5b91bb8c
 val featranVersion = "0.8.0-RC1"
 val flinkVersion = "1.12.1"
 val gaxVersion = "1.60.0"
