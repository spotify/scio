/*
 * Copyright 2016 Spotify AB.
 *
 * Licensed under the Apache License, Version 2.0 (the "License");
 * you may not use this file except in compliance with the License.
 * You may obtain a copy of the License at
 *
 *     http://www.apache.org/licenses/LICENSE-2.0
 *
 * Unless required by applicable law or agreed to in writing,
 * software distributed under the License is distributed on an
 * "AS IS" BASIS, WITHOUT WARRANTIES OR CONDITIONS OF ANY
 * KIND, either express or implied.  See the License for the
 * specific language governing permissions and limitations
 * under the License.
 */

import sbt._
import Keys._
import sbtassembly.AssemblyPlugin.autoImport._
import com.typesafe.sbt.SbtGit.GitKeys.gitRemoteRepo
import org.scalafmt.sbt.ScalafmtPlugin.scalafmtConfigSettings
import bloop.integrations.sbt.BloopDefaults
import de.heikoseeberger.sbtheader.CommentCreator

ThisBuild / turbo := true

val algebirdVersion = "0.13.8"
val algebraVersion = "2.2.3"
val annoy4sVersion = "0.10.0"
val annoyVersion = "0.2.6"
val autoServiceVersion = "1.0"
val autoValueVersion = "1.8.2"
val avroVersion = "1.8.2"
val beamVendorVersion = "0.1"
val beamVersion = "2.33.0"
val bigdataossVersion = "2.2.2"
val bigQueryStorageVersion = "1.21.1"
val bigtableClientVersion = "1.19.1"
val breezeVersion = "2.0"
val caffeineVersion = "2.9.2"
val catsVersion = "2.5.0"
val chillVersion = "0.10.0"
val circeVersion = "0.14.1"
val commonsCompressVersion = "1.21"
val commonsIoVersion = "2.11.0"
val commonsLang3Version = "3.12.0"
val commonsMath3Version = "3.6.1"
val commonsTextVersion = "1.9"
val datastoreV1ProtoClientVersion = "1.6.3"
val elasticsearch6Version = "6.8.20"
val elasticsearch7Version = "7.15.1"
val featranVersion = "0.8.0-RC2"
val flinkVersion = "1.12.1"
val gaxVersion = "1.63.0"
val gcsVersion = "1.8.0"
val generatedGrpcBetaVersion = "1.22.0"
val generatedDatastoreProtoVersion = "0.89.0"
val googleClientsVersion = "1.31.3"
val googleApiServicesBigQueryVersion = s"v2-rev20210410-1.31.0"
val googleApiServicesDataflowVersion = s"v1b3-rev20210408-1.31.0"
val googleApiServicesPubsubVersion = s"v1-rev20210322-1.31.0"
val googleApiServicesStorageVersion = s"v1-rev20210127-1.31.0"
val googleAuthVersion = "0.25.2"
val googleCloudCoreVersion = "1.94.6"
val googleCloudSpannerVersion = "6.2.0"
val googleHttpClientsVersion = "1.39.2"
val googleOauthClientVersion = "1.31.4"
val grpcVersion = "1.37.0"
val guavaVersion = "30.1-jre"
val hadoopVersion = "2.10.1"
val hamcrestVersion = "2.2"
val httpCoreVersion = "4.4.14"
val jacksonVersion = "2.12.5"
val javaLshVersion = "0.12"
val jlineVersion = "2.14.6"
<<<<<<< HEAD
val jnaVersion = "5.10.0"
val jodaTimeVersion = "2.10.12"
=======
val jnaVersion = "5.9.0"
val jodaTimeVersion = "2.10.13"
>>>>>>> a83729ea
val junitInterfaceVersion = "0.13.2"
val junitVersion = "4.13.2"
val kantanCodecsVersion = "0.5.1"
val kantanCsvVersion = "0.6.2"
val kryoVersion =
  "4.0.2" // explicitly depend on 4.0.1+ due to https://github.com/EsotericSoftware/kryo/pull/516
val magnoliaVersion = "1.0.0-M4"
val magnolifyVersion = "0.4.4"
val metricsVersion = "3.2.6"
val nettyVersion = "4.1.52.Final"
val nettyTcNativeVersion = "2.0.34.Final"
val opencensusVersion = "0.28.0"
val parquetExtraVersion = "0.4.2"
val parquetVersion = "1.12.2"
val protobufGenericVersion = "0.2.9"
val protobufVersion = "3.18.1"
val scalacheckVersion = "1.15.4"
val scalaMacrosVersion = "2.1.1"
val scalatestplusVersion = "3.1.0.0-RC2"
val scalatestVersion = "3.2.10"
val shapelessVersion = "2.3.7"
val slf4jVersion = "1.7.32"
val sparkeyVersion = "3.2.1"
val sparkVersion = "2.4.6"
val tensorFlowVersion = "0.3.3"
val zoltarVersion = "0.6.0-M4"
val scalaCollectionCompatVersion = "2.5.0"

ThisBuild / scalafixScalaBinaryVersion := CrossVersion.binaryScalaVersion(scalaVersion.value)
val excludeLint = SettingKey[Set[Def.KeyedInitialize[_]]]("excludeLintKeys")
Global / excludeLint := (Global / excludeLint).?.value.getOrElse(Set.empty)
Global / excludeLint += sonatypeProfileName
Global / excludeLint += site / Paradox / sourceManaged

def previousVersion(currentVersion: String): Option[String] = {
  val Version = """(\d+)\.(\d+)\.(\d+).*""".r
  val Version(x, y, z) = currentVersion
  if (z == "0") None else Some(s"$x.$y.${z.toInt - 1}")
}

lazy val mimaSettings = Def.settings(
  mimaPreviousArtifacts :=
    previousVersion(version.value)
      .filter(_ => publishArtifact.value)
      .map(organization.value % s"${normalizedName.value}_${scalaBinaryVersion.value}" % _)
      .toSet
)

lazy val formatSettings = Def.settings(scalafmtOnCompile := false, javafmtOnCompile := false)

lazy val keepExistingHeader =
  HeaderCommentStyle.cStyleBlockComment.copy(commentCreator = new CommentCreator() {
    override def apply(text: String, existingText: Option[String]): String =
      existingText
        .getOrElse(
          HeaderCommentStyle.cStyleBlockComment.commentCreator(text)
        )
        .trim()
  })

val commonSettings = Def
  .settings(
    organization := "com.spotify",
    headerLicense := Some(HeaderLicense.ALv2("2020", "Spotify AB")),
    headerMappings := headerMappings.value + (HeaderFileType.scala -> keepExistingHeader, HeaderFileType.java -> keepExistingHeader),
    scalaVersion := "2.13.6",
    crossScalaVersions := Seq("2.12.15", scalaVersion.value),
    scalacOptions ++= Scalac.commonsOptions.value,
    Compile / doc / scalacOptions := Scalac.docOptions.value,
    javacOptions ++= Seq("-source", "1.8", "-target", "1.8", "-Xlint:unchecked"),
    Compile / doc / javacOptions := Seq("-source", "1.8"),
    // protobuf-lite is an older subset of protobuf-java and causes issues
    excludeDependencies ++= Seq(
      "com.google.protobuf" % "protobuf-lite",
      "org.apache.beam" % "beam-sdks-java-io-kafka"
    ),
    resolvers += Resolver.sonatypeRepo("public"),
    Test / javaOptions += "-Dscio.ignoreVersionWarning=true",
    Test / testOptions += Tests.Argument("-oD"),
    testOptions += Tests.Argument(TestFrameworks.JUnit, "-q", "-v", "-a"),
    testOptions ++= {
      if (sys.env.contains("SLOW")) {
        Nil
      } else {
        Seq(Tests.Argument(TestFrameworks.ScalaTest, "-l", "org.scalatest.tags.Slow"))
      }
    },
    coverageExcludedPackages := (Seq(
      "com\\.spotify\\.scio\\.examples\\..*",
      "com\\.spotify\\.scio\\.repl\\..*",
      "com\\.spotify\\.scio\\.util\\.MultiJoin",
      "com\\.spotify\\.scio\\.smb\\.util\\.SMBMultiJoin"
    ) ++ (2 to 10).map(x => s"com\\.spotify\\.scio\\.sql\\.Query$x")).mkString(";"),
    coverageHighlighting := true,
    licenses := Seq("Apache 2" -> url("http://www.apache.org/licenses/LICENSE-2.0.txt")),
    homepage := Some(url("https://github.com/spotify/scio")),
    scmInfo := Some(
      ScmInfo(url("https://github.com/spotify/scio"), "scm:git:git@github.com:spotify/scio.git")
    ),
    developers := List(
      Developer(
        id = "sinisa_lyh",
        name = "Neville Li",
        email = "neville.lyh@gmail.com",
        url = url("https://twitter.com/sinisa_lyh")
      ),
      Developer(
        id = "ravwojdyla",
        name = "Rafal Wojdyla",
        email = "ravwojdyla@gmail.com",
        url = url("https://twitter.com/ravwojdyla")
      ),
      Developer(
        id = "andrewsmartin",
        name = "Andrew Martin",
        email = "andrewsmartin.mg@gmail.com",
        url = url("https://twitter.com/andrew_martin92")
      ),
      Developer(
        id = "fallonfofallon",
        name = "Fallon Chen",
        email = "fallon@spotify.com",
        url = url("https://twitter.com/fallonfofallon")
      ),
      Developer(
        id = "regadas",
        name = "Filipe Regadas",
        email = "filiperegadas@gmail.com",
        url = url("https://twitter.com/regadas")
      ),
      Developer(
        id = "jto",
        name = "Julien Tournay",
        email = "julient@spotify.com",
        url = url("https://twitter.com/skaalf")
      ),
      Developer(
        id = "clairemcginty",
        name = "Claire McGinty",
        email = "clairem@spotify.com",
        url = url("http://github.com/clairemcginty")
      ),
      Developer(
        id = "syodage",
        name = "Shameera Rathnayaka",
        email = "shameerayodage@gmail.com",
        url = url("http://github.com/syodage")
      )
    ),
    mimaSettings,
    formatSettings
  )

lazy val publishSettings = Def.settings(
  // Release settings
  sonatypeProfileName := "com.spotify"
)

lazy val itSettings = Def.settings(
  Defaults.itSettings,
  IntegrationTest / classLoaderLayeringStrategy := ClassLoaderLayeringStrategy.Flat,
  // exclude all sources if we don't have GCP credentials
  IntegrationTest / unmanagedSources / excludeFilter := {
    if (BuildCredentials.exists) {
      HiddenFileFilter
    } else {
      HiddenFileFilter || "*.scala"
    }
  },
  inConfig(IntegrationTest)(run / fork := true),
  inConfig(IntegrationTest)(BloopDefaults.configSettings),
  inConfig(IntegrationTest)(scalafmtConfigSettings),
  inConfig(IntegrationTest)(scalafixConfigSettings(IntegrationTest))
)

lazy val assemblySettings = Seq(
  assembly / test := {},
  assembly / assemblyMergeStrategy ~= { old =>
    {
      case s if s.endsWith(".properties")            => MergeStrategy.filterDistinctLines
      case s if s.endsWith("public-suffix-list.txt") => MergeStrategy.filterDistinctLines
      case s if s.endsWith("pom.xml")                => MergeStrategy.last
      case s if s.endsWith(".class")                 => MergeStrategy.last
      case s if s.endsWith(".proto")                 => MergeStrategy.last
      case s if s.endsWith("libjansi.jnilib")        => MergeStrategy.last
      case s if s.endsWith("jansi.dll")              => MergeStrategy.rename
      case s if s.endsWith("libjansi.so")            => MergeStrategy.rename
      case s if s.endsWith("libsnappyjava.jnilib")   => MergeStrategy.last
      case s if s.endsWith("libsnappyjava.so")       => MergeStrategy.last
      case s if s.endsWith("snappyjava_snappy.dll")  => MergeStrategy.last
      case s if s.endsWith("reflection-config.json") => MergeStrategy.rename
      case s if s.endsWith(".dtd")                   => MergeStrategy.rename
      case s if s.endsWith(".xsd")                   => MergeStrategy.rename
      case s if s.endsWith(".fmpp")                  => MergeStrategy.last
      case PathList("META-INF", "services", "org.apache.hadoop.fs.FileSystem") =>
        MergeStrategy.filterDistinctLines
      case s => old(s)
    }
  }
)

lazy val macroSettings = Def.settings(
  libraryDependencies += "org.scala-lang" % "scala-reflect" % scalaVersion.value,
  libraryDependencies ++= {
    VersionNumber(scalaVersion.value) match {
      case v if v.matchesSemVer(SemanticSelector("2.12.x")) =>
        Seq(
          compilerPlugin(
            ("org.scalamacros" % "paradise" % scalaMacrosVersion).cross(CrossVersion.full)
          )
        )
      case _ => Nil
    }
  },
  // see MacroSettings.scala
  scalacOptions += "-Xmacro-settings:cache-implicit-schemas=true"
)

lazy val directRunnerDependencies = Seq(
  "org.apache.beam" % "beam-runners-direct-java" % beamVersion
)
lazy val dataflowRunnerDependencies = Seq(
  "org.apache.beam" % "beam-runners-google-cloud-dataflow-java" % beamVersion
)
lazy val sparkRunnerDependencies = Seq(
  "org.apache.beam" % "beam-runners-spark" % beamVersion exclude (
    "com.fasterxml.jackson.module", "jackson-module-scala_2.11"
  ),
  "org.apache.spark" %% "spark-core" % sparkVersion,
  "org.apache.spark" %% "spark-streaming" % sparkVersion
)
lazy val flinkRunnerDependencies = Seq(
  "org.apache.beam" % "beam-runners-flink-1.12" % beamVersion excludeAll (
    ExclusionRule("com.twitter", "chill_2.11"),
    ExclusionRule("org.apache.flink", "flink-clients_2.11"),
    ExclusionRule("org.apache.flink", "flink-runtime_2.11"),
    ExclusionRule("org.apache.flink", "flink-streaming-java_2.11")
  ),
  "org.apache.flink" %% "flink-clients" % flinkVersion,
  "org.apache.flink" %% "flink-runtime" % flinkVersion,
  "org.apache.flink" %% "flink-streaming-java" % flinkVersion
)
lazy val beamRunners = settingKey[String]("beam runners")
lazy val beamRunnersEval = settingKey[Seq[ModuleID]]("beam runners")

def beamRunnerSettings: Seq[Setting[_]] = Seq(
  beamRunners := "",
  beamRunnersEval := {
    Option(beamRunners.value)
      .filter(_.nonEmpty)
      .orElse(sys.props.get("beamRunners"))
      .orElse(sys.env.get("BEAM_RUNNERS"))
      .map(_.split(","))
      .map {
        _.flatMap {
          case "DirectRunner"   => directRunnerDependencies
          case "DataflowRunner" => dataflowRunnerDependencies
          case "SparkRunner"    => sparkRunnerDependencies
          case "FlinkRunner"    => flinkRunnerDependencies
          case _                => Nil
        }.toSeq
      }
      .getOrElse(directRunnerDependencies)
  },
  libraryDependencies ++= beamRunnersEval.value
)

lazy val protobufSettings = Def.settings(
  ProtobufConfig / version := protobufVersion,
  ProtobufConfig / protobufRunProtoc := (args =>
    com.github.os72.protocjar.Protoc.runProtoc("-v3.17.3" +: args.toArray)
  ),
  libraryDependencies += "com.google.protobuf" % "protobuf-java" % (ProtobufConfig / version).value % ProtobufConfig.name
)

def splitTests(tests: Seq[TestDefinition], filter: Seq[String], forkOptions: ForkOptions) = {
  val (filtered, default) = tests.partition(test => filter.contains(test.name))
  val policy = Tests.SubProcess(forkOptions)
  new Tests.Group(name = "<default>", tests = default, runPolicy = policy) +: filtered.map { test =>
    new Tests.Group(name = test.name, tests = Seq(test), runPolicy = policy)
  }
}

lazy val root: Project = Project("scio", file("."))
  .settings(commonSettings)
  .settings(publish / skip := true, assembly / aggregate := false)
  .aggregate(
    `scio-core`,
    `scio-test`,
    `scio-avro`,
    `scio-google-cloud-platform`,
    `scio-cassandra3`,
    `scio-elasticsearch6`,
    `scio-elasticsearch7`,
    `scio-extra`,
    `scio-jdbc`,
    `scio-parquet`,
    `scio-tensorflow`,
    `scio-schemas`,
    `scio-examples`,
    `scio-repl`,
    `scio-jmh`,
    `scio-macros`,
    `scio-smb`,
    `scio-redis`
  )

lazy val `scio-core`: Project = project
  .in(file("scio-core"))
  .settings(commonSettings)
  .settings(publishSettings)
  .settings(macroSettings)
  .settings(itSettings)
  .settings(
    description := "Scio - A Scala API for Apache Beam and Google Cloud Dataflow",
    Compile / resources ++= Seq(
      (ThisBuild / baseDirectory).value / "build.sbt",
      (ThisBuild / baseDirectory).value / "version.sbt"
    ),
    libraryDependencies ++= Seq(
      "com.chuusai" %% "shapeless" % shapelessVersion,
      "com.esotericsoftware" % "kryo-shaded" % kryoVersion,
      "com.fasterxml.jackson.core" % "jackson-databind" % jacksonVersion,
      "com.fasterxml.jackson.module" %% "jackson-module-scala" % jacksonVersion,
      "com.github.ben-manes.caffeine" % "caffeine" % caffeineVersion % "provided",
      "com.google.api-client" % "google-api-client" % googleClientsVersion,
      "com.google.apis" % "google-api-services-dataflow" % googleApiServicesDataflowVersion,
      "com.google.auto.service" % "auto-service" % autoServiceVersion,
      "com.google.guava" % "guava" % guavaVersion,
      "com.google.http-client" % "google-http-client" % googleHttpClientsVersion,
      "com.google.http-client" % "google-http-client-jackson2" % googleHttpClientsVersion,
      "com.google.protobuf" % "protobuf-java" % protobufVersion,
      "com.twitter" % "chill-java" % chillVersion,
      "com.twitter" % "chill-protobuf" % chillVersion,
      "com.twitter" %% "algebird-core" % algebirdVersion,
      "com.twitter" %% "chill" % chillVersion,
      "com.twitter" %% "chill-algebird" % chillVersion,
      "commons-io" % "commons-io" % commonsIoVersion,
      "io.grpc" % "grpc-auth" % grpcVersion,
      "io.grpc" % "grpc-core" % grpcVersion,
      "io.grpc" % "grpc-netty" % grpcVersion,
      "io.grpc" % "grpc-api" % grpcVersion,
      "io.grpc" % "grpc-stub" % grpcVersion,
      "io.netty" % "netty-handler" % nettyVersion,
      "joda-time" % "joda-time" % jodaTimeVersion,
      "me.lyh" %% "protobuf-generic" % protobufGenericVersion,
      "org.apache.avro" % "avro" % avroVersion,
      "org.apache.beam" % "beam-runners-core-construction-java" % beamVersion,
      "org.apache.beam" % "beam-runners-google-cloud-dataflow-java" % beamVersion % Provided,
      "org.apache.beam" % "beam-runners-spark" % beamVersion % Provided exclude (
        "com.fasterxml.jackson.module", "jackson-module-scala_2.11"
      ),
      "org.apache.beam" % "beam-runners-flink-1.12" % beamVersion % Provided excludeAll (
        ExclusionRule("com.twitter", "chill_2.11"),
        ExclusionRule("org.apache.flink", "flink-clients_2.11"),
        ExclusionRule("org.apache.flink", "flink-runtime_2.11"),
        ExclusionRule("org.apache.flink", "flink-streaming-java_2.11")
      ),
      "org.apache.beam" % "beam-sdks-java-core" % beamVersion,
      "org.apache.beam" % "beam-sdks-java-extensions-protobuf" % beamVersion,
      "org.apache.beam" % "beam-vendor-guava-26_0-jre" % beamVendorVersion,
      "org.apache.commons" % "commons-compress" % commonsCompressVersion,
      "org.apache.commons" % "commons-math3" % commonsMath3Version,
      "org.scalatest" %% "scalatest" % scalatestVersion % Test,
      "org.slf4j" % "slf4j-api" % slf4jVersion,
      "org.typelevel" %% "algebra" % algebraVersion,
      "org.scala-lang.modules" %% "scala-collection-compat" % scalaCollectionCompatVersion,
      "com.softwaremill.magnolia" %% "magnolia-core" % magnoliaVersion
    ),
    buildInfoKeys := Seq[BuildInfoKey](scalaVersion, version, "beamVersion" -> beamVersion),
    buildInfoPackage := "com.spotify.scio"
  )
  .dependsOn(
    `scio-schemas` % "test->test",
    `scio-macros`
  )
  .configs(
    IntegrationTest
  )
  .enablePlugins(BuildInfoPlugin)

lazy val `scio-test`: Project = project
  .in(file("scio-test"))
  .settings(commonSettings)
  .settings(publishSettings)
  .settings(itSettings)
  .settings(macroSettings)
  .settings(
    description := "Scio helpers for ScalaTest",
    libraryDependencies ++= Seq(
      "org.scala-lang.modules" %% "scala-collection-compat" % scalaCollectionCompatVersion,
      "org.apache.beam" % "beam-runners-direct-java" % beamVersion,
      "org.apache.beam" % "beam-sdks-java-io-google-cloud-platform" % beamVersion,
      "org.apache.beam" % "beam-runners-google-cloud-dataflow-java" % beamVersion % "test,it",
      "org.apache.beam" % "beam-sdks-java-core" % beamVersion % "test",
      "org.apache.beam" % "beam-sdks-java-core" % beamVersion % "test" classifier "tests",
      "org.scalatest" %% "scalatest" % scalatestVersion,
      "org.scalatestplus" %% "scalatestplus-scalacheck" % scalatestplusVersion % "test,it",
      "org.scalacheck" %% "scalacheck" % scalacheckVersion % "test,it",
      "com.spotify" %% "magnolify-datastore" % magnolifyVersion % "it",
      "com.spotify" %% "magnolify-guava" % magnolifyVersion,
      // DataFlow testing requires junit and hamcrest
      "org.hamcrest" % "hamcrest-core" % hamcrestVersion,
      "org.hamcrest" % "hamcrest-library" % hamcrestVersion,
      // Our BloomFilters are Algebird Monoids and hence uses tests from Algebird Test
      "com.twitter" %% "algebird-test" % algebirdVersion % "test",
      "com.spotify" % "annoy" % annoyVersion % "test",
      "com.spotify.sparkey" % "sparkey" % sparkeyVersion % "test",
      "com.github.sbt" % "junit-interface" % junitInterfaceVersion,
      "junit" % "junit" % junitVersion % "test",
      "com.lihaoyi" %% "pprint" % "0.6.6",
      "com.chuusai" %% "shapeless" % shapelessVersion,
      "com.google.api.grpc" % "proto-google-cloud-bigtable-v2" % generatedGrpcBetaVersion,
      "com.google.protobuf" % "protobuf-java" % protobufVersion,
      "com.twitter" %% "chill" % chillVersion,
      "commons-io" % "commons-io" % commonsIoVersion,
      "org.apache.beam" % "beam-sdks-java-core" % beamVersion,
      "org.hamcrest" % "hamcrest" % hamcrestVersion,
      "org.scalactic" %% "scalactic" % "3.2.10",
      "com.softwaremill.magnolia" %% "magnolia-core" % magnoliaVersion
    ),
    Test / compileOrder := CompileOrder.JavaThenScala,
    Test / testGrouping := splitTests(
      (Test / definedTests).value,
      List("com.spotify.scio.ArgsTest"),
      (Test / forkOptions).value
    )
  )
  .configs(IntegrationTest)
  .dependsOn(
    `scio-core` % "test->test;compile->compile;it->it",
    `scio-schemas` % "test;it",
    `scio-avro` % "compile->test;it->it"
  )

lazy val `scio-macros`: Project = project
  .in(file("scio-macros"))
  .settings(commonSettings)
  .settings(publishSettings)
  .settings(macroSettings)
  .settings(
    description := "Scio macros",
    libraryDependencies ++= Seq(
      "com.chuusai" %% "shapeless" % shapelessVersion,
      "com.esotericsoftware" % "kryo-shaded" % kryoVersion,
      "org.apache.beam" % "beam-sdks-java-extensions-sql" % beamVersion,
      "org.apache.avro" % "avro" % avroVersion,
      "com.softwaremill.magnolia" %% "magnolia-core" % magnoliaVersion
    )
  )

lazy val `scio-avro`: Project = project
  .in(file("scio-avro"))
  .settings(commonSettings)
  .settings(publishSettings)
  .settings(macroSettings)
  .settings(itSettings)
  .settings(
    description := "Scio add-on for working with Avro",
    libraryDependencies ++= Seq(
      "org.scala-lang.modules" %% "scala-collection-compat" % scalaCollectionCompatVersion,
      "me.lyh" %% "protobuf-generic" % protobufGenericVersion,
      "org.apache.beam" % "beam-vendor-guava-26_0-jre" % beamVendorVersion,
      "org.apache.beam" % "beam-sdks-java-io-google-cloud-platform" % beamVersion,
      "org.apache.beam" % "beam-sdks-java-core" % beamVersion,
      "com.twitter" %% "chill" % chillVersion,
      "com.google.protobuf" % "protobuf-java" % protobufVersion,
      "org.apache.avro" % "avro" % avroVersion exclude ("com.thoughtworks.paranamer", "paranamer"),
      "org.slf4j" % "slf4j-api" % slf4jVersion,
      "org.slf4j" % "slf4j-simple" % slf4jVersion % "test,it",
      "org.scalatest" %% "scalatest" % scalatestVersion % "test,it",
      "org.scalatestplus" %% "scalatestplus-scalacheck" % scalatestplusVersion % "test,it",
      "org.scalacheck" %% "scalacheck" % scalacheckVersion % "test,it",
      "com.spotify" %% "magnolify-cats" % magnolifyVersion % "test",
      "com.spotify" %% "magnolify-scalacheck" % magnolifyVersion % "test"
    )
  )
  .dependsOn(
    `scio-core` % "compile;it->it"
  )
  .configs(IntegrationTest)

lazy val `scio-google-cloud-platform`: Project = project
  .in(file("scio-google-cloud-platform"))
  .settings(commonSettings)
  .settings(publishSettings)
  .settings(macroSettings)
  .settings(itSettings)
  .settings(beamRunnerSettings)
  .settings(
    description := "Scio add-on for Google Cloud Platform",
    libraryDependencies ++= Seq(
      "com.google.cloud" % "google-cloud-spanner" % googleCloudSpannerVersion excludeAll (
        ExclusionRule(organization = "io.grpc")
      ),
      "com.google.cloud.bigtable" % "bigtable-client-core" % bigtableClientVersion excludeAll (
        ExclusionRule(organization = "io.grpc")
      ),
      "com.chuusai" %% "shapeless" % shapelessVersion,
      "com.google.api-client" % "google-api-client" % googleClientsVersion,
      "com.google.api.grpc" % "proto-google-cloud-bigquerystorage-v1beta2" % "0.120.2",
      "com.google.api.grpc" % "proto-google-cloud-bigquerystorage-v1" % "1.20.2",
      "com.google.api.grpc" % "proto-google-cloud-bigtable-admin-v2" % generatedGrpcBetaVersion,
      "com.google.api.grpc" % "proto-google-cloud-bigtable-v2" % generatedGrpcBetaVersion,
      "com.google.api" % "gax-grpc" % gaxVersion,
      "com.google.api" % "gax" % gaxVersion,
      "com.google.apis" % "google-api-services-bigquery" % googleApiServicesBigQueryVersion,
      "com.google.auth" % "google-auth-library-credentials" % googleAuthVersion,
      "com.google.auth" % "google-auth-library-oauth2-http" % googleAuthVersion,
      "com.google.cloud" % "google-cloud-bigquerystorage" % bigQueryStorageVersion,
      "com.google.cloud" % "google-cloud-core" % googleCloudCoreVersion,
      "com.google.cloud" % "google-cloud-storage" % gcsVersion % "test,it",
      "com.google.guava" % "guava" % guavaVersion,
      // From BeamModulePlugin.groovy
      "com.google.http-client" % "google-http-client-jackson" % "1.29.2",
      "com.google.http-client" % "google-http-client-jackson2" % googleHttpClientsVersion,
      "com.google.http-client" % "google-http-client" % googleHttpClientsVersion,
      "com.google.protobuf" % "protobuf-java" % protobufVersion,
      "com.spotify" %% "magnolify-cats" % magnolifyVersion % "test",
      "com.spotify" %% "magnolify-scalacheck" % magnolifyVersion % "test",
      "com.twitter" %% "chill" % chillVersion,
      "commons-io" % "commons-io" % commonsIoVersion,
      "joda-time" % "joda-time" % jodaTimeVersion,
      "junit" % "junit" % junitVersion % "test",
      "org.apache.avro" % "avro" % avroVersion,
      "org.apache.beam" % "beam-sdks-java-core" % beamVersion,
      "org.apache.beam" % "beam-sdks-java-extensions-google-cloud-platform-core" % beamVersion,
      "org.apache.beam" % "beam-sdks-java-io-google-cloud-platform" % beamVersion,
      "org.apache.beam" % "beam-vendor-guava-26_0-jre" % beamVendorVersion,
      "org.hamcrest" % "hamcrest-core" % hamcrestVersion % "test,it",
      "org.hamcrest" % "hamcrest-library" % hamcrestVersion % "test",
      "org.scalacheck" %% "scalacheck" % scalacheckVersion % "test,it",
      "org.scalatest" %% "scalatest" % scalatestVersion % "test,it",
      "org.scalatestplus" %% "scalatestplus-scalacheck" % scalatestplusVersion % "test,it",
      "org.slf4j" % "slf4j-api" % slf4jVersion,
      "org.slf4j" % "slf4j-simple" % slf4jVersion % "test,it"
    )
  )
  .dependsOn(
    `scio-core` % "compile;it->it",
    `scio-schemas` % "test",
    `scio-avro` % "test",
    `scio-test` % "test;it"
  )
  .configs(IntegrationTest)

lazy val `scio-cassandra3`: Project = project
  .in(file("scio-cassandra/cassandra3"))
  .settings(commonSettings)
  .settings(publishSettings)
  .settings(itSettings)
  .settings(
    description := "Scio add-on for Apache Cassandra 3.x",
    libraryDependencies ++= Seq(
      "org.scala-lang.modules" %% "scala-collection-compat" % scalaCollectionCompatVersion,
      "com.google.protobuf" % "protobuf-java" % protobufVersion,
      "com.google.guava" % "guava" % guavaVersion,
      "com.twitter" %% "chill" % chillVersion,
      "com.datastax.cassandra" % "cassandra-driver-core" % "3.11.0",
      ("org.apache.cassandra" % "cassandra-all" % "3.11.11")
        .exclude("ch.qos.logback", "logback-classic")
        .exclude("org.slf4j", "log4j-over-slf4j"),
      "org.apache.hadoop" % "hadoop-common" % hadoopVersion,
      "org.apache.hadoop" % "hadoop-mapreduce-client-core" % hadoopVersion,
      "org.scalatest" %% "scalatest" % scalatestVersion % Test,
      "org.apache.beam" % "beam-sdks-java-core" % beamVersion % Test,
      "com.esotericsoftware" % "kryo-shaded" % kryoVersion,
      "com.google.guava" % "guava" % guavaVersion,
      "com.twitter" % "chill-java" % chillVersion
    )
  )
  .dependsOn(
    `scio-core`,
    `scio-test` % "test;it"
  )
  .configs(IntegrationTest)

lazy val `scio-elasticsearch6`: Project = project
  .in(file("scio-elasticsearch/es6"))
  .settings(commonSettings)
  .settings(publishSettings)
  .settings(
    description := "Scio add-on for writing to Elasticsearch",
    libraryDependencies ++= Seq(
      "org.scala-lang.modules" %% "scala-collection-compat" % scalaCollectionCompatVersion,
      "org.apache.beam" % "beam-vendor-guava-26_0-jre" % beamVendorVersion,
      "org.apache.beam" % "beam-sdks-java-core" % beamVersion,
      "joda-time" % "joda-time" % jodaTimeVersion,
      "org.slf4j" % "slf4j-api" % slf4jVersion,
      "org.elasticsearch" % "elasticsearch" % elasticsearch6Version,
      "org.elasticsearch" % "elasticsearch-x-content" % elasticsearch6Version,
      "org.elasticsearch.client" % "transport" % elasticsearch6Version
    )
  )
  .dependsOn(
    `scio-core`,
    `scio-test` % "test"
  )

lazy val `scio-elasticsearch7`: Project = project
  .in(file("scio-elasticsearch/es7"))
  .settings(commonSettings)
  .settings(publishSettings)
  .settings(
    description := "Scio add-on for writing to Elasticsearch",
    libraryDependencies ++= Seq(
      "org.scala-lang.modules" %% "scala-collection-compat" % scalaCollectionCompatVersion,
      "org.apache.beam" % "beam-vendor-guava-26_0-jre" % beamVendorVersion,
      "org.apache.beam" % "beam-sdks-java-core" % beamVersion,
      "joda-time" % "joda-time" % jodaTimeVersion,
      "org.slf4j" % "slf4j-api" % slf4jVersion,
      "org.apache.httpcomponents" % "httpcore" % httpCoreVersion,
      "org.elasticsearch" % "elasticsearch-x-content" % elasticsearch7Version,
      "org.elasticsearch.client" % "elasticsearch-rest-client" % elasticsearch7Version,
      "org.elasticsearch.client" % "elasticsearch-rest-high-level-client" % elasticsearch7Version,
      "org.apache.httpcomponents" % "httpcore" % httpCoreVersion,
      "org.elasticsearch" % "elasticsearch" % elasticsearch7Version
    )
  )
  .dependsOn(
    `scio-core`,
    `scio-test` % "test"
  )

lazy val `scio-extra`: Project = project
  .in(file("scio-extra"))
  .settings(commonSettings)
  .settings(publishSettings)
  .settings(itSettings)
  .settings(macroSettings)
  .settings(
    description := "Scio extra utilities",
    libraryDependencies ++= Seq(
      "org.scala-lang.modules" %% "scala-collection-compat" % scalaCollectionCompatVersion,
      "org.apache.beam" % "beam-sdks-java-core" % beamVersion,
      "org.apache.beam" % "beam-sdks-java-io-google-cloud-platform" % beamVersion,
      "org.apache.beam" % "beam-sdks-java-extensions-sorter" % beamVersion,
      "org.apache.beam" % "beam-sdks-java-extensions-sketching" % beamVersion,
      "org.apache.beam" % "beam-sdks-java-extensions-zetasketch" % beamVersion,
      "com.google.apis" % "google-api-services-bigquery" % googleApiServicesBigQueryVersion,
      "org.apache.avro" % "avro" % avroVersion,
      "com.spotify" % "annoy" % annoyVersion,
      "com.spotify.sparkey" % "sparkey" % sparkeyVersion,
      "com.twitter" %% "algebird-core" % algebirdVersion,
      "info.debatty" % "java-lsh" % javaLshVersion,
      "net.pishen" %% "annoy4s" % annoy4sVersion,
      "org.scalanlp" %% "breeze" % breezeVersion,
      "com.github.ben-manes.caffeine" % "caffeine" % caffeineVersion % "test",
      "com.nrinaudo" %% "kantan.csv" % kantanCsvVersion,
      "org.slf4j" % "slf4j-api" % slf4jVersion,
      "org.scalatest" %% "scalatest" % scalatestVersion % "test",
      "org.scalacheck" %% "scalacheck" % scalacheckVersion % "test",
      "com.chuusai" %% "shapeless" % shapelessVersion,
      "joda-time" % "joda-time" % jodaTimeVersion,
      "net.java.dev.jna" % "jna" % jnaVersion,
      "org.apache.beam" % "beam-vendor-guava-26_0-jre" % beamVendorVersion,
      "org.typelevel" %% "algebra" % algebraVersion,
      "io.circe" %% "circe-core" % circeVersion,
      "io.circe" %% "circe-generic" % circeVersion,
      "io.circe" %% "circe-parser" % circeVersion
    ),
    Compile / sourceDirectories := (Compile / sourceDirectories).value
      .filterNot(_.getPath.endsWith("/src_managed/main")),
    Compile / managedSourceDirectories := (Compile / managedSourceDirectories).value
      .filterNot(_.getPath.endsWith("/src_managed/main")),
    Compile / doc / sources := List(), // suppress warnings
    compileOrder := CompileOrder.JavaThenScala
  )
  .dependsOn(
    `scio-core` % "compile->compile;provided->provided",
    `scio-test` % "it->it;test->test",
    `scio-avro`,
    `scio-google-cloud-platform`,
    `scio-macros`
  )
  .configs(IntegrationTest)

lazy val `scio-jdbc`: Project = project
  .in(file("scio-jdbc"))
  .settings(commonSettings)
  .settings(publishSettings)
  .settings(
    description := "Scio add-on for JDBC",
    libraryDependencies ++= Seq(
      "org.apache.beam" % "beam-sdks-java-core" % beamVersion,
      "org.apache.beam" % "beam-sdks-java-io-jdbc" % beamVersion
    )
  )
  .dependsOn(
    `scio-core`,
    `scio-test` % "test"
  )

val ensureSourceManaged = taskKey[Unit]("ensureSourceManaged")

lazy val `scio-parquet`: Project = project
  .in(file("scio-parquet"))
  .settings(commonSettings)
  .settings(publishSettings)
  .settings(
    // change annotation processor output directory so IntelliJ can pick them up
    ensureSourceManaged := IO.createDirectory(sourceManaged.value / "main"),
    Compile / compile := Def.task {
      val _ = ensureSourceManaged.value
      (Compile / compile).value
    }.value,
    javacOptions ++= Seq("-s", (sourceManaged.value / "main").toString),
    description := "Scio add-on for Parquet",
    libraryDependencies ++= Seq(
      "org.scala-lang.modules" %% "scala-collection-compat" % scalaCollectionCompatVersion,
      "me.lyh" %% "parquet-avro" % parquetExtraVersion excludeAll (
        // parquet-avro depends on avro 1.10.x
        ExclusionRule("org.apache.avro", "avro"),
        ExclusionRule("org.apache.avro", "avro-compiler")
      ),
      "org.apache.avro" % "avro" % avroVersion,
      "org.apache.avro" % "avro-compiler" % avroVersion,
      "me.lyh" % "parquet-tensorflow" % parquetExtraVersion,
      "org.tensorflow" % "tensorflow-core-api" % tensorFlowVersion,
      "com.google.cloud.bigdataoss" % "gcs-connector" % s"hadoop2-$bigdataossVersion",
      "com.spotify" %% "magnolify-parquet" % magnolifyVersion,
      "org.apache.beam" % "beam-sdks-java-io-hadoop-format" % beamVersion,
      "org.apache.hadoop" % "hadoop-client" % hadoopVersion,
      "org.apache.parquet" % "parquet-avro" % parquetVersion exclude (
        "org.apache.avro", "avro"
      ),
      "com.twitter" %% "chill" % chillVersion,
      "org.apache.beam" % "beam-sdks-java-core" % beamVersion,
      "org.apache.beam" % "beam-sdks-java-io-hadoop-common" % beamVersion,
      "org.apache.hadoop" % "hadoop-common" % hadoopVersion,
      "org.apache.hadoop" % "hadoop-mapreduce-client-core" % hadoopVersion,
      "org.apache.parquet" % "parquet-column" % parquetVersion,
      "org.apache.parquet" % "parquet-common" % parquetVersion,
      "org.apache.parquet" % "parquet-hadoop" % parquetVersion,
      "org.slf4j" % "slf4j-api" % slf4jVersion
    )
  )
  .dependsOn(
    `scio-core`,
    `scio-avro`,
    `scio-schemas` % "test",
    `scio-test` % "test->test"
  )

lazy val `scio-tensorflow`: Project = project
  .in(file("scio-tensorflow"))
  .settings(commonSettings)
  .settings(publishSettings)
  .settings(itSettings)
  .settings(protobufSettings)
  .settings(
    description := "Scio add-on for TensorFlow",
    Compile / sourceDirectories := (Compile / sourceDirectories).value
      .filterNot(_.getPath.endsWith("/src_managed/main")),
    Compile / managedSourceDirectories := (Compile / managedSourceDirectories).value
      .filterNot(_.getPath.endsWith("/src_managed/main")),
    libraryDependencies ++= Seq(
      "org.scala-lang.modules" %% "scala-collection-compat" % scalaCollectionCompatVersion,
      "org.apache.beam" % "beam-sdks-java-core" % beamVersion,
      "org.tensorflow" % "tensorflow-core-platform" % tensorFlowVersion,
      "org.apache.commons" % "commons-compress" % commonsCompressVersion,
      "com.spotify" %% "featran-core" % featranVersion,
      "com.spotify" %% "featran-scio" % featranVersion,
      "com.spotify" %% "featran-tensorflow" % featranVersion,
      "com.spotify" % "zoltar-api" % zoltarVersion,
      "com.spotify" % "zoltar-tensorflow" % zoltarVersion,
      "org.slf4j" % "slf4j-api" % slf4jVersion,
      "com.spotify" %% "magnolify-tensorflow" % magnolifyVersion % Test,
      "com.spotify" % "zoltar-core" % zoltarVersion,
      "org.apache.beam" % "beam-vendor-guava-26_0-jre" % beamVendorVersion
    )
  )
  .dependsOn(
    `scio-avro`,
    `scio-core`,
    `scio-test` % "test->test"
  )
  .enablePlugins(ProtobufPlugin)

lazy val `scio-schemas`: Project = project
  .in(file("scio-schemas"))
  .settings(commonSettings)
  .settings(protobufSettings)
  .settings(
    description := "Avro/Proto schemas for testing",
    publish / skip := true,
    libraryDependencies ++= Seq(
      "org.scala-lang.modules" %% "scala-collection-compat" % scalaCollectionCompatVersion,
      "org.apache.avro" % "avro" % avroVersion
    ),
    Compile / sourceDirectories := (Compile / sourceDirectories).value
      .filterNot(_.getPath.endsWith("/src_managed/main")),
    Compile / managedSourceDirectories := (Compile / managedSourceDirectories).value
      .filterNot(_.getPath.endsWith("/src_managed/main")),
    Compile / doc / sources := List(), // suppress warnings
    compileOrder := CompileOrder.JavaThenScala
  )
  .enablePlugins(ProtobufPlugin)

lazy val `scio-examples`: Project = project
  .in(file("scio-examples"))
  .settings(commonSettings)
  .settings(soccoSettings)
  .settings(beamRunnerSettings)
  .settings(macroSettings)
  .settings(
    publish / skip := true,
    libraryDependencies ++= Seq(
      "org.scala-lang.modules" %% "scala-collection-compat" % scalaCollectionCompatVersion,
      "org.apache.beam" % "beam-sdks-java-core" % beamVersion,
      "org.apache.beam" % "beam-sdks-java-io-google-cloud-platform" % beamVersion,
      "org.apache.beam" % "beam-sdks-java-extensions-google-cloud-platform-core" % beamVersion,
      "org.apache.avro" % "avro" % avroVersion,
      "com.google.cloud.datastore" % "datastore-v1-proto-client" % datastoreV1ProtoClientVersion,
      "com.google.http-client" % "google-http-client" % googleHttpClientsVersion,
      "com.google.api.grpc" % "proto-google-cloud-datastore-v1" % generatedDatastoreProtoVersion,
      "com.google.api.grpc" % "proto-google-cloud-bigtable-v2" % generatedGrpcBetaVersion,
      "com.google.cloud.sql" % "mysql-socket-factory" % "1.3.4",
      "com.google.apis" % "google-api-services-bigquery" % googleApiServicesBigQueryVersion,
      "com.spotify" %% "magnolify-avro" % magnolifyVersion,
      "com.spotify" %% "magnolify-datastore" % magnolifyVersion,
      "com.spotify" %% "magnolify-tensorflow" % magnolifyVersion,
      "com.spotify" %% "magnolify-bigtable" % magnolifyVersion,
      "mysql" % "mysql-connector-java" % "8.0.27",
      "joda-time" % "joda-time" % jodaTimeVersion,
      "org.slf4j" % "slf4j-api" % slf4jVersion,
      "org.slf4j" % "slf4j-simple" % slf4jVersion,
      "org.scalacheck" %% "scalacheck" % scalacheckVersion % "test",
      "com.chuusai" %% "shapeless" % shapelessVersion,
      "com.google.api-client" % "google-api-client" % googleClientsVersion,
      "com.google.apis" % "google-api-services-pubsub" % googleApiServicesPubsubVersion,
      "com.google.auth" % "google-auth-library-credentials" % googleAuthVersion,
      "com.google.auth" % "google-auth-library-oauth2-http" % googleAuthVersion,
      "com.google.cloud.bigdataoss" % "util" % bigdataossVersion,
      "com.google.guava" % "guava" % guavaVersion,
      "com.google.oauth-client" % "google-oauth-client" % googleOauthClientVersion,
      "com.google.protobuf" % "protobuf-java" % protobufVersion,
      "com.spotify" %% "magnolify-shared" % magnolifyVersion,
      "com.twitter" %% "algebird-core" % algebirdVersion,
      "org.apache.beam" % "beam-sdks-java-extensions-sql" % beamVersion,
      "org.apache.httpcomponents" % "httpcore" % httpCoreVersion,
      "org.elasticsearch" % "elasticsearch" % elasticsearch7Version,
      "com.softwaremill.magnolia" %% "magnolia-core" % magnoliaVersion
    ),
    // exclude problematic sources if we don't have GCP credentials
    unmanagedSources / excludeFilter := {
      if (BuildCredentials.exists) {
        HiddenFileFilter
      } else {
        HiddenFileFilter || "TypedBigQueryTornadoes*.scala" || "TypedStorageBigQueryTornadoes*.scala"
      }
    },
    run / fork := true,
    Compile / doc / sources := List(),
    Test / classLoaderLayeringStrategy := ClassLoaderLayeringStrategy.Flat,
    Test / testGrouping := splitTests(
      (Test / definedTests).value,
      List("com.spotify.scio.examples.WordCountTest"),
      ForkOptions().withRunJVMOptions((Test / javaOptions).value.toVector)
    )
  )
  .dependsOn(
    `scio-core`,
    `scio-google-cloud-platform`,
    `scio-schemas`,
    `scio-jdbc`,
    `scio-extra`,
    `scio-elasticsearch7`,
    `scio-tensorflow`,
    `scio-test` % "compile->test",
    `scio-smb`,
    `scio-redis`,
    `scio-parquet`
  )

lazy val `scio-repl`: Project = project
  .in(file("scio-repl"))
  .settings(commonSettings)
  .settings(publishSettings)
  .settings(assemblySettings)
  .settings(macroSettings)
  .settings(
    scalacOptions := Scalac.replOptions.value,
    libraryDependencies ++= Seq(
      "org.scala-lang.modules" %% "scala-collection-compat" % scalaCollectionCompatVersion,
      "org.apache.beam" % "beam-runners-direct-java" % beamVersion,
      "org.apache.beam" % "beam-sdks-java-io-google-cloud-platform" % beamVersion,
      "org.apache.beam" % "beam-sdks-java-extensions-google-cloud-platform-core" % beamVersion,
      "org.apache.beam" % "beam-runners-google-cloud-dataflow-java" % beamVersion excludeAll (
        ExclusionRule("com.google.cloud.bigdataoss", "gcsio")
      ),
      "org.apache.beam" % "beam-sdks-java-core" % beamVersion excludeAll (
        ExclusionRule("com.google.cloud.bigdataoss", "gcsio")
      ),
      "org.apache.avro" % "avro" % avroVersion,
      "commons-io" % "commons-io" % commonsIoVersion,
      "org.apache.commons" % "commons-text" % commonsTextVersion,
      "org.slf4j" % "slf4j-api" % slf4jVersion,
      "org.slf4j" % "slf4j-simple" % slf4jVersion,
      "org.scala-lang" % "scala-compiler" % scalaVersion.value,
      "com.nrinaudo" %% "kantan.csv" % kantanCsvVersion
    ),
    libraryDependencies ++= {
      VersionNumber(scalaVersion.value) match {
        case v if v.matchesSemVer(SemanticSelector("2.12.x")) =>
          Seq("org.scalamacros" % "paradise" % scalaMacrosVersion cross CrossVersion.full)
        case _ =>
          Nil
      }
    },
    assembly / assemblyJarName := "scio-repl.jar"
  )
  .dependsOn(
    `scio-core`,
    `scio-google-cloud-platform`,
    `scio-extra`
  )

lazy val `scio-jmh`: Project = project
  .in(file("scio-jmh"))
  .settings(commonSettings)
  .settings(macroSettings)
  .settings(
    description := "Scio JMH Microbenchmarks",
    Jmh / sourceDirectory := (Test / sourceDirectory).value,
    Jmh / classDirectory := (Test / classDirectory).value,
    Jmh / dependencyClasspath := (Test / dependencyClasspath).value,
    libraryDependencies ++= directRunnerDependencies ++ Seq(
      "org.scala-lang.modules" %% "scala-collection-compat" % scalaCollectionCompatVersion,
      "junit" % "junit" % junitVersion % "test",
      "org.hamcrest" % "hamcrest-core" % hamcrestVersion % "test",
      "org.hamcrest" % "hamcrest-library" % hamcrestVersion % "test",
      "org.slf4j" % "slf4j-nop" % slf4jVersion
    ),
    publish / skip := true
  )
  .dependsOn(
    `scio-core`,
    `scio-avro`
  )
  .enablePlugins(JmhPlugin)

lazy val `scio-smb`: Project = project
  .in(file("scio-smb"))
  .settings(commonSettings)
  .settings(publishSettings)
  .settings(itSettings)
  .settings(beamRunnerSettings)
  .settings(
    description := "Sort Merge Bucket source/sink implementations for Apache Beam",
    libraryDependencies ++= Seq(
      "org.scala-lang.modules" %% "scala-collection-compat" % scalaCollectionCompatVersion,
      "org.apache.avro" % "avro" % avroVersion,
      "org.apache.beam" % "beam-sdks-java-core" % beamVersion,
      "org.apache.beam" % "beam-sdks-java-core" % beamVersion % "it,test" classifier "tests",
      "org.apache.beam" % "beam-sdks-java-io-google-cloud-platform" % beamVersion,
      "org.apache.beam" % "beam-sdks-java-io-hadoop-format" % beamVersion,
      "org.apache.hadoop" % "hadoop-client" % hadoopVersion,
      "org.apache.parquet" % "parquet-avro" % parquetVersion exclude (
        "org.apache.avro", "avro"
      ),
      "org.apache.parquet" % "parquet-common" % parquetVersion,
      "com.spotify" %% "magnolify-parquet" % magnolifyVersion,
      // #3260 work around for sorter memory limit until we patch upstream
      // "org.apache.beam" % "beam-sdks-java-extensions-sorter" % beamVersion,
      "org.apache.beam" % "beam-sdks-java-extensions-protobuf" % beamVersion,
      "com.google.apis" % "google-api-services-bigquery" % googleApiServicesBigQueryVersion,
      "org.tensorflow" % "tensorflow-core-platform" % tensorFlowVersion,
      "com.google.auto.service" % "auto-service" % autoServiceVersion,
      "com.google.auto.value" % "auto-value-annotations" % autoValueVersion,
      "com.google.auto.value" % "auto-value" % autoValueVersion,
      "javax.annotation" % "javax.annotation-api" % "1.3.2",
      "org.hamcrest" % "hamcrest-core" % hamcrestVersion % Test,
      "org.hamcrest" % "hamcrest-library" % hamcrestVersion % Test,
      "com.github.sbt" % "junit-interface" % junitInterfaceVersion % Test,
      "junit" % "junit" % junitVersion % Test,
      "com.chuusai" %% "shapeless" % shapelessVersion,
      "com.fasterxml.jackson.core" % "jackson-annotations" % jacksonVersion,
      "com.fasterxml.jackson.core" % "jackson-core" % jacksonVersion,
      "com.fasterxml.jackson.core" % "jackson-databind" % jacksonVersion,
      "com.google.protobuf" % "protobuf-java" % protobufVersion,
      "joda-time" % "joda-time" % jodaTimeVersion,
      "org.apache.beam" % "beam-vendor-guava-26_0-jre" % beamVendorVersion,
      "org.slf4j" % "slf4j-api" % slf4jVersion,
      "com.github.ben-manes.caffeine" % "caffeine" % caffeineVersion % "provided"
    ),
    javacOptions ++= {
      (Compile / sourceManaged).value.mkdirs()
      Seq("-s", (Compile / sourceManaged).value.getAbsolutePath)
    },
    compileOrder := CompileOrder.JavaThenScala,
    Test / classLoaderLayeringStrategy := ClassLoaderLayeringStrategy.Flat
  )
  .configs(
    IntegrationTest
  )
  .dependsOn(
    `scio-core`,
    `scio-test` % "test;it",
    `scio-avro` % IntegrationTest
  )

lazy val `scio-redis`: Project = project
  .in(file("scio-redis"))
  .settings(commonSettings)
  .settings(publishSettings)
  .settings(itSettings)
  .settings(
    description := "Scio integration with Redis",
    libraryDependencies ++= Seq(
      "org.scala-lang.modules" %% "scala-collection-compat" % scalaCollectionCompatVersion,
      "com.google.protobuf" % "protobuf-java" % protobufVersion,
      "com.google.guava" % "guava" % guavaVersion,
      "org.apache.beam" % "beam-sdks-java-core" % beamVersion,
      "org.scalatest" %% "scalatest" % scalatestVersion % Test,
      "org.apache.beam" % "beam-sdks-java-io-redis" % beamVersion
    )
  )
  .dependsOn(
    `scio-core`,
    `scio-test` % "test"
  )

lazy val site: Project = project
  .in(file("site"))
  .settings(commonSettings)
  .settings(macroSettings)
  .settings(siteSettings)
  .enablePlugins(
    ParadoxSitePlugin,
    ParadoxMaterialThemePlugin,
    GhpagesPlugin,
    ScalaUnidocPlugin,
    SiteScaladocPlugin,
    MdocPlugin
  )
  .dependsOn(
    `scio-macros`,
    `scio-core`,
    `scio-avro`,
    `scio-google-cloud-platform`,
    `scio-parquet`,
    `scio-schemas`,
    `scio-smb`,
    `scio-test`,
    `scio-extra`
  )

// =======================================================================
// Site settings
// =======================================================================

// ScalaDoc links look like http://site/index.html#my.package.MyClass while JavaDoc links look
// like http://site/my/package/MyClass.html. Therefore we need to fix links to external JavaDoc
// generated by ScalaDoc.
def fixJavaDocLinks(bases: Seq[String], doc: String): String =
  bases.foldLeft(doc) { (d, base) =>
    val regex = s"""\"($base)#([^"]*)\"""".r
    regex.replaceAllIn(
      d,
      m => {
        val b = base.replaceAll("/index.html$", "")
        val c = m.group(2).replace(".", "/")
        s"$b/$c.html"
      }
    )
  }

lazy val soccoIndex = taskKey[File]("Generates examples/index.html")

lazy val siteSettings = Def.settings(
  publish / skip := true,
  description := "Scio - Documentation",
  autoAPIMappings := true,
  gitRemoteRepo := "git@github.com:spotify/scio.git",
  libraryDependencies ++= Seq(
    "org.apache.beam" % "beam-runners-direct-java" % beamVersion,
    "org.apache.beam" % "beam-runners-google-cloud-dataflow-java" % beamVersion,
    "com.nrinaudo" %% "kantan.csv" % kantanCsvVersion
  ),
  // unidoc
  ScalaUnidoc / siteSubdirName := "api",
  ScalaUnidoc / scalacOptions := Seq.empty,
  ScalaUnidoc / unidoc / unidocProjectFilter := inProjects(
    `scio-core`,
    `scio-test`,
    `scio-avro`,
    `scio-google-cloud-platform`,
    `scio-cassandra3`,
    `scio-elasticsearch6`,
    `scio-extra`,
    `scio-jdbc`,
    `scio-parquet`,
    `scio-tensorflow`,
    `scio-macros`,
    `scio-smb`
  ),
  // unidoc handles class paths differently than compile and may give older
  // versions high precedence.
  ScalaUnidoc / unidoc / unidocAllClasspaths := (ScalaUnidoc / unidoc / unidocAllClasspaths).value
    .map { cp =>
      cp.filterNot(_.data.getCanonicalPath.matches(""".*guava-11\..*"""))
        .filterNot(_.data.getCanonicalPath.matches(""".*bigtable-client-core-0\..*"""))
    },
  // mdoc
  // pre-compile md using mdoc
  mdocIn := (paradox / sourceDirectory).value,
  mdocExtraArguments ++= Seq("--no-link-hygiene"),
  // paradox
  paradox / sourceManaged := mdocOut.value,
  paradoxProperties ++= Map(
    "javadoc.com.spotify.scio.base_url" -> "http://spotify.github.com/scio/api",
    "javadoc.org.apache.beam.sdk.extensions.smb.base_url" ->
      "https://spotify.github.io/scio/api/org/apache/beam/sdk/extensions/smb",
    "javadoc.org.apache.beam.base_url" -> s"https://beam.apache.org/releases/javadoc/$beamVersion",
    "scaladoc.com.spotify.scio.base_url" -> "https://spotify.github.io/scio/api",
    "github.base_url" -> "https://github.com/spotify/scio",
    "extref.example.base_url" -> "https://spotify.github.io/scio/examples/%s.scala.html"
  ),
  Compile / paradoxMaterialTheme := ParadoxMaterialTheme()
    .withFavicon("images/favicon.ico")
    .withColor("white", "indigo")
    .withLogo("images/logo.png")
    .withCopyright("Copyright (C) 2020 Spotify AB")
    .withRepository(uri("https://github.com/spotify/scio"))
    .withSocial(uri("https://github.com/spotify"), uri("https://twitter.com/spotifyeng")),
  // sbt-site
  addMappingsToSiteDir(ScalaUnidoc / packageDoc / mappings, ScalaUnidoc / siteSubdirName),
  makeSite / mappings ++= Seq(
    file("scio-examples/target/site/index.html") -> "examples/index.html"
  ) ++ SoccoIndex.mappings,
  makeSite := makeSite.dependsOn(mdoc.toTask("")).value
)

lazy val soccoSettings = if (sys.env.contains("SOCCO")) {
  Seq(
    scalacOptions ++= Seq(
      "-P:socco:out:scio-examples/target/site",
      "-P:socco:package_com.spotify.scio:https://spotify.github.io/scio/api"
    ),
    autoCompilerPlugins := true,
    addCompilerPlugin(("io.regadas" %% "socco-ng" % "0.1.5").cross(CrossVersion.full)),
    // Generate scio-examples/target/site/index.html
    soccoIndex := SoccoIndex.generate(target.value / "site" / "index.html"),
    Compile / compile := {
      val _ = soccoIndex.value
      (Compile / compile).value
    }
  )
} else {
  Nil
}

//strict should only be enabled when updating/adding depedencies
// ThisBuild / conflictManager := ConflictManager.strict
//To update this list we need to check against the dependencies being evicted
ThisBuild / dependencyOverrides ++= Seq(
  "org.threeten" % "threetenbp" % "1.4.1",
  "org.conscrypt" % "conscrypt-openjdk-uber" % "2.2.1",
  "com.fasterxml.jackson.core" % "jackson-annotations" % jacksonVersion,
  "com.fasterxml.jackson.core" % "jackson-core" % jacksonVersion,
  "com.fasterxml.jackson.core" % "jackson-databind" % jacksonVersion,
  "com.fasterxml.jackson.module" %% "jackson-module-scala" % jacksonVersion,
  "com.google.api-client" % "google-api-client" % googleClientsVersion,
  "com.google.api.grpc" % "proto-google-cloud-datastore-v1" % generatedDatastoreProtoVersion,
  "com.google.api.grpc" % "proto-google-common-protos" % "1.17.0",
  "com.google.api" % "gax-grpc" % gaxVersion,
  "com.google.api" % "gax" % gaxVersion,
  "com.google.apis" % "google-api-services-storage" % googleApiServicesStorageVersion,
  "com.google.auth" % "google-auth-library-credentials" % googleAuthVersion,
  "com.google.auth" % "google-auth-library-oauth2-http" % googleAuthVersion,
  "com.google.auto.value" % "auto-value" % autoValueVersion,
  "com.google.auto.value" % "auto-value-annotations" % autoValueVersion,
  "com.google.cloud.bigdataoss" % "gcsio" % bigdataossVersion,
  "com.google.cloud.bigdataoss" % "util" % bigdataossVersion,
  "com.google.cloud" % "google-cloud-core-grpc" % "1.93.7",
  "com.google.cloud" % "google-cloud-core-http" % "1.93.7",
  "com.google.cloud" % "google-cloud-core" % "1.93.7",
  "com.google.cloud" % "google-cloud-storage" % gcsVersion,
  "com.google.code.findbugs" % "jsr305" % "3.0.2",
  "com.google.code.gson" % "gson" % "2.8.6",
  "com.google.errorprone" % "error_prone_annotations" % "2.3.4",
  "com.google.guava" % "guava" % guavaVersion,
  "com.google.http-client" % "google-http-client" % googleHttpClientsVersion,
  "com.google.http-client" % "google-http-client-jackson2" % googleHttpClientsVersion,
  "com.google.http-client" % "google-http-client-protobuf" % googleHttpClientsVersion,
  "com.google.j2objc" % "j2objc-annotations" % "1.3",
  "com.google.oauth-client" % "google-oauth-client" % googleOauthClientVersion,
  "com.google.oauth-client" % "google-oauth-client-java6" % googleOauthClientVersion,
  "com.google.protobuf" % "protobuf-java-util" % protobufVersion,
  "com.google.protobuf" % "protobuf-java" % protobufVersion,
  "com.softwaremill.magnolia" %% "magnolia-core" % magnoliaVersion,
  "com.squareup.okio" % "okio" % "1.13.0",
  "com.thoughtworks.paranamer" % "paranamer" % "2.8",
  "commons-cli" % "commons-cli" % "1.2",
  "commons-codec" % "commons-codec" % "1.14",
  "commons-collections" % "commons-collections" % "3.2.2",
  "commons-io" % "commons-io" % commonsIoVersion,
  "commons-lang" % "commons-lang" % "2.6",
  "commons-logging" % "commons-logging" % "1.2",
  "io.circe" %% "circe-core" % circeVersion,
  "io.circe" %% "circe-generic" % circeVersion,
  "io.circe" %% "circe-parser" % circeVersion,
  "io.dropwizard.metrics" % "metrics-core" % metricsVersion,
  "io.dropwizard.metrics" % "metrics-jvm" % metricsVersion,
  "io.grpc" % "grpc-auth" % grpcVersion,
  "io.grpc" % "grpc-context" % grpcVersion,
  "io.grpc" % "grpc-core" % grpcVersion,
  "io.grpc" % "grpc-netty" % grpcVersion,
  "io.grpc" % "grpc-grpclb" % grpcVersion,
  "io.grpc" % "grpc-netty-shaded" % grpcVersion,
  "io.grpc" % "grpc-protobuf" % grpcVersion,
  "io.grpc" % "grpc-protobuf-lite" % grpcVersion,
  "io.grpc" % "grpc-stub" % grpcVersion,
  "io.grpc" % "grpc-api" % grpcVersion,
  "io.grpc" % "grpc-alts" % grpcVersion,
  "io.grpc" % "grpc-all" % grpcVersion,
  "io.grpc" % "grpc-okhttp" % grpcVersion,
  "io.netty" % "netty-all" % nettyVersion,
  "io.netty" % "netty-buffer" % nettyVersion,
  "io.netty" % "netty-codec-http" % nettyVersion,
  "io.netty" % "netty-codec-http2" % nettyVersion,
  "io.netty" % "netty-codec" % nettyVersion,
  "io.netty" % "netty-common" % nettyVersion,
  "io.netty" % "netty-handler" % nettyVersion,
  "io.netty" % "netty-resolver" % nettyVersion,
  "io.netty" % "netty-transport" % nettyVersion,
  "io.netty" % "netty" % "3.7.0.Final",
  "io.netty" % "netty-tcnative-boringssl-static" % nettyTcNativeVersion,
  "io.opencensus" % "opencensus-api" % opencensusVersion,
  "io.opencensus" % "opencensus-contrib-grpc-util" % opencensusVersion,
  "io.opencensus" % "opencensus-contrib-http-util" % opencensusVersion,
  "javax.annotation" % "javax.annotation-api" % "1.3.2",
  "joda-time" % "joda-time" % jodaTimeVersion,
  "junit" % "junit" % junitVersion,
  "log4j" % "log4j" % "1.2.17",
  "net.java.dev.jna" % "jna" % jnaVersion,
  "org.apache.avro" % "avro" % avroVersion,
  "org.apache.commons" % "commons-compress" % commonsCompressVersion,
  "org.apache.commons" % "commons-lang3" % commonsLang3Version,
  "org.apache.commons" % "commons-math3" % commonsMath3Version,
  "org.apache.httpcomponents" % "httpclient" % "4.5.10",
  "org.apache.httpcomponents" % "httpcore" % httpCoreVersion,
  "org.apache.thrift" % "libthrift" % "0.9.2",
  "org.checkerframework" % "checker-qual" % "3.1.0",
  "org.codehaus.jackson" % "jackson-core-asl" % "1.9.13",
  "org.codehaus.jackson" % "jackson-jaxrs" % "1.9.13",
  "org.codehaus.jackson" % "jackson-mapper-asl" % "1.9.13",
  "org.codehaus.jackson" % "jackson-xc" % "1.9.13",
  "org.codehaus.mojo" % "animal-sniffer-annotations" % "1.18",
  "org.hamcrest" % "hamcrest-core" % hamcrestVersion,
  "org.objenesis" % "objenesis" % "2.5.1",
  "org.ow2.asm" % "asm" % "5.0.4",
  "org.scala-lang.modules" %% "scala-collection-compat" % scalaCollectionCompatVersion,
  "org.scala-lang.modules" %% "scala-xml" % "1.2.0",
  "org.scalacheck" %% "scalacheck" % scalacheckVersion,
  "org.scalactic" %% "scalactic" % scalatestVersion,
  "org.scalatest" %% "scalatest" % scalatestVersion,
  "org.slf4j" % "slf4j-api" % slf4jVersion,
  "org.slf4j" % "slf4j-log4j12" % slf4jVersion,
  "org.tukaani" % "xz" % "1.8",
  "org.typelevel" %% "algebra" % algebraVersion,
  "org.typelevel" %% "cats-core" % catsVersion,
  "org.xerial.snappy" % "snappy-java" % "1.1.8.4",
  "org.yaml" % "snakeyaml" % "1.12",
  "com.nrinaudo" %% "kantan.codecs" % kantanCodecsVersion
)<|MERGE_RESOLUTION|>--- conflicted
+++ resolved
@@ -74,13 +74,8 @@
 val jacksonVersion = "2.12.5"
 val javaLshVersion = "0.12"
 val jlineVersion = "2.14.6"
-<<<<<<< HEAD
-val jnaVersion = "5.10.0"
-val jodaTimeVersion = "2.10.12"
-=======
 val jnaVersion = "5.9.0"
 val jodaTimeVersion = "2.10.13"
->>>>>>> a83729ea
 val junitInterfaceVersion = "0.13.2"
 val junitVersion = "4.13.2"
 val kantanCodecsVersion = "0.5.1"
