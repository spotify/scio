/*
 * Copyright 2016 Spotify AB.
 *
 * Licensed under the Apache License, Version 2.0 (the "License");
 * you may not use this file except in compliance with the License.
 * You may obtain a copy of the License at
 *
 *     http://www.apache.org/licenses/LICENSE-2.0
 *
 * Unless required by applicable law or agreed to in writing,
 * software distributed under the License is distributed on an
 * "AS IS" BASIS, WITHOUT WARRANTIES OR CONDITIONS OF ANY
 * KIND, either express or implied.  See the License for the
 * specific language governing permissions and limitations
 * under the License.
 */

import sbt.*
import sbt.util.CacheImplicits.*
import Keys.*
import explicitdeps.ExplicitDepsPlugin.autoImport.moduleFilterRemoveValue
import sbtassembly.AssemblyPlugin.autoImport.*
import com.github.sbt.git.SbtGit.GitKeys.gitRemoteRepo
import com.here.bom.Bom
import com.typesafe.tools.mima.core.*
import de.heikoseeberger.sbtheader.CommentCreator
import org.typelevel.scalacoptions.JavaMajorVersion.javaMajorVersion

// To test release candidates, find the beam repo and add it as a resolver
// ThisBuild / resolvers += "apache-beam-staging" at "https://repository.apache.org/content/repositories/"
val beamVendorVersion = "0.1"
val beamVersion = "2.63.0"

// check version used by beam
// https://github.com/apache/beam/blob/v2.63.0/buildSrc/src/main/groovy/org/apache/beam/gradle/BeamModulePlugin.groovy
val autoServiceVersion = "1.0.1"
val autoValueVersion = "1.9"
val avroVersion = sys.props.getOrElse("avro.version", "1.11.4")
val bigdataossVersion = "2.2.26"
val bigtableClientVersion = "1.28.0"
val commonsCodecVersion = "1.17.1"
val commonsCompressVersion = "1.26.2"
val commonsIoVersion = "2.16.1"
val commonsLang3Version = "3.14.0"
val commonsMath3Version = "3.6.1"
val gcpLibrariesVersion = "26.49.0"
val googleClientsVersion = "2.0.0"
val guavaVersion = "33.1.0-jre"
val hamcrestVersion = "2.1"
val httpClientVersion = "4.5.13"
val httpCoreVersion = "4.4.14"
val jacksonVersion = "2.15.4"
val jodaTimeVersion = "2.10.14"
val nettyVersion = "4.1.110.Final"
val protobufVersion = "3.25.5"
val slf4jVersion = "1.7.30"
val zstdJniVersion = "1.5.6-3"
// dependent versions
val googleApiServicesBigQueryVersion = s"v2-rev20241222-$googleClientsVersion"
val googleApiServicesDataflowVersion = s"v1b3-rev20250106-$googleClientsVersion"
val googleApiServicesPubsubVersion = s"v1-rev20220904-$googleClientsVersion"
val googleApiServicesStorageVersion = s"v1-rev20241206-$googleClientsVersion"
// beam tested versions
val zetasketchVersion = "0.1.0" // sdks/java/extensions/zetasketch/build.gradle
val flinkVersion = "1.19.0" // runners/flink/1.19/build.gradle
val flinkMinorVersion = VersionNumber(flinkVersion).numbers.take(2).mkString(".")
val hadoopVersion = "3.4.1" // sdks/java/io/parquet/build.gradle
val sparkVersion = "3.5.0" // runners/spark/3/build.gradle
val sparkMajorVersion = VersionNumber(sparkVersion).numbers.take(1).mkString(".")

// check recommended versions from libraries-bom
// https://storage.googleapis.com/cloud-opensource-java-dashboard/com.google.cloud/libraries-bom/26.53.0/index.html
val failureAccessVersion = "1.0.2"
val checkerQualVersion = "3.48.3"
val jsr305Version = "3.0.2"
val perfmarkVersion = "0.27.0"

val algebirdVersion = "0.13.10"
val annoy4sVersion = "0.10.0"
val annoyVersion = "0.2.6"
val breezeVersion = "2.1.0"
val caffeineVersion = "2.9.3"
val cassandraDriverVersion = "3.11.5"
val cassandraVersion = "3.11.17"
val catsVersion = "2.13.0"
val chillVersion = "0.10.0"
val circeVersion = "0.14.10"
val commonsTextVersion = "1.10.0"
val elasticsearch7Version = "7.17.21"
val elasticsearch8Version = "8.17.1"
val fansiVersion = "0.5.0"
val featranVersion = "0.8.0"
val httpAsyncClientVersion = "4.1.5"
val jakartaJsonVersion = "2.1.3"
val javaLshVersion = "0.12"
val jedisVersion = "5.2.0"
val jnaVersion = "5.16.0"
val junitInterfaceVersion = "0.13.3"
val junitVersion = "4.13.2"
<<<<<<< HEAD
val kantanCodecsVersion = "0.5.3"
val kantanCsvVersion = "0.8.0"
=======
val kantanCodecsVersion = "0.6.0"
val kantanCsvVersion = "0.7.0"
>>>>>>> 7f66f86b
val kryoVersion = "4.0.3"
val magnoliaVersion = "1.1.10"
val magnolifyVersion = "0.7.4"
val metricsVersion = "4.2.30"
val munitVersion = "1.1.0"
val neo4jDriverVersion = "4.4.19"
val ndArrayVersion = "0.3.3"
val parquetExtraVersion = "0.4.3"
val parquetVersion = "1.15.0"
val pprintVersion = "0.9.0"
val protobufGenericVersion = "0.2.9"
val scalacheckVersion = "1.18.1"
val scalaCollectionCompatVersion = "2.13.0"
val scalaMacrosVersion = "2.1.1"
val scalatestVersion = "3.2.19"
val shapelessVersion = "2.3.12"
val sparkeyVersion = "3.2.5"
val tensorFlowVersion = "0.4.2"
val tensorFlowMetadataVersion = "1.16.1"
val testContainersVersion = "0.41.8"
val voyagerVersion = "2.1.0"

// dependent versions
val algebraVersion = catsVersion // algebra is a cats module
val scalatestplusVersion = s"$scalatestVersion.0"
val scalacheckMinorVersion = VersionNumber(scalacheckVersion).numbers.take(2).mkString("-")

// BOMs
lazy val beamBom = Bom("org.apache.beam" % "beam-sdks-java-bom" % beamVersion)
lazy val gcpBom = Bom("com.google.cloud" % "libraries-bom" % gcpLibrariesVersion)
lazy val guavaBom = Bom("com.google.guava" % "guava-bom" % guavaVersion)
lazy val jacksonBom = Bom("com.fasterxml.jackson" % "jackson-bom" % jacksonVersion)
lazy val magnolifyBom = Bom("com.spotify" % "magnolify-bom" % magnolifyVersion)
lazy val nettyBom = Bom("io.netty" % "netty-bom" % nettyVersion)

val NothingFilter: explicitdeps.ModuleFilter = { _ => false }

// project
ThisBuild / tlBaseVersion := "0.14"
ThisBuild / organization := "com.spotify"
ThisBuild / organizationName := "Spotify AB"
ThisBuild / startYear := Some(2016)
ThisBuild / licenses := Seq(License.Apache2)
ThisBuild / sonatypeCredentialHost := Sonatype.sonatypeLegacy
ThisBuild / developers := List(
  Developer(
    id = "sinisa_lyh",
    name = "Neville Li",
    email = "neville.lyh@gmail.com",
    url = url("https://twitter.com/sinisa_lyh")
  ),
  Developer(
    id = "ravwojdyla",
    name = "Rafal Wojdyla",
    email = "ravwojdyla@gmail.com",
    url = url("https://twitter.com/ravwojdyla")
  ),
  Developer(
    id = "andrewsmartin",
    name = "Andrew Martin",
    email = "andrewsmartin.mg@gmail.com",
    url = url("https://twitter.com/andrew_martin92")
  ),
  Developer(
    id = "fallonfofallon",
    name = "Fallon Chen",
    email = "fallon@spotify.com",
    url = url("https://twitter.com/fallonfofallon")
  ),
  Developer(
    id = "regadas",
    name = "Filipe Regadas",
    email = "filiperegadas@gmail.com",
    url = url("https://twitter.com/regadas")
  ),
  Developer(
    id = "jto",
    name = "Julien Tournay",
    email = "julient@spotify.com",
    url = url("https://twitter.com/skaalf")
  ),
  Developer(
    id = "clairemcginty",
    name = "Claire McGinty",
    email = "clairem@spotify.com",
    url = url("http://github.com/clairemcginty")
  ),
  Developer(
    id = "syodage",
    name = "Shameera Rathnayaka",
    email = "shameerayodage@gmail.com",
    url = url("http://github.com/syodage")
  ),
  Developer(
    id = "kellen",
    name = "Kellen Dye",
    email = "dye.kellen@gmail.com",
    url = url("http://github.com/kellen")
  ),
  Developer(
    id = "farzad-sedghi",
    name = "farzad sedghi",
    email = "farzadsedghi2@gmail.com",
    url = url("http://github.com/farzad-sedghi")
  )
)

// scala versions
val scala213 = "2.13.16"
val scala212 = "2.12.20"
val scalaDefault = scala213

// compiler settings
ThisBuild / tlJdkRelease := Some(8)
ThisBuild / tlFatalWarnings := false
ThisBuild / scalaVersion := scalaDefault
ThisBuild / crossScalaVersions := Seq(scalaDefault, scala212)

// CI settings
ThisBuild / tlCiHeaderCheck := true
ThisBuild / tlCiScalafmtCheck := true
ThisBuild / tlCiJavafmtCheck := true

// github actions
val java21 = JavaSpec.corretto("21")
val java17 = JavaSpec.corretto("17")
val java11 = JavaSpec.corretto("11")
val javaDefault = java11
val condPrimaryScala = s"matrix.scala == '${CrossVersion.binaryScalaVersion(scalaDefault)}'"
val condPrimaryJava = s"matrix.java == '${javaDefault.render}'"
val condIsMain = "github.ref == 'refs/heads/main'"
val condIsTag = "startsWith(github.ref, 'refs/tags/v')"
val condSkipPR = "github.event_name != 'pull_request'"
val condSkipForkPR = s"($condSkipPR || !github.event.pull_request.head.repo.fork)"

val githubWorkflowCheckStep = WorkflowStep.Sbt(
  List("githubWorkflowCheck"),
  name = Some("Check that workflows are up to date")
)
val githubWorkflowGcpAuthStep = WorkflowStep.Use(
  UseRef.Public("google-github-actions", "auth", "v2"),
  Map(
    "credentials_json" -> "${{ secrets.GCP_CREDENTIALS }}",
    "export_environment_variables" -> "true",
    "create_credentials_file" -> "true"
  ),
  cond = Some(condSkipForkPR),
  name = Some("gcloud auth")
)
val githubWorkflowSetupStep = WorkflowStep.Run(
  List("scripts/gha_setup.sh"),
  name = Some("Setup GitHub Action")
)

val skipUnauthorizedGcpGithubWorkflow = Def.setting {
  githubIsWorkflowBuild.value && sys.props.get("bigquery.project").isEmpty
}

ThisBuild / githubWorkflowTargetBranches := Seq("main")
ThisBuild / githubWorkflowJavaVersions := Seq(javaDefault, java17, java21) // default MUST be head
ThisBuild / githubWorkflowBuildPreamble ++= Seq(githubWorkflowGcpAuthStep, githubWorkflowSetupStep)
ThisBuild / githubWorkflowBuildPostamble ++= Seq(
  WorkflowStep.Sbt(
    List("undeclaredCompileDependenciesTest", "unusedCompileDependenciesTest"),
    name = Some("Check dependencies")
  )
)
ThisBuild / githubWorkflowPublishPreamble ++= Seq(
  WorkflowStep.Sbt(
    List("scio-repl/assembly"),
    name = Some("Package repl")
  )
)
ThisBuild / githubWorkflowPublishPostamble ++= Seq(
  WorkflowStep.Use(
    UseRef.Public("softprops", "action-gh-release", "v1"),
    Map(
      "files" -> "scio-repl/target/scala-2.13/scio-repl.jar",
      "draft" -> "true"
    ),
    name = Some("Upload Repl")
  )
)
ThisBuild / githubWorkflowAddedJobs ++= Seq(
  WorkflowJob(
    "coverage",
    "Test Coverage",
    WorkflowStep.CheckoutFull ::
      WorkflowStep.SetupJava(List(javaDefault)) :::
      List(
        githubWorkflowCheckStep,
        WorkflowStep.Sbt(
          List("coverage", "test", "coverageAggregate"),
          name = Some("Test coverage")
        ),
        WorkflowStep.Use(
          UseRef.Public("codecov", "codecov-action", "v5"),
          Map("token" -> "${{ secrets.CODECOV_TOKEN }}"),
          name = Some("Upload coverage report")
        )
      ),
    scalas = List(CrossVersion.binaryScalaVersion(scalaDefault)),
    javas = List(javaDefault)
  ),
  WorkflowJob(
    "avro-legacy",
    "Test Legacy Avro",
    WorkflowStep.CheckoutFull ::
      WorkflowStep.SetupJava(List(javaDefault)) :::
      List(
        WorkflowStep.Sbt(
          List("scio-avro/test"),
          env = Map("JAVA_OPTS" -> "-Davro.version=1.8.2"),
          name = Some("Test")
        )
      ),
    cond = Some(Seq(condSkipPR, condIsMain).mkString(" && ")),
    scalas = List(CrossVersion.binaryScalaVersion(scalaDefault)),
    javas = List(javaDefault)
  ),
  WorkflowJob(
    "it-test",
    "Integration Test",
    WorkflowStep.CheckoutFull ::
      WorkflowStep.SetupJava(List(javaDefault)) :::
      List(
        githubWorkflowCheckStep,
        githubWorkflowGcpAuthStep,
        githubWorkflowSetupStep
          .withEnv(
            Map(
              "BQ_READ_TIMEOUT" -> "30000",
              "CLOUDSQL_SQLSERVER_PASSWORD" -> "${{ secrets.CLOUDSQL_SQLSERVER_PASSWORD }}"
            )
          ),
        WorkflowStep.Sbt(
          List("set integration/test/skip := false", "integration/test"),
          name = Some("Test")
        )
      ),
    cond = Some(Seq(condSkipPR, condIsMain).mkString(" && ")),
    scalas = List(CrossVersion.binaryScalaVersion(scalaDefault)),
    javas = List(javaDefault)
  ),
  WorkflowJob(
    "site",
    "Generate Site",
    WorkflowStep.CheckoutFull ::
      WorkflowStep.SetupJava(List(javaDefault)) :::
      List(
        githubWorkflowCheckStep,
        githubWorkflowGcpAuthStep,
        WorkflowStep.Run(
          List("scripts/gha_setup.sh"),
          name = Some("Setup GitHub Action")
        ),
        WorkflowStep.Sbt(
          List("scio-examples/compile", "site/makeSite"),
          env = Map("SOCCO" -> "true"),
          name = Some("Generate site")
        ),
        WorkflowStep.Use(
          UseRef.Public("peaceiris", "actions-gh-pages", "v3.9.3"),
          params = Map(
            "github_token" -> "${{ secrets.GITHUB_TOKEN }}",
            "publish_dir" -> {
              val path = (ThisBuild / baseDirectory).value.toPath.toAbsolutePath
                .relativize((site / makeSite / target).value.toPath)
              // os-independent path rendering ...
              (0 until path.getNameCount).map(path.getName).mkString("/")
            },
            "keep_files" -> "true"
          ),
          name = Some("Publish site"),
          cond = Some(Seq(condSkipPR, condIsTag).mkString(" && "))
        )
      ),
    cond = Some(condSkipForkPR),
    scalas = List(CrossVersion.binaryScalaVersion(scalaDefault)),
    javas = List(javaDefault)
  )
)

// mima
ThisBuild / mimaBinaryIssueFilters ++= Seq(
  ProblemFilters.exclude[DirectMissingMethodProblem](
    "com.spotify.scio.testing.TransformOverride.ofSource"
  ),
  ProblemFilters.exclude[ReversedMissingMethodProblem](
    "com.spotify.scio.options.ScioOptions.setZstdDictionary"
  ),
  ProblemFilters.exclude[ReversedMissingMethodProblem](
    "com.spotify.scio.options.ScioOptions.getZstdDictionary"
  ),
  // removal of private classes
  ProblemFilters.exclude[MissingClassProblem](
    "com.spotify.scio.coders.instances.kryo.GaxApiExceptionSerializer"
  ),
  ProblemFilters.exclude[MissingClassProblem](
    "com.spotify.scio.coders.instances.kryo.StatusRuntimeExceptionSerializer"
  ),
  ProblemFilters.exclude[MissingClassProblem](
    "com.spotify.scio.coders.instances.kryo.BigtableRetriesExhaustedExceptionSerializer"
  ),
  // added new Cache.get method
  ProblemFilters.exclude[ReversedMissingMethodProblem](
    "com.spotify.scio.util.Cache.get"
  ),
  // added SortedMapCoder
  ProblemFilters.exclude[DirectMissingMethodProblem](
    "com.spotify.scio.coders.instances.MutableMapCoder.*"
  ),
  ProblemFilters.exclude[DirectAbstractMethodProblem](
    "org.apache.beam.sdk.coders.Coder.verifyDeterministic"
  ),
  ProblemFilters.exclude[DirectAbstractMethodProblem](
    "org.apache.beam.sdk.coders.Coder.getCoderArguments"
  ),
  // added BQ Json object
  ProblemFilters.exclude[MissingTypesProblem](
    "com.spotify.scio.bigquery.types.package$Json$"
  ),
  // tf-metadata upgrade
  ProblemFilters.exclude[Problem](
    "org.tensorflow.metadata.v0.*"
  ),
  // relax type hierarchy for batch stream
  ProblemFilters.exclude[IncompatibleMethTypeProblem](
    "com.spotify.scio.grpc.GrpcBatchDoFn.asyncLookup"
  ),
  // added TableRow syntax
  ProblemFilters.exclude[DirectMissingMethodProblem](
    "com.spotify.scio.bigquery.syntax.TableRowOps.*"
  ),
  // narrow return type from Map to TableRow
  ProblemFilters.exclude[IncompatibleResultTypeProblem](
    "com.spotify.scio.bigquery.syntax.TableRowOps.getRecord$extension"
  ),
  ProblemFilters.exclude[IncompatibleResultTypeProblem](
    "com.spotify.scio.bigquery.syntax.TableRowOps.getRecord"
  ),
  // narrow return type from Seq to List
  ProblemFilters.exclude[IncompatibleResultTypeProblem](
    "com.spotify.scio.bigquery.syntax.TableRowOps.getRepeated$extension"
  ),
  ProblemFilters.exclude[IncompatibleResultTypeProblem](
    "com.spotify.scio.bigquery.syntax.TableRowOps.getRepeated"
  ),
  // BQ api v1 update
  ProblemFilters.exclude[IncompatibleResultTypeProblem](
    "com.spotify.scio.bigquery.BigQueryStorageTap.*"
  ),
  ProblemFilters.exclude[IncompatibleMethTypeProblem](
    "com.spotify.scio.bigquery.BigQueryStorageTap.*"
  ),
  ProblemFilters.exclude[IncompatibleMethTypeProblem](
    "com.spotify.scio.bigquery.BigQueryTaps.*"
  ),
  ProblemFilters.exclude[IncompatibleResultTypeProblem](
    "com.spotify.scio.bigquery.StorageUtil.tableReadOptions"
  ),
  ProblemFilters.exclude[MissingClassProblem]("com.spotify.scio.tensorflow.PredictDoFn"),
  ProblemFilters.exclude[MissingClassProblem]("com.spotify.scio.tensorflow.PredictDoFn$"),
  ProblemFilters.exclude[MissingClassProblem]("com.spotify.scio.tensorflow.SavedBundlePredictDoFn"),
  ProblemFilters.exclude[MissingClassProblem](
    "com.spotify.scio.tensorflow.SavedBundlePredictDoFn$"
  ),
  ProblemFilters.exclude[DirectMissingMethodProblem](
    "com.spotify.scio.tensorflow.package.tensorFlowPredictSCollectionOps"
  ),
  ProblemFilters.exclude[DirectMissingMethodProblem](
    "com.spotify.scio.tensorflow.package.tensorFlowPredictSCollectionOps"
  ),
  ProblemFilters.exclude[MissingClassProblem](
    "com.spotify.scio.tensorflow.syntax.PredictSCollectionOps"
  ),
  ProblemFilters.exclude[MissingClassProblem](
    "com.spotify.scio.tensorflow.syntax.PredictSCollectionOps$"
  ),
  ProblemFilters.exclude[DirectMissingMethodProblem](
    "com.spotify.scio.tensorflow.syntax.SCollectionSyntax.tensorFlowPredictSCollectionOps"
  ),
  // dropped custom BigQueryAvroUtilsWrapper
  ProblemFilters.exclude[MissingClassProblem](
    "org.apache.beam.sdk.io.gcp.bigquery.BigQueryAvroUtilsWrapper"
  ),
  // Changes in avro SlowGenericRecordCoder
  ProblemFilters.exclude[Problem](
    "com.spotify.scio.coders.avro.SlowGenericRecordCoder*"
  ),
  // tablerow json fix
  ProblemFilters.exclude[DirectMissingMethodProblem](
    "com.spotify.scio.bigquery.types.package#Json.apply"
  ),
  ProblemFilters.exclude[IncompatibleResultTypeProblem](
    "com.spotify.scio.bigquery.types.package#Json.parse"
  )
)

// headers
lazy val currentYear = java.time.LocalDate.now().getYear
lazy val keepExistingHeader =
  HeaderCommentStyle.cStyleBlockComment.copy(commentCreator = new CommentCreator() {
    override def apply(text: String, existingText: Option[String]): String =
      existingText
        .getOrElse(
          HeaderCommentStyle.cStyleBlockComment.commentCreator(text)
        )
        .trim()
  })

// sbt does not support skip for all tasks
lazy val testSkipped = Def.task {
  if ((Test / test / skip).value) () else (Test / test).value
}
lazy val undeclaredCompileDependenciesTestSkipped = Def.task {
  if ((Compile / compile / skip).value) () else undeclaredCompileDependenciesTest.value
}
lazy val unusedCompileDependenciesTestSkipped = Def.task {
  if ((Compile / compile / skip).value) () else unusedCompileDependenciesTest.value
}

val bomSettings = Def.settings(
  beamBom,
  gcpBom,
  guavaBom,
  jacksonBom,
  magnolifyBom,
  nettyBom,
  dependencyOverrides ++=
    beamBom.key.value.bomDependencies ++
      gcpBom.key.value.bomDependencies ++
      guavaBom.key.value.bomDependencies ++
      jacksonBom.key.value.bomDependencies ++
      magnolifyBom.key.value.bomDependencies ++
      nettyBom.key.value.bomDependencies
)

val commonSettings = bomSettings ++ Def.settings(
  headerLicense := Some(HeaderLicense.ALv2(currentYear.toString, "Spotify AB")),
  headerMappings := headerMappings.value ++ Map(
    HeaderFileType.scala -> keepExistingHeader,
    HeaderFileType.java -> keepExistingHeader
  ),
  scalacOptions ++= ScalacOptions.defaults(scalaVersion.value),
  scalacOptions := {
    val exclude = ScalacOptions
      .tokensForVersion(
        scalaVersion.value,
        Set(
          // too many false positives
          ScalacOptions.privateWarnDeadCode,
          ScalacOptions.warnDeadCode,
          // too many warnings
          ScalacOptions.warnValueDiscard,
          // not ready for scala 3 yet
          ScalacOptions.source3
        )
      )
      .toSet
    scalacOptions.value.filterNot(exclude.contains)
  },
  javacOptions := {
    val exclude = Set(
      // too many warnings
      "-Xlint:all"
    )
    javacOptions.value.filterNot(exclude.contains)
  },
  javaOptions := JavaOptions.defaults(javaMajorVersion),
  resolvers ++= Resolver.sonatypeOssRepos("public"),
  excludeDependencies += Exclude.beamKafka,
  excludeDependencies ++= Exclude.loggerImplementations,
  dependencyOverrides ++= Seq(
    // override when testing with legacy version
    "org.apache.avro" % "avro" % avroVersion,
    "org.apache.avro" % "avro-compiler" % avroVersion,
    // zstd-jni has strict version-scheme, force version
    "com.github.luben" % "zstd-jni" % zstdJniVersion,
    // downgrade deps to align with beam version
    "com.google.auto.value" % "auto-value" % autoValueVersion,
    "com.google.auto.value" % "auto-value-annotations" % autoValueVersion,
    "joda-time" % "joda-time" % jodaTimeVersion,
    "org.apache.httpcomponents" % "httpclient" % httpClientVersion,
    "org.apache.httpcomponents" % "httpcore" % httpCoreVersion,
    "org.slf4j" % "slf4j-api" % slf4jVersion, // slf4j-bom only available for v2
    // remove and let BOM override version after Beam upgrades to 4.x
    // see: https://github.com/spotify/scio/issues/5617
    "com.google.protobuf" % "protobuf-java" % protobufVersion,
    "com.google.protobuf" % "protobuf-java-util" % protobufVersion
  ),
  // libs to help with cross-build
  libraryDependencies ++= Seq(
    "com.chuusai" %% "shapeless" % shapelessVersion,
    "org.scala-lang.modules" %% "scala-collection-compat" % scalaCollectionCompatVersion
  ),
  unusedCompileDependenciesFilter -= Seq(
    moduleFilter("com.chuusai", "shapeless"),
    moduleFilter("org.scala-lang", "scala-reflect"),
    moduleFilter("org.scala-lang.modules", "scala-collection-compat"),
    moduleFilter("org.typelevel", "scalac-compat-annotation")
  ).reduce(_ | _),
  fork := true,
  run / outputStrategy := Some(OutputStrategy.StdoutOutput),
  run / javaOptions ++= JavaOptions.runDefaults(javaMajorVersion),
  Test / classLoaderLayeringStrategy := ClassLoaderLayeringStrategy.Flat,
  Test / javaOptions ++= JavaOptions.testDefaults(javaMajorVersion),
  Test / testOptions += Tests.Argument("-oD"),
  coverageExcludedPackages := Seq(
    // skip modules
    "com\\.spotify\\.scio\\.examples\\..*",
    "com\\.spotify\\.scio\\.repl\\..*",
    // generated API (22 params)
    "com\\.spotify\\.scio\\.coders\\.instances\\.TupleCoders",
    "com\\.spotify\\.scio\\.smb\\.util\\.SMBMultiJoin",
    "com\\.spotify\\.scio\\.util\\.MultiJoin"
  ).mkString(";"),
  coverageHighlighting := true
)

// for modules containing java jUnit 4 tests
lazy val jUnitSettings = Def.settings(
  libraryDependencies ++= Seq(
    "com.github.sbt" % "junit-interface" % junitInterfaceVersion % Test
  ),
  testOptions += Tests.Argument(TestFrameworks.JUnit, "-q", "-v", "-a")
)

lazy val macroSettings = Def.settings(
  libraryDependencies += "org.scala-lang" % "scala-reflect" % scalaVersion.value,
  libraryDependencies ++= {
    VersionNumber(scalaVersion.value) match {
      case v if v.matchesSemVer(SemanticSelector("2.12.x")) =>
        Seq(
          compilerPlugin(
            ("org.scalamacros" % "paradise" % scalaMacrosVersion).cross(CrossVersion.full)
          )
        )
      case _ => Nil
    }
  },
  scalacOptions ++= ScalacOptions.tokensForVersion(
    scalaVersion.value,
    Set(ScalacOptions.macroCacheImplicitSchemas(true))
  )
)

lazy val directRunnerDependencies = Seq(
  "org.apache.beam" % "beam-runners-direct-java" % beamVersion % Runtime
)
lazy val dataflowRunnerDependencies = Seq(
  "org.apache.beam" % "beam-runners-google-cloud-dataflow-java" % beamVersion % Runtime
)

lazy val sparkRunnerDependencies = Seq(
  "org.apache.beam" % s"beam-runners-spark-$sparkMajorVersion" % beamVersion % Runtime,
  "org.apache.spark" %% "spark-core" % sparkVersion % Runtime,
  "org.apache.spark" %% "spark-streaming" % sparkVersion % Runtime
)

lazy val flinkRunnerDependencies = Seq(
  "org.apache.beam" % s"beam-runners-flink-$flinkMinorVersion" % beamVersion % Runtime,
  "org.apache.flink" % "flink-clients" % flinkVersion % Runtime,
  "org.apache.flink" % "flink-streaming-java" % flinkVersion % Runtime
)
lazy val beamRunners = settingKey[String]("beam runners")
lazy val beamRunnersEval = settingKey[Seq[ModuleID]]("beam runners")

def beamRunnerSettings: Seq[Setting[_]] = Seq(
  beamRunners := "",
  beamRunnersEval := {
    Option(beamRunners.value)
      .filter(_.nonEmpty)
      .orElse(sys.props.get("beamRunners"))
      .orElse(sys.env.get("BEAM_RUNNERS"))
      .map(_.split(","))
      .map {
        _.flatMap {
          case "DirectRunner"   => directRunnerDependencies
          case "DataflowRunner" => dataflowRunnerDependencies
          case "SparkRunner"    => sparkRunnerDependencies
          case "FlinkRunner"    => flinkRunnerDependencies
          case _                => Nil
        }.toSeq
      }
      .getOrElse(directRunnerDependencies)
  },
  libraryDependencies ++= beamRunnersEval.value
)

val protocJavaSourceManaged =
  settingKey[File]("Default directory for java sources generated by protoc.")
val protocGrpcSourceManaged =
  settingKey[File]("Default directory for gRPC sources generated by protoc.")

def avroSettings(scope: Configuration): Seq[Setting[_]] = Def.settings(
  SbtAvro.autoImport.avroVersion := avroVersion,
  avroAdditionalDependencies ~= { modules =>
    modules.map { m =>
      m.configurations match {
        case None if scope != Compile => m.withConfigurations(Some(scope.name))
        case _                        => m
      }
    }
  }
)

lazy val protobufSettings = Def.settings(
  PB.protocVersion := gcpBom.key.value.version("com.google.protobuf" % "protobuf-java"),
  protocJavaSourceManaged := sourceManaged.value / "compiled_proto",
  protocGrpcSourceManaged := sourceManaged.value / "compiled_grpc",
  libraryDependencies ++= Seq(
    "io.grpc" % "protoc-gen-grpc-java" % gcpBom.key.value asProtocPlugin (),
    "com.google.protobuf" % "protobuf-java" % gcpBom.key.value % "protobuf",
    "com.google.protobuf" % "protobuf-java" % gcpBom.key.value
  )
) ++ Seq(Compile, Test).flatMap(c => inConfig(c)(protobufConfigSettings))

lazy val protobufConfigSettings = Def.settings(
  PB.targets := Seq(
    PB.gens.java(PB.protocVersion.value) -> Defaults.configSrcSub(protocJavaSourceManaged).value,
    PB.gens.plugin("grpc-java") -> Defaults.configSrcSub(protocGrpcSourceManaged).value
  ),
  managedSourceDirectories ++= PB.targets.value.map(_.outputPath)
)

def splitTests(tests: Seq[TestDefinition], filter: Seq[String], forkOptions: ForkOptions) = {
  val (filtered, default) = tests.partition(test => filter.contains(test.name))
  val policy = Tests.SubProcess(forkOptions)
  new Tests.Group(name = "<default>", tests = default, runPolicy = policy) +: filtered.map { test =>
    new Tests.Group(name = test.name, tests = Seq(test), runPolicy = policy)
  }
}

lazy val scio = project
  .in(file("."))
  .enablePlugins(NoPublishPlugin)
  .settings(commonSettings)
  .settings(
    assembly / aggregate := false
  )
  .aggregate(
    `integration`,
    `scio-avro`,
    `scio-bom`,
    `scio-cassandra3`,
    `scio-core`,
    `scio-elasticsearch-common`,
    `scio-elasticsearch7`,
    `scio-elasticsearch8`,
    `scio-examples`,
    `scio-extra`,
    `scio-google-cloud-platform`,
    `scio-grpc`,
    `scio-jdbc`,
    `scio-jmh`,
    `scio-macros`,
    `scio-neo4j`,
    `scio-parquet`,
    `scio-redis`,
    `scio-repl`,
    `scio-smb`,
    `scio-snowflake`,
    `scio-tensorflow`,
    `scio-test-core`,
    `scio-test-google-cloud-platform`,
    `scio-test-parquet`,
    `scio-test`
  )

lazy val `scio-bom` = project
  .in(file("scio-bom"))
  .enablePlugins(BillOfMaterialsPlugin)
  .disablePlugins(TypelevelSettingsPlugin)
  .settings(
    // Just one BOM including all cross Scala versions
    crossVersion := CrossVersion.disabled,
    // Create BOM in the first run
    crossScalaVersions := Seq(scalaDefault),
    bomIncludeProjects := Seq(
      `scio-avro`,
      `scio-cassandra3`,
      `scio-core`,
      `scio-elasticsearch-common`,
      `scio-elasticsearch7`,
      `scio-elasticsearch8`,
      `scio-extra`,
      `scio-google-cloud-platform`,
      `scio-grpc`,
      `scio-jdbc`,
      `scio-macros`,
      `scio-neo4j`,
      `scio-parquet`,
      `scio-redis`,
      `scio-repl`,
      `scio-smb`,
      `scio-tensorflow`,
      `scio-test-core`,
      `scio-test-google-cloud-platform`,
      `scio-test-parquet`,
      `scio-test`
    ),
    // pom project. No ABI
    tlMimaPreviousVersions := Set.empty
  )

lazy val `scio-core` = project
  .in(file("scio-core"))
  .enablePlugins(BuildInfoPlugin, SbtAvro)
  .dependsOn(`scio-macros`)
  .settings(commonSettings)
  .settings(macroSettings)
  .settings(avroSettings(Test))
  .settings(protobufSettings)
  .settings(
    description := "Scio - A Scala API for Apache Beam and Google Cloud Dataflow",
    Compile / resources ++= Seq(
      (ThisBuild / baseDirectory).value / "build.sbt",
      (ThisBuild / baseDirectory).value / "version.sbt"
    ),
    // required by service-loader
    unusedCompileDependenciesFilter -= moduleFilter("com.google.auto.service", "auto-service"),
    libraryDependencies ++= Seq(
      // compile
      "com.esotericsoftware" % "kryo-shaded" % kryoVersion,
      "com.fasterxml.jackson.core" % "jackson-annotations" % jacksonVersion,
      "com.fasterxml.jackson.core" % "jackson-databind" % jacksonVersion,
      "com.fasterxml.jackson.module" %% "jackson-module-scala" % jacksonVersion,
      "com.github.luben" % "zstd-jni" % zstdJniVersion,
      "com.google.api" % "gax" % gcpBom.key.value,
      "com.google.api-client" % "google-api-client" % gcpBom.key.value,
      "com.google.auto.service" % "auto-service-annotations" % autoServiceVersion,
      "com.google.auto.service" % "auto-service" % autoServiceVersion,
      "com.google.code.findbugs" % "jsr305" % jsr305Version,
      "com.google.guava" % "guava" % guavaVersion,
      "com.google.http-client" % "google-http-client" % gcpBom.key.value,
      "com.google.http-client" % "google-http-client-gson" % gcpBom.key.value,
      "com.google.protobuf" % "protobuf-java" % gcpBom.key.value,
      "com.softwaremill.magnolia1_2" %% "magnolia" % magnoliaVersion,
      "com.twitter" % "chill-java" % chillVersion,
      "com.twitter" % "chill-protobuf" % chillVersion,
      "com.twitter" %% "algebird-core" % algebirdVersion,
      "com.twitter" %% "chill" % chillVersion,
      "com.twitter" %% "chill-algebird" % chillVersion,
      "commons-io" % "commons-io" % commonsIoVersion,
      "io.grpc" % "grpc-api" % gcpBom.key.value,
      "joda-time" % "joda-time" % jodaTimeVersion,
      "org.apache.beam" % "beam-sdks-java-core" % beamVersion,
      "org.apache.beam" % "beam-sdks-java-extensions-protobuf" % beamVersion,
      "org.apache.beam" % "beam-vendor-guava-32_1_2-jre" % beamVendorVersion,
      "org.apache.commons" % "commons-compress" % commonsCompressVersion,
      "org.apache.commons" % "commons-lang3" % commonsLang3Version,
      "org.apache.commons" % "commons-math3" % commonsMath3Version,
      "org.slf4j" % "slf4j-api" % slf4jVersion,
      "org.typelevel" %% "algebra" % algebraVersion,
      // provided
      "com.github.ben-manes.caffeine" % "caffeine" % caffeineVersion % Provided,
      "com.google.apis" % "google-api-services-dataflow" % googleApiServicesDataflowVersion % Provided,
      "org.apache.beam" % s"beam-runners-flink-$flinkMinorVersion" % beamVersion % Provided,
      "org.apache.beam" % "beam-runners-google-cloud-dataflow-java" % beamVersion % Provided,
      "org.apache.beam" % s"beam-runners-spark-$sparkMajorVersion" % beamVersion % Provided,
      "org.apache.beam" % "beam-sdks-java-extensions-google-cloud-platform-core" % beamVersion % Provided,
      "org.apache.hadoop" % "hadoop-common" % hadoopVersion % Provided,
      "com.google.cloud.bigdataoss" % "gcs-connector" % s"hadoop2-$bigdataossVersion" % Provided,
      "com.google.cloud.bigdataoss" % "gcsio" % bigdataossVersion % Provided,
      "com.google.cloud.bigdataoss" % "util-hadoop" % s"hadoop2-$bigdataossVersion" % Provided,
      // test
      "com.lihaoyi" %% "fansi" % fansiVersion % Test,
      "com.lihaoyi" %% "pprint" % pprintVersion % Test,
      "com.spotify.sparkey" % "sparkey" % sparkeyVersion % Test,
      "com.spotify" % "annoy" % annoyVersion % Test,
      "com.spotify" %% "magnolify-guava" % magnolifyVersion % Test,
      "com.twitter" %% "chill" % chillVersion % Test,
      "commons-io" % "commons-io" % commonsIoVersion % Test,
      "junit" % "junit" % junitVersion % Test,
      "org.apache.beam" % "beam-runners-direct-java" % beamVersion % Test,
      "org.codehaus.jackson" % "jackson-mapper-asl" % "1.9.13" % Test,
      "org.hamcrest" % "hamcrest" % hamcrestVersion % Test,
      "org.scalacheck" %% "scalacheck" % scalacheckVersion % Test,
      "org.scalactic" %% "scalactic" % scalatestVersion % Test,
      "org.scalatest" %% "scalatest" % scalatestVersion % Test,
      "org.scalatestplus" %% s"scalacheck-$scalacheckMinorVersion" % scalatestplusVersion % Test,
      "org.typelevel" %% "cats-kernel" % catsVersion % Test,
      "org.slf4j" % "slf4j-simple" % slf4jVersion % Test
    ),
    buildInfoKeys := Seq[BuildInfoKey](scalaVersion, version, "beamVersion" -> beamVersion),
    buildInfoPackage := "com.spotify.scio"
  )

lazy val `scio-test` = project
  .in(file("scio-test"))
  .dependsOn(
    `scio-test-core`,
    `scio-test-google-cloud-platform`,
    `scio-test-parquet`
  )
  .settings(commonSettings)
  .settings(
    description := "Scio helpers for ScalaTest",
    // only releases after 0.14.4
    tlMimaPreviousVersions := tlMimaPreviousVersions.value
      .filter(v => VersionNumber(v).numbers.last >= 4)
  )

lazy val `scio-test-core` = project
  .in(file("scio-test/core"))
  .dependsOn(`scio-core`)
  .settings(commonSettings)
  .settings(macroSettings)
  .settings(
    description := "Scio helpers for ScalaTest",
    undeclaredCompileDependenciesFilter -= moduleFilter("org.scalatest"),
    unusedCompileDependenciesFilter -= moduleFilter("org.scalatest", "scalatest"),
    libraryDependencies ++= Seq(
      "com.google.http-client" % "google-http-client" % gcpBom.key.value, // TODO should we have this here ?
      "com.google.http-client" % "google-http-client-gson" % gcpBom.key.value, // TODO should we have this here ?
      "com.lihaoyi" %% "fansi" % fansiVersion,
      "com.lihaoyi" %% "pprint" % pprintVersion,
      "com.twitter" %% "chill" % chillVersion,
      "commons-io" % "commons-io" % commonsIoVersion,
      "joda-time" % "joda-time" % jodaTimeVersion,
      "org.apache.avro" % "avro" % avroVersion, // TODO should we have this here ?
      "org.apache.beam" % "beam-sdks-java-core" % beamVersion,
      "org.hamcrest" % "hamcrest" % hamcrestVersion,
      "org.scalactic" %% "scalactic" % scalatestVersion,
      "org.scalatest" %% "scalatest" % scalatestVersion,
      "org.typelevel" %% "cats-kernel" % catsVersion,
      // runtime
      "junit" % "junit" % junitVersion % Runtime,
      "org.apache.beam" % "beam-runners-direct-java" % beamVersion % Runtime,
      // test
      "org.slf4j" % "slf4j-simple" % slf4jVersion % Test
    ),
    // only releases after 0.14.4
    tlMimaPreviousVersions := tlMimaPreviousVersions.value
      .filter(v => VersionNumber(v).numbers.last >= 4)
  )

lazy val `scio-test-google-cloud-platform` = project
  .in(file("scio-test/google-cloud-platform"))
  .dependsOn(
    `scio-core`,
    `scio-test-core` % "compile;runtime->runtime"
  )
  .settings(commonSettings)
  .settings(
    description := "Scio helpers for ScalaTest",
    undeclaredCompileDependenciesFilter -= moduleFilter("org.scalatest"),
    unusedCompileDependenciesFilter -= moduleFilter("org.scalatest", "scalatest"),
    libraryDependencies ++= Seq(
      "com.google.api.grpc" % "proto-google-cloud-bigtable-v2" % gcpBom.key.value,
      "com.google.protobuf" % "protobuf-java" % gcpBom.key.value,
      "org.scalatest" %% "scalatest" % scalatestVersion,
      "org.typelevel" %% "cats-kernel" % catsVersion,
      // test
      "org.slf4j" % "slf4j-simple" % slf4jVersion % Test
    ),
    // only releases after 0.14.4
    tlMimaPreviousVersions := tlMimaPreviousVersions.value
      .filter(v => VersionNumber(v).numbers.last >= 4)
  )

lazy val `scio-test-parquet` = project
  .in(file("scio-test/parquet"))
  .dependsOn(
    `scio-core`,
    `scio-parquet`,
    `scio-test-core` % "compile;runtime->runtime",
    `scio-avro` % "test->test",
    `scio-tensorflow` % Provided
  )
  .settings(commonSettings)
  .settings(
    description := "Scio helpers for ScalaTest",
    // only releases after 0.14.4
    tlMimaPreviousVersions := tlMimaPreviousVersions.value
      .filter(v => VersionNumber(v).numbers.last >= 4),
    libraryDependencies ++= Seq(
      "com.spotify" %% "magnolify-parquet" % magnolifyVersion,
      "org.apache.avro" % "avro" % avroVersion,
      "org.apache.hadoop" % "hadoop-common" % hadoopVersion,
      "org.apache.parquet" % "parquet-avro" % parquetVersion,
      "org.apache.parquet" % "parquet-column" % parquetVersion,
      "org.apache.parquet" % "parquet-common" % parquetVersion,
      "org.apache.parquet" % "parquet-hadoop" % parquetVersion,
      "org.tensorflow" % "tensorflow-core-api" % tensorFlowVersion % Provided
    )
  )

lazy val `scio-macros` = project
  .in(file("scio-macros"))
  .settings(commonSettings)
  .settings(macroSettings)
  .settings(
    description := "Scio macros",
    libraryDependencies ++= Seq(
      // compile
      "com.softwaremill.magnolia1_2" %% "magnolia" % magnoliaVersion
    )
  )

lazy val `scio-avro` = project
  .in(file("scio-avro"))
  .enablePlugins(SbtAvro)
  .dependsOn(
    `scio-core` % "compile->compile;test->test"
  )
  .settings(commonSettings)
  .settings(macroSettings)
  .settings(avroSettings(Compile))
  .settings(
    description := "Scio add-on for working with Avro",
    libraryDependencies ++= Seq(
      // compile
      "com.esotericsoftware" % "kryo-shaded" % kryoVersion,
      "com.google.protobuf" % "protobuf-java" % gcpBom.key.value,
      "com.twitter" %% "chill" % chillVersion,
      "com.twitter" % "chill-java" % chillVersion,
      "me.lyh" %% "protobuf-generic" % protobufGenericVersion,
      "org.apache.beam" % "beam-sdks-java-core" % beamVersion,
      "org.apache.beam" % "beam-sdks-java-extensions-avro" % beamVersion,
      "org.apache.beam" % "beam-vendor-guava-32_1_2-jre" % beamVendorVersion,
      "org.slf4j" % "slf4j-api" % slf4jVersion,
      // test
      "com.spotify" %% "magnolify-cats" % magnolifyVersion % Test,
      "com.spotify" %% "magnolify-scalacheck" % magnolifyVersion % Test,
      "org.apache.beam" % "beam-runners-direct-java" % beamVersion % Test,
      "org.scalacheck" %% "scalacheck" % scalacheckVersion % Test,
      "org.scalatest" %% "scalatest" % scalatestVersion % Test,
      "org.scalatestplus" %% s"scalacheck-$scalacheckMinorVersion" % scalatestplusVersion % Test,
      "org.slf4j" % "slf4j-simple" % slf4jVersion % Test,
      "org.typelevel" %% "cats-core" % catsVersion % Test
    ),
    Test / unmanagedSourceDirectories += {
      val base = (Test / sourceDirectory).value
      if (avroVersion.startsWith("1.8")) base / "scala-avro-legacy" else base / "scala-avro-latest"
    }
  )

lazy val `scio-google-cloud-platform` = project
  .in(file("scio-google-cloud-platform"))
  .dependsOn(
    `scio-core` % "compile;test->test",
    `scio-avro`
  )
  .settings(commonSettings)
  .settings(macroSettings)
  .settings(jUnitSettings)
  .settings(beamRunnerSettings)
  .settings(
    description := "Scio add-on for Google Cloud Platform",
    unusedCompileDependenciesFilter -= Seq(
      // required for patching jackson version pulled by arrow
      moduleFilter("org.apache.arrow", "arrow-vector"),
      moduleFilter("com.fasterxml.jackson.datatype", "jackson-datatype-jsr310")
    ).reduce(_ | _),
    Test / javaOptions += "-Doverride.type.provider=com.spotify.scio.bigquery.validation.SampleOverrideTypeProvider",
    libraryDependencies ++= Seq(
      // compile
      "com.esotericsoftware" % "kryo-shaded" % kryoVersion,
      "com.fasterxml.jackson.core" % "jackson-databind" % jacksonVersion,
      "com.fasterxml.jackson.datatype" % "jackson-datatype-joda" % jacksonVersion,
      "com.fasterxml.jackson.datatype" % "jackson-datatype-jsr310" % jacksonVersion,
      "com.google.api" % "gax" % gcpBom.key.value,
      "com.google.api" % "gax-grpc" % gcpBom.key.value,
      "com.google.api-client" % "google-api-client" % gcpBom.key.value,
      "com.google.api.grpc" % "grpc-google-cloud-pubsub-v1" % gcpBom.key.value,
      "com.google.api.grpc" % "proto-google-cloud-bigquerystorage-v1" % gcpBom.key.value,
      "com.google.api.grpc" % "proto-google-cloud-bigtable-admin-v2" % gcpBom.key.value,
      "com.google.api.grpc" % "proto-google-cloud-bigtable-v2" % gcpBom.key.value,
      "com.google.api.grpc" % "proto-google-cloud-datastore-v1" % gcpBom.key.value,
      "com.google.api.grpc" % "proto-google-cloud-pubsub-v1" % gcpBom.key.value,
      "com.google.apis" % "google-api-services-bigquery" % googleApiServicesBigQueryVersion,
      "com.google.auth" % "google-auth-library-credentials" % gcpBom.key.value,
      "com.google.auth" % "google-auth-library-oauth2-http" % gcpBom.key.value,
      "com.google.cloud" % "google-cloud-bigquerystorage" % gcpBom.key.value,
      "com.google.cloud" % "google-cloud-bigtable" % gcpBom.key.value,
      "com.google.cloud" % "google-cloud-core" % gcpBom.key.value,
      "com.google.cloud" % "google-cloud-spanner" % gcpBom.key.value,
      "com.google.cloud.bigdataoss" % "util" % bigdataossVersion,
      "com.google.cloud.bigtable" % "bigtable-client-core" % bigtableClientVersion,
      "com.google.cloud.bigtable" % "bigtable-client-core-config" % bigtableClientVersion,
      "com.google.guava" % "guava" % guavaVersion,
      "com.google.http-client" % "google-http-client" % gcpBom.key.value,
      "com.google.http-client" % "google-http-client-gson" % gcpBom.key.value,
      "com.google.protobuf" % "protobuf-java" % gcpBom.key.value,
      "com.twitter" %% "chill" % chillVersion,
      "com.twitter" % "chill-java" % chillVersion,
      "commons-io" % "commons-io" % commonsIoVersion,
      "io.grpc" % "grpc-api" % gcpBom.key.value,
      "io.grpc" % "grpc-auth" % gcpBom.key.value,
      "io.grpc" % "grpc-netty" % gcpBom.key.value,
      "io.grpc" % "grpc-stub" % gcpBom.key.value,
      "io.netty" % "netty-handler" % nettyVersion,
      "joda-time" % "joda-time" % jodaTimeVersion,
      "org.apache.avro" % "avro" % avroVersion,
      "org.apache.beam" % "beam-sdks-java-core" % beamVersion,
      "org.apache.beam" % "beam-sdks-java-extensions-google-cloud-platform-core" % beamVersion,
      "org.apache.beam" % "beam-sdks-java-io-google-cloud-platform" % beamVersion,
      "org.apache.beam" % "beam-vendor-guava-32_1_2-jre" % beamVendorVersion,
      "org.slf4j" % "slf4j-api" % slf4jVersion,
      // test
      "com.google.cloud" % "google-cloud-storage" % gcpBom.key.value % Test,
      "com.spotify" %% "magnolify-cats" % magnolifyVersion % Test,
      "com.spotify" %% "magnolify-scalacheck" % magnolifyVersion % Test,
      "org.hamcrest" % "hamcrest" % hamcrestVersion % Test,
      "org.scalacheck" %% "scalacheck" % scalacheckVersion % Test,
      "org.scalatest" %% "scalatest" % scalatestVersion % Test,
      "org.scalatestplus" %% s"scalacheck-$scalacheckMinorVersion" % scalatestplusVersion % Test,
      "org.slf4j" % "slf4j-simple" % slf4jVersion % Test,
      "org.typelevel" %% "cats-core" % catsVersion % Test,
      "org.scalameta" %% "munit" % munitVersion % Test
    )
  )

lazy val `scio-cassandra3` = project
  .in(file("scio-cassandra/cassandra3"))
  .dependsOn(
    `scio-core` % "compile;test->test"
  )
  .settings(commonSettings)
  .settings(
    description := "Scio add-on for Apache Cassandra 3.x",
    libraryDependencies ++= Seq(
      // compile
      "com.datastax.cassandra" % "cassandra-driver-core" % cassandraDriverVersion,
      "com.esotericsoftware" % "kryo-shaded" % kryoVersion,
      "com.google.guava" % "guava" % guavaVersion,
      "com.google.protobuf" % "protobuf-java" % gcpBom.key.value,
      "com.twitter" % "chill-java" % chillVersion,
      "com.twitter" %% "chill" % chillVersion,
      "org.apache.cassandra" % "cassandra-all" % cassandraVersion,
      "org.apache.hadoop" % "hadoop-common" % hadoopVersion,
      "org.apache.hadoop" % "hadoop-mapreduce-client-core" % hadoopVersion,
      // test
      "org.apache.beam" % "beam-sdks-java-core" % beamVersion % Test,
      "org.scalatest" %% "scalatest" % scalatestVersion % Test,
      "org.slf4j" % "slf4j-simple" % slf4jVersion % Test
    )
  )

lazy val `scio-elasticsearch-common` = project
  .in(file("scio-elasticsearch/common"))
  .dependsOn(
    `scio-core` % "compile;test->test"
  )
  .settings(commonSettings)
  .settings(
    description := "Scio add-on for writing to Elasticsearch",
    libraryDependencies ++= Seq(
      // compile
      "commons-io" % "commons-io" % commonsIoVersion,
      "com.fasterxml.jackson.datatype" % "jackson-datatype-jsr310" % jacksonVersion,
      "com.fasterxml.jackson.core" % "jackson-databind" % jacksonVersion,
      "com.fasterxml.jackson.module" %% "jackson-module-scala" % jacksonVersion,
      "jakarta.json" % "jakarta.json-api" % jakartaJsonVersion,
      "joda-time" % "joda-time" % jodaTimeVersion,
      "org.apache.beam" % "beam-sdks-java-core" % beamVersion,
      "org.apache.beam" % "beam-vendor-guava-32_1_2-jre" % beamVendorVersion,
      "org.apache.httpcomponents" % "httpasyncclient" % httpAsyncClientVersion,
      "org.apache.httpcomponents" % "httpclient" % httpClientVersion,
      "org.apache.httpcomponents" % "httpcore" % httpCoreVersion,
      "org.slf4j" % "slf4j-api" % slf4jVersion,
      // provided
      "co.elastic.clients" % "elasticsearch-java" % elasticsearch8Version % Provided,
      "org.elasticsearch.client" % "elasticsearch-rest-client" % elasticsearch8Version % Provided,
      // test
      "org.scalatest" %% "scalatest" % scalatestVersion % Test,
      "org.slf4j" % "slf4j-simple" % slf4jVersion % Test
    )
  )

lazy val `scio-elasticsearch7` = project
  .in(file("scio-elasticsearch/es7"))
  .dependsOn(
    `scio-elasticsearch-common`
  )
  .settings(commonSettings)
  .settings(
    description := "Scio add-on for writing to Elasticsearch",
    unusedCompileDependenciesFilter -= moduleFilter("co.elastic.clients", "elasticsearch-java"),
    libraryDependencies ++= Seq(
      "co.elastic.clients" % "elasticsearch-java" % elasticsearch7Version
    )
  )

lazy val `scio-elasticsearch8` = project
  .in(file("scio-elasticsearch/es8"))
  .dependsOn(
    `scio-elasticsearch-common`
  )
  .settings(commonSettings)
  .settings(
    description := "Scio add-on for writing to Elasticsearch",
    unusedCompileDependenciesFilter -= moduleFilter("co.elastic.clients", "elasticsearch-java"),
    libraryDependencies ++= Seq(
      "co.elastic.clients" % "elasticsearch-java" % elasticsearch8Version
    )
  )

lazy val `scio-extra` = project
  .in(file("scio-extra"))
  .enablePlugins(SbtAvro)
  .dependsOn(
    `scio-core` % "compile;provided->provided;test->test",
    `scio-avro`,
    `scio-google-cloud-platform`,
    `scio-macros`
  )
  .settings(commonSettings)
  .settings(macroSettings)
  .settings(avroSettings(Test))
  .settings(
    description := "Scio extra utilities",
    libraryDependencies ++= Seq(
      "com.google.apis" % "google-api-services-bigquery" % googleApiServicesBigQueryVersion,
      "com.google.protobuf" % "protobuf-java" % gcpBom.key.value,
      "com.google.zetasketch" % "zetasketch" % zetasketchVersion,
      "com.nrinaudo" %% "kantan.codecs" % kantanCodecsVersion,
      "com.nrinaudo" %% "kantan.csv" % kantanCsvVersion,
      "com.softwaremill.magnolia1_2" %% "magnolia" % magnoliaVersion,
      "com.spotify" % "annoy" % annoyVersion,
      "com.spotify" % "voyager" % voyagerVersion,
      "com.spotify.sparkey" % "sparkey" % sparkeyVersion,
      "com.twitter" %% "algebird-core" % algebirdVersion,
      "io.circe" %% "circe-core" % circeVersion,
      "io.circe" %% "circe-generic" % circeVersion,
      "io.circe" %% "circe-parser" % circeVersion,
      "joda-time" % "joda-time" % jodaTimeVersion,
      "net.java.dev.jna" % "jna" % jnaVersion, // used by annoy4s
      "net.pishen" %% "annoy4s" % annoy4sVersion,
      "org.apache.avro" % "avro" % avroVersion,
      "org.apache.beam" % "beam-sdks-java-core" % beamVersion,
      "org.apache.beam" % "beam-sdks-java-extensions-sketching" % beamVersion,
      "org.apache.beam" % "beam-sdks-java-extensions-sorter" % beamVersion,
      "org.apache.beam" % "beam-sdks-java-extensions-zetasketch" % beamVersion,
      "org.apache.beam" % "beam-vendor-guava-32_1_2-jre" % beamVendorVersion,
      "org.scalanlp" %% "breeze" % breezeVersion,
      "org.slf4j" % "slf4j-api" % slf4jVersion,
      "org.typelevel" %% "algebra" % algebraVersion,
      // test
      "com.github.ben-manes.caffeine" % "caffeine" % caffeineVersion % Test,
      "org.scalacheck" %% "scalacheck" % scalacheckVersion % Test,
      "org.scalatest" %% "scalatest" % scalatestVersion % Test,
      "org.slf4j" % "slf4j-simple" % slf4jVersion % Test
    ),
    Compile / doc / sources := List(), // suppress warnings
    compileOrder := CompileOrder.JavaThenScala
  )

lazy val `scio-grpc` = project
  .in(file("scio-grpc"))
  .dependsOn(
    `scio-core` % "compile;test->test"
  )
  .settings(commonSettings)
  .settings(protobufSettings)
  .settings(
    description := "Scio add-on for gRPC",
    unusedCompileDependenciesFilter -= moduleFilter("com.google.protobuf", "protobuf-java"),
    libraryDependencies ++= Seq(
      // compile
      "com.google.guava" % "failureaccess" % failureAccessVersion,
      "com.google.guava" % "guava" % guavaVersion,
      "com.twitter" %% "chill" % chillVersion,
      "io.grpc" % "grpc-api" % gcpBom.key.value,
      "io.grpc" % "grpc-stub" % gcpBom.key.value,
      "org.apache.beam" % "beam-sdks-java-core" % beamVersion,
      "org.apache.commons" % "commons-lang3" % commonsLang3Version,
      // test
      "io.grpc" % "grpc-netty" % gcpBom.key.value % Test
    )
  )

lazy val `scio-jdbc` = project
  .in(file("scio-jdbc"))
  .dependsOn(
    `scio-core` % "compile;test->test"
  )
  .settings(commonSettings)
  .settings(
    description := "Scio add-on for JDBC",
    libraryDependencies ++= Seq(
      // compile
      "com.google.auto.service" % "auto-service-annotations" % autoServiceVersion,
      "commons-codec" % "commons-codec" % commonsCodecVersion,
      "joda-time" % "joda-time" % jodaTimeVersion,
      "org.apache.beam" % "beam-sdks-java-core" % beamVersion,
      "org.apache.beam" % "beam-sdks-java-io-jdbc" % beamVersion,
      "org.slf4j" % "slf4j-api" % slf4jVersion
    )
  )

lazy val `scio-neo4j` = project
  .in(file("scio-neo4j"))
  .dependsOn(
    `scio-core` % "compile;test->test"
  )
  .settings(commonSettings)
  .settings(
    description := "Scio add-on for Neo4J",
    libraryDependencies ++= Seq(
      // compile
      "com.spotify" %% "magnolify-neo4j" % magnolifyVersion,
      "com.spotify" %% "magnolify-shared" % magnolifyVersion,
      "org.apache.beam" % "beam-sdks-java-core" % beamVersion,
      "org.apache.beam" % "beam-sdks-java-io-neo4j" % beamVersion,
      "org.neo4j.driver" % "neo4j-java-driver" % neo4jDriverVersion
    )
  )

val ensureSourceManaged = taskKey[Unit]("ensureSourceManaged")

lazy val `scio-parquet` = project
  .in(file("scio-parquet"))
  .dependsOn(
    `scio-core` % "compile;test->test",
    `scio-tensorflow` % "provided",
    `scio-avro` % "test->test"
  )
  .settings(commonSettings)
  .settings(
    // change annotation processor output directory so IntelliJ can pick them up
    ensureSourceManaged := IO.createDirectory(sourceManaged.value / "main"),
    Compile / compile := Def.task {
      val _ = ensureSourceManaged.value
      (Compile / compile).value
    }.value,
    javacOptions ++= Seq("-s", (sourceManaged.value / "main").toString),
    description := "Scio add-on for Parquet",
    unusedCompileDependenciesFilter -= Seq(
      // required by me.lyh:parquet-avro
      moduleFilter("org.apache.avro", "avro-compiler"),
      // replacing log4j compile time dependency
      moduleFilter("org.slf4j", "log4j-over-slf4j")
    ).reduce(_ | _),
    libraryDependencies ++= Seq(
      // compile
      "com.google.auth" % "google-auth-library-oauth2-http" % gcpBom.key.value,
      "com.google.cloud.bigdataoss" % "util-hadoop" % s"hadoop2-$bigdataossVersion",
      "com.google.protobuf" % "protobuf-java" % gcpBom.key.value,
      "com.spotify" %% "magnolify-parquet" % magnolifyVersion,
      "com.twitter" %% "chill" % chillVersion,
      "me.lyh" %% "parquet-avro" % parquetExtraVersion,
      "org.apache.avro" % "avro" % avroVersion,
      "org.apache.avro" % "avro-compiler" % avroVersion,
      "org.apache.beam" % "beam-sdks-java-core" % beamVersion,
      "org.apache.beam" % "beam-sdks-java-io-hadoop-common" % beamVersion,
      "org.apache.beam" % "beam-sdks-java-io-hadoop-format" % beamVersion,
      "org.apache.beam" % "beam-vendor-guava-32_1_2-jre" % beamVendorVersion,
      "org.apache.hadoop" % "hadoop-common" % hadoopVersion,
      "org.apache.hadoop" % "hadoop-mapreduce-client-core" % hadoopVersion,
      "org.apache.parquet" % "parquet-avro" % parquetVersion,
      "org.apache.parquet" % "parquet-column" % parquetVersion,
      "org.apache.parquet" % "parquet-common" % parquetVersion,
      "org.apache.parquet" % "parquet-hadoop" % parquetVersion,
      "org.slf4j" % "log4j-over-slf4j" % slf4jVersion, // log4j is excluded from hadoop
      "org.slf4j" % "slf4j-api" % slf4jVersion,
      // provided
      "org.tensorflow" % "tensorflow-core-api" % tensorFlowVersion % Provided,
      // runtime
      "org.apache.hadoop" % "hadoop-client" % hadoopVersion % Runtime excludeAll (Exclude.metricsCore),
      "io.dropwizard.metrics" % "metrics-core" % metricsVersion % Runtime,
      // test
      "org.slf4j" % "slf4j-simple" % slf4jVersion % Test
    )
  )

lazy val `scio-snowflake` = project
  .in(file("scio-snowflake"))
  .dependsOn(
    `scio-core` % "compile;test->test"
  )
  .settings(commonSettings)
  .settings(
    description := "Scio add-on for Snowflake",
    libraryDependencies ++= Seq(
      // compile
      "com.nrinaudo" %% "kantan.codecs" % kantanCodecsVersion,
      "com.nrinaudo" %% "kantan.csv" % kantanCsvVersion,
      "joda-time" % "joda-time" % jodaTimeVersion,
      "org.apache.beam" % "beam-sdks-java-core" % beamVersion,
      "org.apache.beam" % "beam-sdks-java-io-snowflake" % beamVersion
    ),
    tlMimaPreviousVersions := Set.empty // TODO: remove once released
  )

val tensorFlowMetadataSourcesDir =
  settingKey[File]("Directory containing TensorFlow metadata proto files")
val tensorFlowMetadata = taskKey[Seq[File]]("Retrieve TensorFlow metadata proto files")

lazy val `scio-tensorflow` = project
  .in(file("scio-tensorflow"))
  .dependsOn(
    `scio-core` % "compile;test->test"
  )
  .settings(commonSettings)
  .settings(protobufSettings)
  .settings(
    description := "Scio add-on for TensorFlow",
    unusedCompileDependenciesFilter -= Seq(
      // used by generated code, excluded above
      moduleFilter("com.google.protobuf", "protobuf-java")
    ).reduce(_ | _),
    libraryDependencies ++= Seq(
      // compile
      "org.apache.beam" % "beam-sdks-java-core" % beamVersion,
      "org.apache.beam" % "beam-vendor-guava-32_1_2-jre" % beamVendorVersion,
      "org.apache.commons" % "commons-compress" % commonsCompressVersion,
      "org.tensorflow" % "tensorflow-core-api" % tensorFlowVersion,
      // test
      "com.spotify" %% "featran-core" % featranVersion % Test,
      "com.spotify" %% "featran-scio" % featranVersion % Test,
      "com.spotify" %% "featran-tensorflow" % featranVersion % Test,
      "com.spotify" %% "magnolify-tensorflow" % magnolifyVersion % Test,
      "org.slf4j" % "slf4j-simple" % slf4jVersion % Test
    ),
    Compile / tensorFlowMetadataSourcesDir := target.value / s"metadata-$tensorFlowMetadataVersion",
    Compile / PB.protoSources += (Compile / tensorFlowMetadataSourcesDir).value,
    Compile / tensorFlowMetadata := {
      def work(tensorFlowMetadataVersion: String) = {
        val tfMetadata = url(
          s"https://github.com/tensorflow/metadata/archive/refs/tags/v$tensorFlowMetadataVersion.zip"
        )
        IO.unzipURL(tfMetadata, target.value, "*.proto").toSeq
      }

      val cacheStoreFactory = streams.value.cacheStoreFactory
      val root = (Compile / tensorFlowMetadataSourcesDir).value
      val tracker =
        Tracked.inputChanged(cacheStoreFactory.make("input")) { (versionChanged, version: String) =>
          val cached = Tracked.outputChanged(cacheStoreFactory.make("output")) {
            (outputChanged: Boolean, files: Seq[HashFileInfo]) =>
              if (versionChanged || outputChanged) work(version)
              else files.map(_.file)
          }
          cached(() => (root ** "*.proto").get().map(FileInfo.hash(_)))
        }

      tracker(tensorFlowMetadataVersion)
    },
    Compile / PB.unpackDependencies := {
      val protoFiles = (Compile / tensorFlowMetadata).value
      val root = (Compile / tensorFlowMetadataSourcesDir).value
      val metadataDep = ProtocPlugin.UnpackedDependency(protoFiles, Seq.empty)
      val deps = (Compile / PB.unpackDependencies).value
      new ProtocPlugin.UnpackedDependencies(deps.mappedFiles ++ Map(root -> metadataDep))
    }
  )

lazy val `scio-examples` = project
  .in(file("scio-examples"))
  .enablePlugins(NoPublishPlugin)
  .disablePlugins(ScalafixPlugin)
  .dependsOn(
    `scio-core` % "compile->test",
    `scio-avro` % "compile->test",
    `scio-google-cloud-platform`,
    `scio-jdbc`,
    `scio-extra`,
    `scio-elasticsearch8`,
    `scio-neo4j`,
    `scio-tensorflow`,
    `scio-smb`,
    `scio-redis`,
    `scio-parquet`
  )
  .settings(commonSettings)
  .settings(soccoSettings)
  .settings(jUnitSettings)
  .settings(beamRunnerSettings)
  .settings(macroSettings)
  .settings(
    compile / skip := skipUnauthorizedGcpGithubWorkflow.value,
    test / skip := skipUnauthorizedGcpGithubWorkflow.value,
    Test / test := testSkipped.value,
    undeclaredCompileDependenciesTest := undeclaredCompileDependenciesTestSkipped.value,
    unusedCompileDependenciesTest := unusedCompileDependenciesTestSkipped.value,
    scalacOptions := {
      val exclude = ScalacOptions
        .tokensForVersion(
          scalaVersion.value,
          Set(ScalacOptions.warnUnused, ScalacOptions.privateWarnUnused)
        )
        .toSet
      scalacOptions.value.filterNot(exclude.contains)
    },
    undeclaredCompileDependenciesFilter -= Seq(
      // missing from gcpBom. Add explicitly once there
      moduleFilter("com.google.cloud.datastore", "datastore-v1-proto-client")
    ).reduce(_ | _),
    unusedCompileDependenciesFilter -= Seq(
      // used in es example
      moduleFilter("com.fasterxml.jackson.datatype", "jackson-datatype-jsr310"),
      // used in beam java
      moduleFilter("com.google.oauth-client", "google-oauth-client"),
      // class reference only
      moduleFilter("mysql", "mysql-connector-java")
    ).reduce(_ | _),
    libraryDependencies ++= Seq(
      // compile
      "co.elastic.clients" % "elasticsearch-java" % elasticsearch8Version,
      "com.fasterxml.jackson.datatype" % "jackson-datatype-jsr310" % jacksonVersion,
      "com.fasterxml.jackson.module" %% "jackson-module-scala" % jacksonVersion,
      "com.google.api-client" % "google-api-client" % gcpBom.key.value,
      "com.google.api.grpc" % "proto-google-cloud-bigtable-v2" % gcpBom.key.value,
      "com.google.api.grpc" % "proto-google-cloud-datastore-v1" % gcpBom.key.value,
      "com.google.apis" % "google-api-services-bigquery" % googleApiServicesBigQueryVersion,
      "com.google.apis" % "google-api-services-pubsub" % googleApiServicesPubsubVersion,
      "com.google.auth" % "google-auth-library-credentials" % gcpBom.key.value,
      "com.google.auth" % "google-auth-library-oauth2-http" % gcpBom.key.value,
      "com.google.cloud.bigdataoss" % "util" % bigdataossVersion,
      "com.google.code.findbugs" % "jsr305" % jsr305Version,
      "com.google.guava" % "guava" % guavaVersion,
      "com.google.http-client" % "google-http-client" % gcpBom.key.value,
      "com.google.oauth-client" % "google-oauth-client" % gcpBom.key.value,
      "com.google.protobuf" % "protobuf-java" % gcpBom.key.value,
      "com.mysql" % "mysql-connector-j" % "9.2.0",
      "com.softwaremill.magnolia1_2" %% "magnolia" % magnoliaVersion,
      "com.spotify" %% "magnolify-avro" % magnolifyVersion,
      "com.spotify" %% "magnolify-bigtable" % magnolifyVersion,
      "com.spotify" %% "magnolify-datastore" % magnolifyVersion,
      "com.spotify" %% "magnolify-guava" % magnolifyVersion,
      "com.spotify" %% "magnolify-neo4j" % magnolifyVersion,
      "com.spotify" %% "magnolify-parquet" % magnolifyVersion,
      "com.spotify" %% "magnolify-shared" % magnolifyVersion,
      "com.spotify" %% "magnolify-tensorflow" % magnolifyVersion,
      "com.twitter" %% "algebird-core" % algebirdVersion,
      "joda-time" % "joda-time" % jodaTimeVersion,
      "me.lyh" %% "parquet-avro" % parquetExtraVersion,
      "org.apache.avro" % "avro" % avroVersion,
      "org.apache.beam" % "beam-sdks-java-core" % beamVersion,
      "org.apache.beam" % "beam-sdks-java-extensions-avro" % beamVersion,
      "org.apache.beam" % "beam-sdks-java-extensions-google-cloud-platform-core" % beamVersion,
      "org.apache.beam" % "beam-sdks-java-extensions-sql" % beamVersion,
      "org.apache.beam" % "beam-sdks-java-io-google-cloud-platform" % beamVersion,
      "org.apache.beam" % "beam-sdks-java-io-jdbc" % beamVersion,
      "org.apache.hadoop" % "hadoop-common" % hadoopVersion,
      "org.apache.httpcomponents" % "httpcore" % httpCoreVersion,
      "org.apache.parquet" % "parquet-column" % parquetVersion,
      "org.apache.parquet" % "parquet-common" % parquetVersion,
      "org.apache.parquet" % "parquet-hadoop" % parquetVersion,
      "org.neo4j.driver" % "neo4j-java-driver" % neo4jDriverVersion,
      "org.slf4j" % "slf4j-api" % slf4jVersion,
      "org.tensorflow" % "tensorflow-core-api" % tensorFlowVersion,
      "redis.clients" % "jedis" % jedisVersion,
      // runtime
      "com.google.cloud.bigdataoss" % "gcs-connector" % s"hadoop2-$bigdataossVersion" % Runtime,
      "com.google.cloud.sql" % "mysql-socket-factory-connector-j-8" % "1.23.0" % Runtime,
      // test
      "org.scalacheck" %% "scalacheck" % scalacheckVersion % Test
    ),
    // exclude problematic sources if we don't have GCP credentials
    unmanagedSources / excludeFilter := {
      if (BuildCredentials.exists) {
        HiddenFileFilter
      } else {
        HiddenFileFilter ||
        "TypedBigQueryTornadoes*.scala" ||
        "TypedStorageBigQueryTornadoes*.scala" ||
        "RunPreReleaseIT.scala"
      }
    },
    Compile / doc / sources := List(),
    Test / testGrouping := splitTests(
      (Test / definedTests).value,
      List("com.spotify.scio.examples.WordCountTest"),
      ForkOptions().withRunJVMOptions((Test / javaOptions).value.toVector)
    )
  )

lazy val `scio-repl` = project
  .in(file("scio-repl"))
  .dependsOn(
    `scio-core`,
    `scio-google-cloud-platform`,
    `scio-extra`
  )
  .settings(commonSettings)
  .settings(macroSettings)
  .settings(
    // drop repl compatibility with java 8
    tlJdkRelease := Some(11),
    unusedCompileDependenciesFilter -= Seq(
      moduleFilter("org.scala-lang", "scala-compiler"),
      moduleFilter("org.scalamacros", "paradise")
    ).reduce(_ | _),
    libraryDependencies ++= Seq(
      // compile
      "com.nrinaudo" %% "kantan.codecs" % kantanCodecsVersion,
      "com.nrinaudo" %% "kantan.csv" % kantanCsvVersion,
      "commons-io" % "commons-io" % commonsIoVersion,
      "org.apache.avro" % "avro" % avroVersion,
      "org.apache.beam" % "beam-sdks-java-core" % beamVersion excludeAll (Exclude.gcsio),
      "org.apache.beam" % "beam-sdks-java-extensions-google-cloud-platform-core" % beamVersion,
      "org.scala-lang" % "scala-compiler" % scalaVersion.value,
      "org.slf4j" % "slf4j-api" % slf4jVersion,
      // runtime
      "org.apache.beam" % "beam-runners-direct-java" % beamVersion % Runtime,
      "org.apache.beam" % "beam-runners-google-cloud-dataflow-java" % beamVersion % Runtime,
      "org.slf4j" % "slf4j-simple" % slf4jVersion % Runtime
    ),
    libraryDependencies ++= {
      VersionNumber(scalaVersion.value) match {
        case v if v.matchesSemVer(SemanticSelector("2.12.x")) =>
          Seq("org.scalamacros" % "paradise" % scalaMacrosVersion cross CrossVersion.full)
        case _ =>
          Nil
      }
    },
    assembly / assemblyJarName := "scio-repl.jar",
    assembly / test := {},
    assembly / assemblyMergeStrategy ~= { old =>
      {
        case PathList("org", "apache", "beam", "sdk", _*) =>
          // prefer original beam sdk classes instead of the ones packaged by the runners-direct-java
          CustomMergeStrategy("BeamSdk") { conflicts =>
            import sbtassembly.Assembly._
            val sdkDeps = conflicts.filterNot {
              case Library(module, _, _, _) =>
                module.organization == "org.apache.beam" && module.name == "beam-runners-direct-java"
              case _ => false
            }

            sdkDeps.toList match {
              case Library(_, _, t, s) :: Nil => Right(Vector(JarEntry(t, s)))
              case Project(_, _, t, s) :: Nil => Right(Vector(JarEntry(t, s)))
              case _ =>
                val conflictList = conflicts.mkString("\n  ", "\n  ", "\n")
                Left("Error merging beam sdk classes:" + conflictList)
            }
          }
        case PathList("com", "squareup", _*) =>
          // prefer jvm jar in case of conflict
          CustomMergeStrategy("SquareUp") { conflicts =>
            import sbtassembly.Assembly._
            if (conflicts.size == 1) {
              Right(conflicts.map(conflict => JarEntry(conflict.target, conflict.stream)))
            } else {
              conflicts.collectFirst {
                case Library(ModuleCoordinate(_, jar, _), _, t, s) if jar.endsWith("-jvm") =>
                  JarEntry(t, s)
              } match {
                case Some(e) => Right(Vector(e))
                case None =>
                  val conflictList = conflicts.mkString("\n  ", "\n  ", "\n")
                  Left("Error merging squareup classes:" + conflictList)
              }
            }
          }
        case PathList("dev", "ludovic", "netlib", "InstanceBuilder.class") =>
          // arbitrary pick last conflicting InstanceBuilder
          MergeStrategy.last
        case s if s.endsWith(".proto") =>
          // arbitrary pick last conflicting proto file
          MergeStrategy.last
        case PathList("git.properties" | "arrow-git.properties") =>
          // drop conflicting git properties
          MergeStrategy.discard
        case PathList(segments @ _*) if segments.last == "module-info.class" =>
          // drop conflicting module-info.class
          MergeStrategy.discard
        case PathList("META-INF", "gradle", "incremental.annotation.processors") =>
          // drop conflicting kotlin compiler info
          MergeStrategy.discard
        case PathList("META-INF", "kotlin-project-structure-metadata.json") =>
          // drop conflicting kotlin compiler info
          MergeStrategy.discard
        case PathList("META-INF", tail @ _*) if tail.last.endsWith(".kotlin_module") =>
          // drop conflicting kotlin compiler info
          MergeStrategy.discard
        case PathList("commonMain", _*) =>
          // drop conflicting squareup linkdata
          MergeStrategy.discard
        case PathList("mozilla", "public-suffix-list.txt") =>
          // drop conflicting suffix lists from beam-vendor-grpc, httpclient
          MergeStrategy.discard
        case PathList("META-INF", "io.netty.versions.properties") =>
          // merge conflicting netty property files
          MergeStrategy.filterDistinctLines
        case PathList("META-INF", "native-image", "native-image.properties") =>
          // merge conflicting native-image property files
          MergeStrategy.filterDistinctLines
        case PathList(
              "META-INF",
              "native-image",
              "io.grpc.netty.shaded.io.netty",
              "netty-codec" | "netty-handler",
              "generated",
              "handlers",
              "reflect-config.json"
            ) =>
          // merge conflicting netty config files
          MergeStrategy.filterDistinctLines
        case s => old(s)
      }
    }
  )

lazy val `scio-jmh` = project
  .in(file("scio-jmh"))
  .enablePlugins(JmhPlugin)
  .enablePlugins(NoPublishPlugin)
  .dependsOn(
    `scio-core`,
    `scio-avro`
  )
  .settings(commonSettings)
  .settings(macroSettings)
  .settings(
    description := "Scio JMH Microbenchmarks",
    Jmh / sourceDirectory := (Test / sourceDirectory).value,
    Jmh / classDirectory := (Test / classDirectory).value,
    Jmh / dependencyClasspath := (Test / dependencyClasspath).value,
    unusedCompileDependenciesFilter := NothingFilter,
    libraryDependencies ++= directRunnerDependencies ++ Seq(
      // test
      "org.hamcrest" % "hamcrest" % hamcrestVersion % Test,
      "org.slf4j" % "slf4j-nop" % slf4jVersion % Test
    )
  )

lazy val `scio-smb` = project
  .in(file("scio-smb"))
  .enablePlugins(SbtAvro)
  .dependsOn(
    `scio-core` % "compile;test->test",
    `scio-avro` % "provided;test->test",
    `scio-google-cloud-platform` % "provided",
    `scio-parquet` % "provided",
    `scio-tensorflow` % "provided"
  )
  .settings(commonSettings)
  .settings(jUnitSettings)
  .settings(beamRunnerSettings)
  .settings(avroSettings(Provided))
  .settings(
    description := "Sort Merge Bucket source/sink implementations for Apache Beam",
    unusedCompileDependenciesFilter -= Seq(
      // replacing log4j compile time dependency
      moduleFilter("org.slf4j", "log4j-over-slf4j")
    ).reduce(_ | _),
    libraryDependencies ++= Seq(
      // compile
      "com.fasterxml.jackson.core" % "jackson-annotations" % jacksonVersion,
      "com.fasterxml.jackson.core" % "jackson-core" % jacksonVersion,
      "com.fasterxml.jackson.core" % "jackson-databind" % jacksonVersion,
      "com.google.auto.service" % "auto-service-annotations" % autoServiceVersion,
      "com.google.auto.value" % "auto-value-annotations" % autoValueVersion,
      "com.google.code.findbugs" % "jsr305" % jsr305Version,
      "com.google.guava" % "guava" % guavaVersion,
      "com.google.protobuf" % "protobuf-java" % gcpBom.key.value,
      "com.spotify" %% "magnolify-parquet" % magnolifyVersion,
      "joda-time" % "joda-time" % jodaTimeVersion,
      "org.apache.beam" % "beam-sdks-java-core" % beamVersion,
      // #3260 work around for sorter memory limit until we patch upstream
      // "org.apache.beam" % "beam-sdks-java-extensions-sorter" % beamVersion,
      "org.apache.beam" % "beam-vendor-guava-32_1_2-jre" % beamVendorVersion,
      "org.apache.commons" % "commons-lang3" % commonsLang3Version,
      "org.checkerframework" % "checker-qual" % checkerQualVersion,
      "org.slf4j" % "log4j-over-slf4j" % slf4jVersion, // log4j is excluded from hadoop
      "org.slf4j" % "slf4j-api" % slf4jVersion,
      // provided
      "com.google.apis" % "google-api-services-bigquery" % googleApiServicesBigQueryVersion % Provided, // scio-gcp
      "com.github.ben-manes.caffeine" % "caffeine" % caffeineVersion % Provided,
      "org.apache.beam" % "beam-sdks-java-extensions-avro" % beamVersion % Provided, // scio-avro
      "org.apache.beam" % "beam-sdks-java-extensions-protobuf" % beamVersion % Provided, // scio-tensorflow
      "org.apache.beam" % "beam-sdks-java-io-google-cloud-platform" % beamVersion % Provided, // scio-gcp
      "org.apache.beam" % "beam-sdks-java-io-hadoop-common" % beamVersion % Provided, // scio-parquet
      "org.apache.hadoop" % "hadoop-common" % hadoopVersion % Provided, // scio-parquet
      "org.apache.parquet" % "parquet-avro" % parquetVersion % Provided, // scio-parquet
      "org.apache.parquet" % "parquet-column" % parquetVersion % Provided, // scio-parquet
      "org.apache.parquet" % "parquet-common" % parquetVersion % Provided, // scio-parquet
      "org.apache.parquet" % "parquet-hadoop" % parquetVersion % Provided, // scio-parquet
      "org.tensorflow" % "tensorflow-core-api" % tensorFlowVersion % Provided, // scio-tensorflow
      // test
      "org.apache.beam" % "beam-sdks-java-core" % beamVersion % Test classifier "tests",
      "org.hamcrest" % "hamcrest" % hamcrestVersion % Test,
      "org.scalatest" %% "scalatest" % scalatestVersion % Test,
      "org.slf4j" % "slf4j-simple" % slf4jVersion % Test
    ),
    javacOptions ++= {
      (Compile / sourceManaged).value.mkdirs()
      Seq("-s", (Compile / sourceManaged).value.getAbsolutePath)
    },
    compileOrder := CompileOrder.JavaThenScala
  )

lazy val `scio-redis` = project
  .in(file("scio-redis"))
  .dependsOn(
    `scio-core` % "compile;test->test"
  )
  .settings(commonSettings)
  .settings(
    description := "Scio integration with Redis",
    libraryDependencies ++= Seq(
      // compile
      "com.softwaremill.magnolia1_2" %% "magnolia" % magnoliaVersion,
      "joda-time" % "joda-time" % jodaTimeVersion,
      "org.apache.beam" % "beam-sdks-java-core" % beamVersion,
      "org.apache.beam" % "beam-sdks-java-io-redis" % beamVersion,
      "redis.clients" % "jedis" % jedisVersion,
      // test
      "org.scalatest" %% "scalatest" % scalatestVersion % Test,
      "org.slf4j" % "slf4j-simple" % slf4jVersion % Test
    )
  )

lazy val integration = project
  .in(file("integration"))
  .enablePlugins(NoPublishPlugin, SbtAvro)
  .dependsOn(
    `scio-core` % "compile;test->test",
    `scio-avro` % "test->test",
    `scio-cassandra3` % "test->test",
    `scio-elasticsearch8` % "test->test",
    `scio-extra` % "test->test",
    `scio-google-cloud-platform` % "compile;test->test",
    `scio-jdbc` % "compile;test->test",
    `scio-neo4j` % "test->test",
    `scio-smb` % "test->provided,test"
  )
  .settings(commonSettings)
  .settings(jUnitSettings)
  .settings(macroSettings)
  .settings(avroSettings(Compile))
  .settings(
    // disable compile / test when unauthorized
    compile / skip := skipUnauthorizedGcpGithubWorkflow.value,
    test / skip := true,
    Test / test := {
      val logger = streams.value.log
      if ((Test / test / skip).value) {
        logger.warn(
          "integration/test are skipped.\n" +
            "Run 'set integration/test/skip := false' to run them"
        )
      }
      testSkipped.value
    },
    undeclaredCompileDependenciesTest := undeclaredCompileDependenciesTestSkipped.value,
    unusedCompileDependenciesTest := unusedCompileDependenciesTestSkipped.value,
    libraryDependencies ++= Seq(
      // compile
      "com.google.api-client" % "google-api-client" % gcpBom.key.value,
      "com.google.apis" % "google-api-services-bigquery" % googleApiServicesBigQueryVersion,
      "com.google.guava" % "guava" % guavaVersion,
      "com.google.http-client" % "google-http-client" % gcpBom.key.value,
      "com.google.protobuf" % "protobuf-java" % gcpBom.key.value,
      "com.microsoft.sqlserver" % "mssql-jdbc" % "12.8.1.jre11",
      "joda-time" % "joda-time" % jodaTimeVersion,
      "org.apache.beam" % "beam-sdks-java-core" % beamVersion,
      "org.apache.beam" % "beam-sdks-java-io-google-cloud-platform" % beamVersion,
      "org.slf4j" % "slf4j-api" % slf4jVersion,
      // runtime
      "com.google.cloud.sql" % "cloud-sql-connector-jdbc-sqlserver" % "1.23.0" % Runtime,
      "org.apache.beam" % "beam-runners-direct-java" % beamVersion % Runtime,
      "org.slf4j" % "slf4j-simple" % slf4jVersion % Runtime,
      // test
      "com.dimafeng" %% "testcontainers-scala-elasticsearch" % testContainersVersion % Test,
      "com.dimafeng" %% "testcontainers-scala-neo4j" % testContainersVersion % Test,
      "com.dimafeng" %% "testcontainers-scala-scalatest" % testContainersVersion % Test,
      "com.fasterxml.jackson.core" % "jackson-databind" % jacksonVersion % Test,
      "com.fasterxml.jackson.module" %% "jackson-module-scala" % jacksonVersion % Test,
      "com.spotify" %% "magnolify-datastore" % magnolifyVersion % Test,
      "org.apache.beam" % "beam-runners-google-cloud-dataflow-java" % beamVersion % Test
    )
  )

// =======================================================================
// Site settings
// =======================================================================
lazy val site = project
  .in(file("site"))
  .enablePlugins(
    ParadoxSitePlugin,
    ParadoxMaterialThemePlugin,
    GhpagesPlugin,
    ScalaUnidocPlugin,
    SiteScaladocPlugin,
    MdocPlugin
  )
  .dependsOn(
    `scio-avro` % "compile->test",
    `scio-cassandra3`,
    `scio-core` % "compile->test",
    `scio-elasticsearch-common`,
    `scio-elasticsearch8`,
    `scio-extra`,
    `scio-google-cloud-platform`,
    `scio-grpc` % "compile->test",
    `scio-jdbc`,
    `scio-macros`,
    `scio-neo4j`,
    `scio-parquet`,
    `scio-redis`,
    `scio-smb`,
    `scio-tensorflow`,
    `scio-test-core`
  )
  .settings(commonSettings)
  .settings(macroSettings)
  .settings(
    description := "Scio - Documentation",
    fork := false,
    publish / skip := true,
    autoAPIMappings := true,
    gitRemoteRepo := "git@github.com:spotify/scio.git",
    libraryDependencies ++= Seq(
      "org.apache.beam" % "beam-runners-direct-java" % beamVersion,
      "org.apache.beam" % "beam-runners-google-cloud-dataflow-java" % beamVersion,
      "com.nrinaudo" %% "kantan.csv" % kantanCsvVersion
    ),
    // unidoc
    ScalaUnidoc / siteSubdirName := "api",
    ScalaUnidoc / scalacOptions := Seq.empty,
    ScalaUnidoc / unidoc / unidocProjectFilter := inProjects(
      `scio-avro`,
      `scio-cassandra3`,
      `scio-core`,
      `scio-elasticsearch-common`,
      `scio-elasticsearch8`,
      `scio-extra`,
      `scio-google-cloud-platform`,
      `scio-grpc`,
      `scio-jdbc`,
      `scio-neo4j`,
      `scio-parquet`,
      `scio-redis`,
      `scio-smb`,
      `scio-tensorflow`,
      `scio-test-core`,
      `scio-test-google-cloud-platform`,
      `scio-test-parquet`,
      `scio-test`
    ),
    // unidoc handles class paths differently than compile and may give older
    // versions high precedence.
    ScalaUnidoc / unidoc / unidocAllClasspaths := (ScalaUnidoc / unidoc / unidocAllClasspaths).value
      .map { cp =>
        cp.filterNot(_.data.getCanonicalPath.matches(""".*guava-11\..*"""))
          .filterNot(_.data.getCanonicalPath.matches(""".*bigtable-client-core-0\..*"""))
      },
    // mdoc
    // pre-compile md using mdoc
    Compile / scalacOptions ~= { _.filterNot(_.startsWith("-Wconf")) },
    mdocIn := (paradox / sourceDirectory).value,
    mdocExtraArguments ++= Seq("--no-link-hygiene"),
    // paradox
    Compile / paradox / sourceManaged := mdocOut.value,
    paradoxProperties ++= Map(
      "extref.example.base_url" -> "https://spotify.github.io/scio/examples/%s.scala.html",
      "github.base_url" -> "https://github.com/spotify/scio",
      "javadoc.com.google.api.services.bigquery.base_url" -> "https://developers.google.com/resources/api-libraries/documentation/bigquery/v2/java/latest/",
      "javadoc.com.google.common.hash.base_url" -> s"https://guava.dev/releases/$guavaVersion/api/docs",
      "javadoc.com.spotify.scio.base_url" -> "http://spotify.github.com/scio/api",
      "javadoc.org.apache.avro.base_url" -> "https://avro.apache.org/docs/current/api/java/",
      "javadoc.org.apache.beam.base_url" -> s"https://beam.apache.org/releases/javadoc/$beamVersion",
      "javadoc.org.apache.beam.sdk.extensions.smb.base_url" -> "https://spotify.github.io/scio/api/org/apache/beam/sdk/extensions/smb",
      "javadoc.org.joda.time.base_url" -> "https://www.joda.org/joda-time/apidocs",
      "javadoc.org.tensorflow.base_url" -> "https://www.tensorflow.org/jvm/api_docs/java/",
      "javadoc.org.tensorflow.link_style" -> "direct",
      "scaladoc.com.spotify.scio.base_url" -> "https://spotify.github.io/scio/api",
      "scaladoc.com.twitter.algebird.base_url" -> "https://twitter.github.io/algebird/api/",
      "scaladoc.kantan.base_url" -> "https://nrinaudo.github.io/kantan.csv/api"
    ),
    Compile / paradoxMaterialTheme := ParadoxMaterialTheme()
      .withFavicon("images/favicon.ico")
      .withColor("white", "indigo")
      .withLogo("images/logo.png")
      .withCopyright(s"Copyright (C) $currentYear Spotify AB")
      .withRepository(uri("https://github.com/spotify/scio"))
      .withSocial(uri("https://github.com/spotify"), uri("https://twitter.com/spotifyeng")),
    // sbt-site
    addMappingsToSiteDir(ScalaUnidoc / packageDoc / mappings, ScalaUnidoc / siteSubdirName),
    makeSite / mappings ++= Seq(
      file("scio-examples/target/site/index.html") -> "examples/index.html"
    ) ++ SoccoIndex.mappings,
    makeSite := makeSite.dependsOn(mdoc.toTask("")).value
  )

lazy val soccoIndex = taskKey[File]("Generates examples/index.html")
lazy val soccoSettings = if (sys.env.contains("SOCCO")) {
  Seq(
    scalacOptions ++= Seq(
      "-P:socco:out:scio-examples/target/site",
      "-P:socco:package_com.spotify.scio:https://spotify.github.io/scio/api"
    ),
    autoCompilerPlugins := true,
    addCompilerPlugin(("io.regadas" %% "socco-ng" % "0.1.14").cross(CrossVersion.full)),
    // Generate scio-examples/target/site/index.html
    soccoIndex := SoccoIndex.generate(target.value / "site" / "index.html"),
    Compile / compile := {
      val _ = soccoIndex.value
      (Compile / compile).value
    }
  )
} else {
  Nil
}<|MERGE_RESOLUTION|>--- conflicted
+++ resolved
@@ -97,13 +97,8 @@
 val jnaVersion = "5.16.0"
 val junitInterfaceVersion = "0.13.3"
 val junitVersion = "4.13.2"
-<<<<<<< HEAD
-val kantanCodecsVersion = "0.5.3"
+val kantanCodecsVersion = "0.6.0"
 val kantanCsvVersion = "0.8.0"
-=======
-val kantanCodecsVersion = "0.6.0"
-val kantanCsvVersion = "0.7.0"
->>>>>>> 7f66f86b
 val kryoVersion = "4.0.3"
 val magnoliaVersion = "1.1.10"
 val magnolifyVersion = "0.7.4"
