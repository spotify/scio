/*
 * Copyright 2016 Spotify AB.
 *
 * Licensed under the Apache License, Version 2.0 (the "License");
 * you may not use this file except in compliance with the License.
 * You may obtain a copy of the License at
 *
 *     http://www.apache.org/licenses/LICENSE-2.0
 *
 * Unless required by applicable law or agreed to in writing,
 * software distributed under the License is distributed on an
 * "AS IS" BASIS, WITHOUT WARRANTIES OR CONDITIONS OF ANY
 * KIND, either express or implied.  See the License for the
 * specific language governing permissions and limitations
 * under the License.
 */

import sbt.*
import sbt.util.CacheImplicits.*
import Keys.*
import explicitdeps.ExplicitDepsPlugin.autoImport.moduleFilterRemoveValue
import sbtassembly.AssemblyPlugin.autoImport.*
import com.github.sbt.git.SbtGit.GitKeys.gitRemoteRepo
import com.here.bom.Bom
import com.typesafe.tools.mima.core.*
import de.heikoseeberger.sbtheader.CommentCreator
import org.typelevel.scalacoptions.JavaMajorVersion.javaMajorVersion

// To test release candidates, find the beam repo and add it as a resolver
// ThisBuild / resolvers += "apache-beam-staging" at "https://repository.apache.org/content/repositories/"
val beamVendorVersion = "0.1"
val beamVersion = "2.68.0"

// check version used by beam
// https://github.com/apache/beam/blob/v2.68.0/buildSrc/src/main/groovy/org/apache/beam/gradle/BeamModulePlugin.groovy
val autoServiceVersion = "1.0.1"
val autoValueVersion = "1.9"
val avroVersion = sys.props.getOrElse("avro.version", "1.11.4")
val bigdataossVersion = "2.2.26"
val bigdataoss3Version = "3.1.3"
val bigtableClientVersion = "1.28.0"
val commonsCodecVersion = "1.18.0"
val commonsCompressVersion = "1.26.2"
val commonsIoVersion = "2.16.1"
val commonsLang3Version = "3.18.0"
val commonsMath3Version = "3.6.1"
val gcpLibrariesVersion = "26.65.0"
val googleClientsVersion = "2.0.0"
val guavaVersion = "33.1.0-jre"
val hamcrestVersion = "2.1"
val httpClientVersion = "4.5.13"
val httpCoreVersion = "4.4.14"
val jacksonVersion = "2.15.4"
val jodaTimeVersion = "2.10.14"
val nettyVersion = "4.1.128.Final"
val protobufVersion = "4.33.0"
val slf4jVersion = "1.7.30"
val zstdJniVersion = "1.5.6-3"
// dependent versions
val googleApiServicesBigQueryVersion = s"v2-rev20250706-$googleClientsVersion"
val googleApiServicesDataflowVersion = s"v1b3-rev20250519-$googleClientsVersion"
val googleApiServicesPubsubVersion = s"v1-rev20220904-$googleClientsVersion"
// beam tested versions
val zetasketchVersion = "0.1.0" // sdks/java/extensions/zetasketch/build.gradle
val flinkVersion = "1.19.0" // runners/flink/1.19/build.gradle
val flinkMinorVersion = VersionNumber(flinkVersion).numbers.take(2).mkString(".")
val hadoopVersion = "3.4.2" // sdks/java/io/parquet/build.gradle
val sparkVersion = "3.5.0" // runners/spark/3/build.gradle
val sparkMajorVersion = VersionNumber(sparkVersion).numbers.take(1).mkString(".")

// check recommended versions from libraries-bom
// https://storage.googleapis.com/cloud-opensource-java-dashboard/com.google.cloud/libraries-bom/26.65.0/index.html
val failureAccessVersion = "1.0.2"
val checkerQualVersion = "3.49.0"
val jsr305Version = "3.0.2"
val perfmarkVersion = "0.27.0"

val algebirdVersion = "0.13.10"
val annoy4sVersion = "0.10.0"
val annoyVersion = "0.2.6"
val breezeVersion = "2.1.0"
val caffeineVersion = "3.2.0"
val cassandraDriverVersion = "3.11.5"
val cassandraVersion = "3.11.19"
val catsVersion = "2.13.0"
val chillVersion = "0.10.0"
val circeVersion = "0.14.15"
val commonsTextVersion = "1.10.0"
val elasticsearch7Version = "7.17.21"
val elasticsearch8Version = "8.19.5"
val fansiVersion = "0.5.1"
val featranVersion = "0.8.0"
val httpAsyncClientVersion = "4.1.5"
val icebergVersion = "1.4.2"
val jakartaJsonVersion = "2.1.3"
val javaLshVersion = "0.12"
val jedisVersion = "6.2.0"
val jnaVersion = "5.18.1"
val junitInterfaceVersion = "0.13.3"
val junitVersion = "4.13.2"
val kantanCodecsVersion = "0.6.0"
val kantanCsvVersion = "0.8.0"
val kryoVersion = "4.0.3"
val magnoliaVersion = "1.1.10"
<<<<<<< HEAD
val magnolifyVersion = "0.8.0"
val metricsVersion = "4.2.36"
val munitVersion = "1.2.0"
=======
val magnolifyVersion = "0.7.4"
val metricsVersion = "4.2.37"
val munitVersion = "1.2.1"
>>>>>>> c7139140
val neo4jDriverVersion = "4.4.20"
val ndArrayVersion = "0.3.3"
val parquetExtraVersion = "0.4.3"
val parquetVersion = "1.16.0"
val pprintVersion = "0.9.0"
val protobufGenericVersion = "0.2.9"
val scalacheckVersion = "1.18.1"
val scalaCollectionCompatVersion = "2.13.0"
val scalaMacrosVersion = "2.1.1"
val scalatestVersion = "3.2.19"
val shapelessVersion = "2.3.13"
val sparkeyVersion = "3.2.5"
val tensorFlowVersion = "1.0.0"
val tensorFlowMetadataVersion = "1.16.1"
val testContainersVersion = "0.43.0"
val voyagerVersion = "2.1.0"

// dependent versions
val algebraVersion = catsVersion // algebra is a cats module
val scalatestplusVersion = s"$scalatestVersion.0"
val scalacheckMinorVersion = VersionNumber(scalacheckVersion).numbers.take(2).mkString("-")

// BOMs
lazy val beamBom = Bom("org.apache.beam" % "beam-sdks-java-bom" % beamVersion)
lazy val gcpBom = Bom("com.google.cloud" % "libraries-bom" % gcpLibrariesVersion)
lazy val guavaBom = Bom("com.google.guava" % "guava-bom" % guavaVersion)
lazy val jacksonBom = Bom("com.fasterxml.jackson" % "jackson-bom" % jacksonVersion)
lazy val magnolifyBom = Bom("com.spotify" % "magnolify-bom" % magnolifyVersion)
lazy val nettyBom = Bom("io.netty" % "netty-bom" % nettyVersion)

val NothingFilter: explicitdeps.ModuleFilter = { _ => false }

// project
ThisBuild / tlBaseVersion := "0.15"
ThisBuild / organization := "com.spotify"
ThisBuild / organizationName := "Spotify AB"
ThisBuild / startYear := Some(2016)
ThisBuild / licenses := Seq(License.Apache2)

// scala versions
val scala213 = "2.13.16"
val scala212 = "2.12.20"
val scalaDefault = scala213

// compiler settings
ThisBuild / tlJdkRelease := Some(11)
ThisBuild / tlFatalWarnings := false
ThisBuild / scalaVersion := scalaDefault
ThisBuild / crossScalaVersions := Seq(scalaDefault, scala212)

// CI settings
ThisBuild / tlCiHeaderCheck := true
ThisBuild / tlCiScalafmtCheck := true
ThisBuild / tlCiJavafmtCheck := true

// github actions
val java21 = JavaSpec.corretto("21")
val java17 = JavaSpec.corretto("17")
val java11 = JavaSpec.corretto("11")
val javaDefault = java11
val condPrimaryScala = s"matrix.scala == '${CrossVersion.binaryScalaVersion(scalaDefault)}'"
val condPrimaryJava = s"matrix.java == '${javaDefault.render}'"
val condIsMain = "github.ref == 'refs/heads/main'"
val condIsTag = "startsWith(github.ref, 'refs/tags/v')"
val condSkipPR = "github.event_name != 'pull_request'"
val condSkipForkPR = s"($condSkipPR || !github.event.pull_request.head.repo.fork)"

val githubWorkflowCheckStep = WorkflowStep.Sbt(
  List("githubWorkflowCheck"),
  name = Some("Check that workflows are up to date")
)
val githubWorkflowGcpAuthStep = WorkflowStep.Use(
  UseRef.Public("google-github-actions", "auth", "v2"),
  Map(
    "credentials_json" -> "${{ secrets.GCP_CREDENTIALS }}",
    "export_environment_variables" -> "true",
    "create_credentials_file" -> "true"
  ),
  cond = Some(condSkipForkPR),
  name = Some("gcloud auth")
)
val githubWorkflowSetupStep = WorkflowStep.Run(
  List("scripts/gha_setup.sh"),
  name = Some("Setup GitHub Action")
)

val skipUnauthorizedGcpGithubWorkflow = Def.setting {
  githubIsWorkflowBuild.value && sys.props.get("bigquery.project").isEmpty
}

ThisBuild / githubWorkflowTargetBranches := Seq("main")
ThisBuild / githubWorkflowJavaVersions := Seq(javaDefault, java17, java21) // default MUST be head
ThisBuild / githubWorkflowBuildPreamble ++= Seq(githubWorkflowGcpAuthStep, githubWorkflowSetupStep)
ThisBuild / githubWorkflowBuildPostamble ++= Seq(
  WorkflowStep.Sbt(
    List("undeclaredCompileDependenciesTest", "unusedCompileDependenciesTest"),
    name = Some("Check dependencies")
  )
)
ThisBuild / githubWorkflowPublishPreamble ++= Seq(
  WorkflowStep.Sbt(
    List("scio-repl/assembly"),
    name = Some("Package repl")
  )
)
ThisBuild / githubWorkflowPublishPostamble ++= Seq(
  WorkflowStep.Use(
    UseRef.Public("softprops", "action-gh-release", "v1"),
    Map(
      "files" -> "scio-repl/target/scala-2.13/scio-repl.jar",
      "draft" -> "true"
    ),
    name = Some("Upload Repl")
  )
)
ThisBuild / githubWorkflowAddedJobs ++= Seq(
  WorkflowJob(
    "coverage",
    "Test Coverage",
    WorkflowStep.CheckoutFull ::
      WorkflowStep.SetupJava(List(javaDefault)) :::
      List(
        githubWorkflowCheckStep,
        WorkflowStep.Sbt(
          List("coverage", "test", "coverageAggregate"),
          name = Some("Test coverage")
        ),
        WorkflowStep.Use(
          UseRef.Public("codecov", "codecov-action", "v5"),
          Map("token" -> "${{ secrets.CODECOV_TOKEN }}"),
          name = Some("Upload coverage report")
        )
      ),
    scalas = List(CrossVersion.binaryScalaVersion(scalaDefault)),
    javas = List(javaDefault)
  ),
  WorkflowJob(
    "avro-legacy",
    "Test Legacy Avro",
    WorkflowStep.CheckoutFull ::
      WorkflowStep.SetupJava(List(javaDefault)) :::
      List(
        WorkflowStep.Sbt(
          List("scio-avro/test"),
          env = Map("JAVA_OPTS" -> "-Davro.version=1.8.2"),
          name = Some("Test")
        )
      ),
    cond = Some(Seq(condSkipPR, condIsMain).mkString(" && ")),
    scalas = List(CrossVersion.binaryScalaVersion(scalaDefault)),
    javas = List(javaDefault)
  ),
  WorkflowJob(
    "it-test",
    "Integration Test",
    WorkflowStep.CheckoutFull ::
      WorkflowStep.SetupJava(List(javaDefault)) :::
      List(
        githubWorkflowCheckStep,
        githubWorkflowGcpAuthStep,
        githubWorkflowSetupStep
          .withEnv(
            Map(
              "BQ_READ_TIMEOUT" -> "30000",
              "CLOUDSQL_SQLSERVER_PASSWORD" -> "${{ secrets.CLOUDSQL_SQLSERVER_PASSWORD }}"
            )
          ),
        WorkflowStep.Sbt(
          List("set integration/test/skip := false", "integration/test"),
          name = Some("Test")
        )
      ),
    cond = Some(Seq(condSkipPR, condIsMain).mkString(" && ")),
    scalas = List(CrossVersion.binaryScalaVersion(scalaDefault)),
    javas = List(javaDefault)
  ),
  WorkflowJob(
    "site",
    "Generate Site",
    WorkflowStep.CheckoutFull ::
      WorkflowStep.SetupJava(List(javaDefault)) :::
      List(
        githubWorkflowCheckStep,
        githubWorkflowGcpAuthStep,
        WorkflowStep.Run(
          List("scripts/gha_setup.sh"),
          name = Some("Setup GitHub Action")
        ),
        WorkflowStep.Sbt(
          List("scio-examples/compile", "site/makeSite"),
          env = Map("SOCCO" -> "true"),
          name = Some("Generate site")
        ),
        WorkflowStep.Use(
          UseRef.Public("peaceiris", "actions-gh-pages", "v3.9.3"),
          params = Map(
            "github_token" -> "${{ secrets.GITHUB_TOKEN }}",
            "publish_dir" -> {
              val path = (ThisBuild / baseDirectory).value.toPath.toAbsolutePath
                .relativize((site / makeSite / target).value.toPath)
              // os-independent path rendering ...
              (0 until path.getNameCount).map(path.getName).mkString("/")
            },
            "keep_files" -> "true"
          ),
          name = Some("Publish site"),
          cond = Some(Seq(condSkipPR, condIsTag).mkString(" && "))
        )
      ),
    cond = Some(condSkipForkPR),
    scalas = List(CrossVersion.binaryScalaVersion(scalaDefault)),
    javas = List(javaDefault)
  )
)

// mima
ThisBuild / mimaBinaryIssueFilters ++= Seq()

// headers
lazy val currentYear = java.time.LocalDate.now().getYear
lazy val keepExistingHeader =
  HeaderCommentStyle.cStyleBlockComment.copy(commentCreator = new CommentCreator() {
    override def apply(text: String, existingText: Option[String]): String =
      existingText
        .getOrElse(
          HeaderCommentStyle.cStyleBlockComment.commentCreator(text)
        )
        .trim()
  })

// sbt does not support skip for all tasks
lazy val testSkipped = Def.task {
  if ((Test / test / skip).value) () else (Test / test).value
}
lazy val undeclaredCompileDependenciesTestSkipped = Def.task {
  if ((Compile / compile / skip).value) () else undeclaredCompileDependenciesTest.value
}
lazy val unusedCompileDependenciesTestSkipped = Def.task {
  if ((Compile / compile / skip).value) () else unusedCompileDependenciesTest.value
}

val bomSettings = Def.settings(
  beamBom,
  gcpBom,
  guavaBom,
  jacksonBom,
  magnolifyBom,
  nettyBom,
  dependencyOverrides ++=
    beamBom.key.value.bomDependencies ++
      gcpBom.key.value.bomDependencies ++
      guavaBom.key.value.bomDependencies ++
      jacksonBom.key.value.bomDependencies ++
      magnolifyBom.key.value.bomDependencies ++
      nettyBom.key.value.bomDependencies
)

val commonSettings = bomSettings ++ Def.settings(
  headerLicense := Some(HeaderLicense.ALv2(currentYear.toString, "Spotify AB")),
  headerMappings := headerMappings.value ++ Map(
    HeaderFileType.scala -> keepExistingHeader,
    HeaderFileType.java -> keepExistingHeader
  ),
  scalacOptions ++= ScalacOptions.defaults(scalaVersion.value),
  scalacOptions := {
    val exclude = ScalacOptions
      .tokensForVersion(
        scalaVersion.value,
        Set(
          // too many false positives
          ScalacOptions.privateWarnDeadCode,
          ScalacOptions.warnDeadCode,
          // too many warnings
          ScalacOptions.warnValueDiscard,
          // not ready for scala 3 yet
          ScalacOptions.source3
        )
      )
      .toSet
    scalacOptions.value.filterNot(exclude.contains)
  },
  javacOptions := {
    val exclude = Set(
      // too many warnings
      "-Xlint:all"
    )
    javacOptions.value.filterNot(exclude.contains)
  },
  javaOptions := JavaOptions.defaults(javaMajorVersion),
  resolvers ++= Resolver.sonatypeOssRepos("public"),
  excludeDependencies += Exclude.beamKafka,
  excludeDependencies ++= Exclude.loggerImplementations,
  excludeDependencies ++= Exclude.jacksonCrossBuilt(scalaVersion.value),
  dependencyOverrides ++= Seq(
    // override when testing with legacy version
    "org.apache.avro" % "avro" % avroVersion,
    "org.apache.avro" % "avro-compiler" % avroVersion,
    // zstd-jni has strict version-scheme, force version
    "com.github.luben" % "zstd-jni" % zstdJniVersion,
    // downgrade deps to align with beam version
    "com.google.auto.value" % "auto-value" % autoValueVersion,
    "com.google.auto.value" % "auto-value-annotations" % autoValueVersion,
    "joda-time" % "joda-time" % jodaTimeVersion,
    "org.apache.httpcomponents" % "httpclient" % httpClientVersion,
    "org.apache.httpcomponents" % "httpcore" % httpCoreVersion,
    "org.slf4j" % "slf4j-api" % slf4jVersion, // slf4j-bom only available for v2
    // remove and let BOM override version after Beam upgrades to 4.x
    // see: https://github.com/spotify/scio/issues/5617
    "com.google.protobuf" % "protobuf-java" % protobufVersion,
    "com.google.protobuf" % "protobuf-java-util" % protobufVersion
  ),
  // libs to help with cross-build
  libraryDependencies ++= Seq(
    "com.chuusai" %% "shapeless" % shapelessVersion,
    "org.scala-lang.modules" %% "scala-collection-compat" % scalaCollectionCompatVersion
  ),
  unusedCompileDependenciesFilter -= Seq(
    moduleFilter("com.chuusai", "shapeless"),
    moduleFilter("org.scala-lang", "scala-reflect"),
    moduleFilter("org.scala-lang.modules", "scala-collection-compat"),
    moduleFilter("org.typelevel", "scalac-compat-annotation")
  ).reduce(_ | _),
  fork := true,
  run / outputStrategy := Some(OutputStrategy.StdoutOutput),
  run / javaOptions ++= JavaOptions.runDefaults(javaMajorVersion),
  Test / classLoaderLayeringStrategy := ClassLoaderLayeringStrategy.Flat,
  Test / javaOptions ++= JavaOptions.testDefaults(javaMajorVersion),
  Test / testOptions += Tests.Argument("-oD"),
  coverageExcludedPackages := Seq(
    // skip modules
    "com\\.spotify\\.scio\\.examples\\..*",
    "com\\.spotify\\.scio\\.repl\\..*",
    // generated API (22 params)
    "com\\.spotify\\.scio\\.coders\\.instances\\.TupleCoders",
    "com\\.spotify\\.scio\\.smb\\.util\\.SMBMultiJoin",
    "com\\.spotify\\.scio\\.util\\.MultiJoin"
  ).mkString(";"),
  coverageHighlighting := true
)

// for modules containing java jUnit 4 tests
lazy val jUnitSettings = Def.settings(
  libraryDependencies ++= Seq(
    "com.github.sbt" % "junit-interface" % junitInterfaceVersion % Test
  ),
  testOptions += Tests.Argument(TestFrameworks.JUnit, "-q", "-v", "-a")
)

lazy val macroSettings = Def.settings(
  libraryDependencies += "org.scala-lang" % "scala-reflect" % scalaVersion.value,
  libraryDependencies ++= {
    VersionNumber(scalaVersion.value) match {
      case v if v.matchesSemVer(SemanticSelector("2.12.x")) =>
        Seq(
          compilerPlugin(
            ("org.scalamacros" % "paradise" % scalaMacrosVersion).cross(CrossVersion.full)
          )
        )
      case _ => Nil
    }
  },
  scalacOptions ++= ScalacOptions.tokensForVersion(
    scalaVersion.value,
    Set(ScalacOptions.macroCacheImplicitSchemas(true))
  )
)

lazy val directRunnerDependencies = Seq(
  "org.apache.beam" % "beam-runners-direct-java" % beamVersion % Runtime
)
lazy val dataflowRunnerDependencies = Seq(
  "org.apache.beam" % "beam-runners-google-cloud-dataflow-java" % beamVersion % Runtime
)

lazy val sparkRunnerDependencies = Seq(
  "org.apache.beam" % s"beam-runners-spark-$sparkMajorVersion" % beamVersion % Runtime,
  "org.apache.spark" %% "spark-core" % sparkVersion % Runtime,
  "org.apache.spark" %% "spark-streaming" % sparkVersion % Runtime
)

lazy val flinkRunnerDependencies = Seq(
  "org.apache.beam" % s"beam-runners-flink-$flinkMinorVersion" % beamVersion % Runtime,
  "org.apache.flink" % "flink-clients" % flinkVersion % Runtime,
  "org.apache.flink" % "flink-streaming-java" % flinkVersion % Runtime
)
lazy val beamRunners = settingKey[String]("beam runners")
lazy val beamRunnersEval = settingKey[Seq[ModuleID]]("beam runners")

def beamRunnerSettings: Seq[Setting[_]] = Seq(
  beamRunners := "",
  beamRunnersEval := {
    Option(beamRunners.value)
      .filter(_.nonEmpty)
      .orElse(sys.props.get("beamRunners"))
      .orElse(sys.env.get("BEAM_RUNNERS"))
      .map(_.split(","))
      .map {
        _.flatMap {
          case "DirectRunner"   => directRunnerDependencies
          case "DataflowRunner" => dataflowRunnerDependencies
          case "SparkRunner"    => sparkRunnerDependencies
          case "FlinkRunner"    => flinkRunnerDependencies
          case _                => Nil
        }.toSeq
      }
      .getOrElse(directRunnerDependencies)
  },
  libraryDependencies ++= beamRunnersEval.value
)

def vectoredReadSettings: Seq[Setting[_]] = sys.props
  .get("vectoredReadsEnabled")
  .map(_.toBoolean)
  .collect { case true =>
    Seq(
      dependencyOverrides ++= Seq(
        "com.google.cloud.bigdataoss" % "gcs-connector" % bigdataoss3Version,
        "com.google.cloud.bigdataoss" % "gcsio" % bigdataoss3Version,
        "com.google.cloud.bigdataoss" % "util-hadoop" % bigdataoss3Version,
        "org.apache.hadoop" % "hadoop-common" % "3.3.6",
        "org.apache.hadoop" % "hadoop-auth" % "3.3.6",
        "org.apache.hadoop" % "hadoop-client" % "3.3.6"
      )
    )
  }
  .getOrElse(Nil)

val protocJavaSourceManaged =
  settingKey[File]("Default directory for java sources generated by protoc.")
val protocGrpcSourceManaged =
  settingKey[File]("Default directory for gRPC sources generated by protoc.")

def avroSettings(scope: Configuration): Seq[Setting[_]] = Def.settings(
  SbtAvro.autoImport.avroVersion := avroVersion,
  avroAdditionalDependencies ~= { modules =>
    modules.map { m =>
      m.configurations match {
        case None if scope != Compile => m.withConfigurations(Some(scope.name))
        case _                        => m
      }
    }
  }
)

lazy val protobufSettings = Def.settings(
  PB.protocVersion := protobufVersion,
  protocJavaSourceManaged := sourceManaged.value / "compiled_proto",
  protocGrpcSourceManaged := sourceManaged.value / "compiled_grpc",
  libraryDependencies ++= Seq(
    "io.grpc" % "protoc-gen-grpc-java" % gcpBom.key.value asProtocPlugin (),
    "com.google.protobuf" % "protobuf-java" % protobufVersion % "protobuf",
    "com.google.protobuf" % "protobuf-java" % protobufVersion
  )
) ++ Seq(Compile, Test).flatMap(c => inConfig(c)(protobufConfigSettings))

lazy val protobufConfigSettings = Def.settings(
  PB.targets := Seq(
    PB.gens.java(PB.protocVersion.value) -> Defaults.configSrcSub(protocJavaSourceManaged).value,
    PB.gens.plugin("grpc-java") -> Defaults.configSrcSub(protocGrpcSourceManaged).value
  ),
  managedSourceDirectories ++= PB.targets.value.map(_.outputPath)
)

def splitTests(tests: Seq[TestDefinition], filter: Seq[String], forkOptions: ForkOptions) = {
  val (filtered, default) = tests.partition(test => filter.contains(test.name))
  val policy = Tests.SubProcess(forkOptions)
  new Tests.Group(name = "<default>", tests = default, runPolicy = policy) +: filtered.map { test =>
    new Tests.Group(name = test.name, tests = Seq(test), runPolicy = policy)
  }
}

lazy val scio = project
  .in(file("."))
  .enablePlugins(NoPublishPlugin)
  .settings(commonSettings)
  .settings(
    assembly / aggregate := false
  )
  .aggregate(
    `integration`,
    `scio-avro`,
    `scio-bom`,
    `scio-cassandra3`,
    `scio-core`,
    `scio-elasticsearch-common`,
    `scio-elasticsearch7`,
    `scio-elasticsearch8`,
    `scio-examples`,
    `scio-extra`,
    `scio-google-cloud-platform`,
    `scio-grpc`,
    `scio-jdbc`,
    `scio-jmh`,
    `scio-macros`,
    `scio-neo4j`,
    `scio-parquet`,
    `scio-redis`,
    `scio-repl`,
    `scio-smb`,
    `scio-snowflake`,
    `scio-tensorflow`,
    `scio-test-core`,
    `scio-test-google-cloud-platform`,
    `scio-test-parquet`,
    `scio-test`
  )

lazy val `scio-bom` = project
  .in(file("scio-bom"))
  .enablePlugins(BillOfMaterialsPlugin)
  .disablePlugins(TypelevelSettingsPlugin)
  .settings(
    // Just one BOM including all cross Scala versions
    crossVersion := CrossVersion.disabled,
    // Create BOM in the first run
    crossScalaVersions := Seq(scalaDefault),
    bomIncludeProjects := Seq(
      `scio-avro`,
      `scio-cassandra3`,
      `scio-core`,
      `scio-elasticsearch-common`,
      `scio-elasticsearch7`,
      `scio-elasticsearch8`,
      `scio-extra`,
      `scio-google-cloud-platform`,
      `scio-grpc`,
      `scio-jdbc`,
      `scio-macros`,
      `scio-managed`,
      `scio-neo4j`,
      `scio-parquet`,
      `scio-redis`,
      `scio-repl`,
      `scio-smb`,
      `scio-tensorflow`,
      `scio-test-core`,
      `scio-test-google-cloud-platform`,
      `scio-test-parquet`,
      `scio-test`
    ),
    // pom project. No ABI
    tlMimaPreviousVersions := Set.empty
  )

lazy val `scio-core` = project
  .in(file("scio-core"))
  .enablePlugins(BuildInfoPlugin, SbtAvro)
  .dependsOn(`scio-macros`)
  .settings(commonSettings)
  .settings(macroSettings)
  .settings(avroSettings(Test))
  .settings(protobufSettings)
  .settings(
    description := "Scio - A Scala API for Apache Beam and Google Cloud Dataflow",
    Compile / resources ++= Seq(
      (ThisBuild / baseDirectory).value / "build.sbt",
      (ThisBuild / baseDirectory).value / "version.sbt"
    ),
    // required by service-loader
    unusedCompileDependenciesFilter -= moduleFilter("com.google.auto.service", "auto-service"),
    libraryDependencies ++= Seq(
      // compile
      "com.esotericsoftware" % "kryo-shaded" % kryoVersion,
      "com.fasterxml.jackson.core" % "jackson-annotations" % jacksonVersion,
      "com.fasterxml.jackson.core" % "jackson-databind" % jacksonVersion,
      "com.fasterxml.jackson.module" %% "jackson-module-scala" % jacksonVersion,
      "com.github.luben" % "zstd-jni" % zstdJniVersion,
      "com.google.api" % "gax" % gcpBom.key.value,
      "com.google.api-client" % "google-api-client" % gcpBom.key.value,
      "com.google.auto.service" % "auto-service-annotations" % autoServiceVersion,
      "com.google.auto.service" % "auto-service" % autoServiceVersion,
      "com.google.code.findbugs" % "jsr305" % jsr305Version,
      "com.google.guava" % "guava" % guavaVersion,
      "com.google.http-client" % "google-http-client" % gcpBom.key.value,
      "com.google.http-client" % "google-http-client-gson" % gcpBom.key.value,
      "com.google.protobuf" % "protobuf-java" % protobufVersion,
      "com.softwaremill.magnolia1_2" %% "magnolia" % magnoliaVersion,
      "com.twitter" % "chill-java" % chillVersion,
      "com.twitter" % "chill-protobuf" % chillVersion,
      "com.twitter" %% "algebird-core" % algebirdVersion,
      "com.twitter" %% "chill" % chillVersion,
      "com.twitter" %% "chill-algebird" % chillVersion,
      "commons-io" % "commons-io" % commonsIoVersion,
      "io.grpc" % "grpc-api" % gcpBom.key.value,
      "joda-time" % "joda-time" % jodaTimeVersion,
      "org.apache.beam" % "beam-sdks-java-core" % beamVersion,
      "org.apache.beam" % "beam-sdks-java-extensions-protobuf" % beamVersion,
      "org.apache.beam" % "beam-vendor-guava-32_1_2-jre" % beamVendorVersion,
      "org.apache.commons" % "commons-compress" % commonsCompressVersion,
      "org.apache.commons" % "commons-lang3" % commonsLang3Version,
      "org.apache.commons" % "commons-math3" % commonsMath3Version,
      "org.slf4j" % "slf4j-api" % slf4jVersion,
      "org.typelevel" %% "algebra" % algebraVersion,
      // provided
      "com.github.ben-manes.caffeine" % "caffeine" % caffeineVersion % Provided,
      "com.google.apis" % "google-api-services-dataflow" % googleApiServicesDataflowVersion % Provided,
      "org.apache.beam" % s"beam-runners-flink-$flinkMinorVersion" % beamVersion % Provided,
      "org.apache.beam" % "beam-runners-google-cloud-dataflow-java" % beamVersion % Provided,
      "org.apache.beam" % s"beam-runners-spark-$sparkMajorVersion" % beamVersion % Provided,
      "org.apache.beam" % "beam-sdks-java-extensions-google-cloud-platform-core" % beamVersion % Provided,
      "org.apache.hadoop" % "hadoop-common" % hadoopVersion % Provided,
      "com.google.cloud.bigdataoss" % "gcs-connector" % s"hadoop2-$bigdataossVersion" % Provided,
      "com.google.cloud.bigdataoss" % "gcsio" % bigdataossVersion % Provided,
      "com.google.cloud.bigdataoss" % "util-hadoop" % s"hadoop2-$bigdataossVersion" % Provided,
      // test
      "com.lihaoyi" %% "fansi" % fansiVersion % Test,
      "com.lihaoyi" %% "pprint" % pprintVersion % Test,
      "com.spotify.sparkey" % "sparkey" % sparkeyVersion % Test,
      "com.spotify" % "annoy" % annoyVersion % Test,
      "com.spotify" %% "magnolify-guava" % magnolifyVersion % Test,
      "com.twitter" %% "chill" % chillVersion % Test,
      "commons-io" % "commons-io" % commonsIoVersion % Test,
      "junit" % "junit" % junitVersion % Test,
      "org.apache.beam" % "beam-runners-direct-java" % beamVersion % Test,
      "org.codehaus.jackson" % "jackson-mapper-asl" % "1.9.13" % Test,
      "org.hamcrest" % "hamcrest" % hamcrestVersion % Test,
      "org.scalacheck" %% "scalacheck" % scalacheckVersion % Test,
      "org.scalactic" %% "scalactic" % scalatestVersion % Test,
      "org.scalatest" %% "scalatest" % scalatestVersion % Test,
      "org.scalatestplus" %% s"scalacheck-$scalacheckMinorVersion" % scalatestplusVersion % Test,
      "org.typelevel" %% "cats-kernel" % catsVersion % Test,
      "org.slf4j" % "slf4j-simple" % slf4jVersion % Test
    ),
    buildInfoKeys := Seq[BuildInfoKey](scalaVersion, version, "beamVersion" -> beamVersion),
    buildInfoPackage := "com.spotify.scio"
  )

lazy val `scio-test` = project
  .in(file("scio-test"))
  .dependsOn(
    `scio-test-core`,
    `scio-test-google-cloud-platform`,
    `scio-test-parquet`
  )
  .settings(commonSettings)
  .settings(
    description := "Scio helpers for ScalaTest"
  )

lazy val `scio-test-core` = project
  .in(file("scio-test/core"))
  .dependsOn(`scio-core`)
  .settings(commonSettings)
  .settings(macroSettings)
  .settings(
    description := "Scio helpers for ScalaTest",
    undeclaredCompileDependenciesFilter -= moduleFilter("org.scalatest"),
    unusedCompileDependenciesFilter -= moduleFilter("org.scalatest", "scalatest"),
    libraryDependencies ++= Seq(
      "com.google.http-client" % "google-http-client" % gcpBom.key.value, // TODO should we have this here ?
      "com.google.http-client" % "google-http-client-gson" % gcpBom.key.value, // TODO should we have this here ?
      "com.lihaoyi" %% "fansi" % fansiVersion,
      "com.lihaoyi" %% "pprint" % pprintVersion,
      "com.twitter" %% "chill" % chillVersion,
      "commons-io" % "commons-io" % commonsIoVersion,
      "joda-time" % "joda-time" % jodaTimeVersion,
      "org.apache.avro" % "avro" % avroVersion, // TODO should we have this here ?
      "org.apache.beam" % "beam-sdks-java-core" % beamVersion,
      "org.hamcrest" % "hamcrest" % hamcrestVersion,
      "org.scalactic" %% "scalactic" % scalatestVersion,
      "org.scalatest" %% "scalatest" % scalatestVersion,
      "org.typelevel" %% "cats-kernel" % catsVersion,
      // runtime
      "junit" % "junit" % junitVersion % Runtime,
      "org.apache.beam" % "beam-runners-direct-java" % beamVersion % Runtime,
      // test
      "org.slf4j" % "slf4j-simple" % slf4jVersion % Test
    )
  )

lazy val `scio-test-google-cloud-platform` = project
  .in(file("scio-test/google-cloud-platform"))
  .dependsOn(
    `scio-core`,
    `scio-test-core` % "compile;runtime->runtime"
  )
  .settings(commonSettings)
  .settings(
    description := "Scio helpers for ScalaTest",
    undeclaredCompileDependenciesFilter -= moduleFilter("org.scalatest"),
    unusedCompileDependenciesFilter -= moduleFilter("org.scalatest", "scalatest"),
    libraryDependencies ++= Seq(
      "com.google.api.grpc" % "proto-google-cloud-bigtable-v2" % gcpBom.key.value,
      "com.google.protobuf" % "protobuf-java" % protobufVersion,
      "org.scalatest" %% "scalatest" % scalatestVersion,
      "org.typelevel" %% "cats-kernel" % catsVersion,
      // test
      "org.slf4j" % "slf4j-simple" % slf4jVersion % Test
    )
  )

lazy val `scio-test-parquet` = project
  .in(file("scio-test/parquet"))
  .dependsOn(
    `scio-core`,
    `scio-parquet`,
    `scio-test-core` % "compile;runtime->runtime",
    `scio-avro` % "test->test",
    `scio-tensorflow` % Provided
  )
  .settings(commonSettings)
  .settings(
    description := "Scio helpers for ScalaTest",
    libraryDependencies ++= Seq(
      "com.spotify" %% "magnolify-parquet" % magnolifyVersion,
      "org.apache.avro" % "avro" % avroVersion,
      "org.apache.hadoop" % "hadoop-common" % hadoopVersion,
      "org.apache.parquet" % "parquet-avro" % parquetVersion,
      "org.apache.parquet" % "parquet-column" % parquetVersion,
      "org.apache.parquet" % "parquet-common" % parquetVersion,
      "org.apache.parquet" % "parquet-hadoop" % parquetVersion,
      "org.tensorflow" % "tensorflow-core-native" % tensorFlowVersion % Provided
    )
  )

lazy val `scio-macros` = project
  .in(file("scio-macros"))
  .settings(commonSettings)
  .settings(macroSettings)
  .settings(
    description := "Scio macros",
    libraryDependencies ++= Seq(
      // compile
      "com.softwaremill.magnolia1_2" %% "magnolia" % magnoliaVersion
    )
  )

lazy val `scio-avro` = project
  .in(file("scio-avro"))
  .enablePlugins(SbtAvro)
  .dependsOn(
    `scio-core` % "compile->compile;test->test"
  )
  .settings(commonSettings)
  .settings(macroSettings)
  .settings(avroSettings(Compile))
  .settings(
    description := "Scio add-on for working with Avro",
    libraryDependencies ++= Seq(
      // compile
      "com.esotericsoftware" % "kryo-shaded" % kryoVersion,
      "com.google.protobuf" % "protobuf-java" % protobufVersion,
      "com.spotify" %% "magnolify-avro" % magnolifyVersion,
      "com.spotify" %% "magnolify-protobuf" % magnolifyVersion,
      "com.spotify" %% "magnolify-shared" % magnolifyVersion,
      "com.twitter" %% "chill" % chillVersion,
      "com.twitter" % "chill-java" % chillVersion,
      "me.lyh" %% "protobuf-generic" % protobufGenericVersion,
      "org.apache.beam" % "beam-sdks-java-core" % beamVersion,
      "org.apache.beam" % "beam-sdks-java-extensions-avro" % beamVersion,
      "org.apache.beam" % "beam-vendor-guava-32_1_2-jre" % beamVendorVersion,
      "org.slf4j" % "slf4j-api" % slf4jVersion,
      // test
      "com.spotify" %% "magnolify-cats" % magnolifyVersion % Test,
      "com.spotify" %% "magnolify-scalacheck" % magnolifyVersion % Test,
      "org.apache.beam" % "beam-runners-direct-java" % beamVersion % Test,
      "org.scalacheck" %% "scalacheck" % scalacheckVersion % Test,
      "org.scalatest" %% "scalatest" % scalatestVersion % Test,
      "org.scalatestplus" %% s"scalacheck-$scalacheckMinorVersion" % scalatestplusVersion % Test,
      "org.slf4j" % "slf4j-simple" % slf4jVersion % Test,
      "org.typelevel" %% "cats-core" % catsVersion % Test
    ),
    Test / unmanagedSourceDirectories += {
      val base = (Test / sourceDirectory).value
      if (avroVersion.startsWith("1.8")) base / "scala-avro-legacy" else base / "scala-avro-latest"
    }
  )

lazy val `scio-google-cloud-platform` = project
  .in(file("scio-google-cloud-platform"))
  .dependsOn(
    `scio-core` % "compile;test->test",
    `scio-avro`
  )
  .settings(commonSettings)
  .settings(macroSettings)
  .settings(jUnitSettings)
  .settings(beamRunnerSettings)
  .settings(
    description := "Scio add-on for Google Cloud Platform",
    unusedCompileDependenciesFilter -= Seq(
      // required for patching jackson version pulled by arrow
      moduleFilter("org.apache.arrow", "arrow-vector"),
      moduleFilter("com.fasterxml.jackson.datatype", "jackson-datatype-jsr310")
    ).reduce(_ | _),
    Test / javaOptions += "-Doverride.type.provider=com.spotify.scio.bigquery.validation.SampleOverrideTypeProvider",
    libraryDependencies ++= Seq(
      // compile
      "com.esotericsoftware" % "kryo-shaded" % kryoVersion,
      "com.fasterxml.jackson.core" % "jackson-databind" % jacksonVersion,
      "com.fasterxml.jackson.datatype" % "jackson-datatype-joda" % jacksonVersion,
      "com.fasterxml.jackson.datatype" % "jackson-datatype-jsr310" % jacksonVersion,
      "com.google.api" % "gax" % gcpBom.key.value,
      "com.google.api" % "gax-grpc" % gcpBom.key.value,
      "com.google.api-client" % "google-api-client" % gcpBom.key.value,
      "com.google.api.grpc" % "grpc-google-cloud-pubsub-v1" % gcpBom.key.value,
      "com.google.api.grpc" % "proto-google-cloud-bigquerystorage-v1" % gcpBom.key.value,
      "com.google.api.grpc" % "proto-google-cloud-bigtable-admin-v2" % gcpBom.key.value,
      "com.google.api.grpc" % "proto-google-cloud-bigtable-v2" % gcpBom.key.value,
      "com.google.api.grpc" % "proto-google-cloud-datastore-v1" % gcpBom.key.value,
      "com.google.api.grpc" % "proto-google-cloud-pubsub-v1" % gcpBom.key.value,
      "com.google.apis" % "google-api-services-bigquery" % googleApiServicesBigQueryVersion,
      "com.google.auth" % "google-auth-library-credentials" % gcpBom.key.value,
      "com.google.auth" % "google-auth-library-oauth2-http" % gcpBom.key.value,
      "com.google.cloud" % "google-cloud-bigquerystorage" % gcpBom.key.value,
      "com.google.cloud" % "google-cloud-bigtable" % gcpBom.key.value,
      "com.google.cloud" % "google-cloud-core" % gcpBom.key.value,
      "com.google.cloud" % "google-cloud-spanner" % gcpBom.key.value,
      "com.google.cloud.bigdataoss" % "util" % bigdataossVersion,
      "com.google.cloud.bigtable" % "bigtable-client-core" % bigtableClientVersion,
      "com.google.cloud.bigtable" % "bigtable-client-core-config" % bigtableClientVersion,
      "com.google.guava" % "guava" % guavaVersion,
      "com.google.http-client" % "google-http-client" % gcpBom.key.value,
      "com.google.http-client" % "google-http-client-gson" % gcpBom.key.value,
      "com.google.protobuf" % "protobuf-java" % protobufVersion,
      "com.spotify" %% "magnolify-bigquery" % magnolifyVersion,
      "com.spotify" %% "magnolify-bigtable" % magnolifyVersion,
      "com.spotify" %% "magnolify-datastore" % magnolifyVersion,
      "com.spotify" %% "magnolify-shared" % magnolifyVersion,
      "com.twitter" %% "chill" % chillVersion,
      "com.twitter" % "chill-java" % chillVersion,
      "commons-io" % "commons-io" % commonsIoVersion,
      "io.grpc" % "grpc-api" % gcpBom.key.value,
      "io.grpc" % "grpc-auth" % gcpBom.key.value,
      "io.grpc" % "grpc-netty" % gcpBom.key.value,
      "io.grpc" % "grpc-stub" % gcpBom.key.value,
      "io.netty" % "netty-handler" % nettyVersion,
      "joda-time" % "joda-time" % jodaTimeVersion,
      "org.apache.avro" % "avro" % avroVersion,
      "org.apache.beam" % "beam-sdks-java-core" % beamVersion,
      "org.apache.beam" % "beam-sdks-java-extensions-google-cloud-platform-core" % beamVersion,
      "org.apache.beam" % "beam-sdks-java-io-google-cloud-platform" % beamVersion,
      "org.apache.beam" % "beam-vendor-guava-32_1_2-jre" % beamVendorVersion,
      "org.slf4j" % "slf4j-api" % slf4jVersion,
      // test
      "com.google.cloud" % "google-cloud-storage" % gcpBom.key.value % Test,
      "com.spotify" %% "magnolify-cats" % magnolifyVersion % Test,
      "com.spotify" %% "magnolify-scalacheck" % magnolifyVersion % Test,
      "org.hamcrest" % "hamcrest" % hamcrestVersion % Test,
      "org.scalacheck" %% "scalacheck" % scalacheckVersion % Test,
      "org.scalatest" %% "scalatest" % scalatestVersion % Test,
      "org.scalatestplus" %% s"scalacheck-$scalacheckMinorVersion" % scalatestplusVersion % Test,
      "org.slf4j" % "slf4j-simple" % slf4jVersion % Test,
      "org.typelevel" %% "cats-core" % catsVersion % Test,
      "org.scalameta" %% "munit" % munitVersion % Test
    )
  )

lazy val `scio-cassandra3` = project
  .in(file("scio-cassandra/cassandra3"))
  .dependsOn(
    `scio-core` % "compile;test->test"
  )
  .settings(commonSettings)
  .settings(
    description := "Scio add-on for Apache Cassandra 3.x",
    libraryDependencies ++= Seq(
      // compile
      "com.datastax.cassandra" % "cassandra-driver-core" % cassandraDriverVersion,
      "com.esotericsoftware" % "kryo-shaded" % kryoVersion,
      "com.google.guava" % "guava" % guavaVersion,
      "com.google.protobuf" % "protobuf-java" % protobufVersion,
      "com.twitter" % "chill-java" % chillVersion,
      "com.twitter" %% "chill" % chillVersion,
      "org.apache.cassandra" % "cassandra-all" % cassandraVersion,
      "org.apache.hadoop" % "hadoop-common" % hadoopVersion,
      "org.apache.hadoop" % "hadoop-mapreduce-client-core" % hadoopVersion,
      // test
      "org.apache.beam" % "beam-sdks-java-core" % beamVersion % Test,
      "org.scalatest" %% "scalatest" % scalatestVersion % Test,
      "org.slf4j" % "slf4j-simple" % slf4jVersion % Test
    )
  )

lazy val `scio-elasticsearch-common` = project
  .in(file("scio-elasticsearch/common"))
  .dependsOn(
    `scio-core` % "compile;test->test"
  )
  .settings(commonSettings)
  .settings(
    description := "Scio add-on for writing to Elasticsearch",
    libraryDependencies ++= Seq(
      // compile
      "commons-io" % "commons-io" % commonsIoVersion,
      "com.fasterxml.jackson.datatype" % "jackson-datatype-jsr310" % jacksonVersion,
      "com.fasterxml.jackson.core" % "jackson-databind" % jacksonVersion,
      "com.fasterxml.jackson.module" %% "jackson-module-scala" % jacksonVersion,
      "jakarta.json" % "jakarta.json-api" % jakartaJsonVersion,
      "joda-time" % "joda-time" % jodaTimeVersion,
      "org.apache.beam" % "beam-sdks-java-core" % beamVersion,
      "org.apache.beam" % "beam-vendor-guava-32_1_2-jre" % beamVendorVersion,
      "org.apache.httpcomponents" % "httpasyncclient" % httpAsyncClientVersion,
      "org.apache.httpcomponents" % "httpclient" % httpClientVersion,
      "org.apache.httpcomponents" % "httpcore" % httpCoreVersion,
      "org.slf4j" % "slf4j-api" % slf4jVersion,
      // provided
      "co.elastic.clients" % "elasticsearch-java" % elasticsearch8Version % Provided,
      "org.elasticsearch.client" % "elasticsearch-rest-client" % elasticsearch8Version % Provided,
      // test
      "org.scalatest" %% "scalatest" % scalatestVersion % Test,
      "org.slf4j" % "slf4j-simple" % slf4jVersion % Test
    )
  )

lazy val `scio-elasticsearch7` = project
  .in(file("scio-elasticsearch/es7"))
  .dependsOn(
    `scio-elasticsearch-common`
  )
  .settings(commonSettings)
  .settings(
    description := "Scio add-on for writing to Elasticsearch",
    unusedCompileDependenciesFilter -= moduleFilter("co.elastic.clients", "elasticsearch-java"),
    libraryDependencies ++= Seq(
      "co.elastic.clients" % "elasticsearch-java" % elasticsearch7Version
    )
  )

lazy val `scio-elasticsearch8` = project
  .in(file("scio-elasticsearch/es8"))
  .dependsOn(
    `scio-elasticsearch-common`
  )
  .settings(commonSettings)
  .settings(
    description := "Scio add-on for writing to Elasticsearch",
    unusedCompileDependenciesFilter -= moduleFilter("co.elastic.clients", "elasticsearch-java"),
    libraryDependencies ++= Seq(
      "co.elastic.clients" % "elasticsearch-java" % elasticsearch8Version
    )
  )

lazy val `scio-extra` = project
  .in(file("scio-extra"))
  .enablePlugins(SbtAvro)
  .dependsOn(
    `scio-core` % "compile;provided->provided;test->test",
    `scio-avro`,
    `scio-google-cloud-platform`,
    `scio-macros`
  )
  .settings(commonSettings)
  .settings(macroSettings)
  .settings(avroSettings(Test))
  .settings(
    description := "Scio extra utilities",
    libraryDependencies ++= Seq(
      "com.google.apis" % "google-api-services-bigquery" % googleApiServicesBigQueryVersion,
      "com.google.protobuf" % "protobuf-java" % protobufVersion,
      "com.google.zetasketch" % "zetasketch" % zetasketchVersion,
      "com.nrinaudo" %% "kantan.codecs" % kantanCodecsVersion,
      "com.nrinaudo" %% "kantan.csv" % kantanCsvVersion,
      "com.softwaremill.magnolia1_2" %% "magnolia" % magnoliaVersion,
      "com.spotify" % "annoy" % annoyVersion,
      "com.spotify" % "voyager" % voyagerVersion,
      "com.spotify.sparkey" % "sparkey" % sparkeyVersion,
      "com.twitter" %% "algebird-core" % algebirdVersion,
      "io.circe" %% "circe-core" % circeVersion,
      "io.circe" %% "circe-generic" % circeVersion,
      "io.circe" %% "circe-parser" % circeVersion,
      "joda-time" % "joda-time" % jodaTimeVersion,
      "net.java.dev.jna" % "jna" % jnaVersion, // used by annoy4s
      "net.pishen" %% "annoy4s" % annoy4sVersion,
      "org.apache.avro" % "avro" % avroVersion,
      "org.apache.beam" % "beam-sdks-java-core" % beamVersion,
      "org.apache.beam" % "beam-sdks-java-extensions-sketching" % beamVersion,
      "org.apache.beam" % "beam-sdks-java-extensions-sorter" % beamVersion,
      "org.apache.beam" % "beam-sdks-java-extensions-zetasketch" % beamVersion,
      "org.apache.beam" % "beam-vendor-guava-32_1_2-jre" % beamVendorVersion,
      "org.scalanlp" %% "breeze" % breezeVersion,
      "org.slf4j" % "slf4j-api" % slf4jVersion,
      "org.typelevel" %% "algebra" % algebraVersion,
      // test
      "com.github.ben-manes.caffeine" % "caffeine" % caffeineVersion % Test,
      "org.scalacheck" %% "scalacheck" % scalacheckVersion % Test,
      "org.scalatest" %% "scalatest" % scalatestVersion % Test,
      "org.slf4j" % "slf4j-simple" % slf4jVersion % Test
    ),
    Compile / doc / sources := List(), // suppress warnings
    compileOrder := CompileOrder.JavaThenScala
  )

lazy val `scio-grpc` = project
  .in(file("scio-grpc"))
  .dependsOn(
    `scio-core` % "compile;test->test"
  )
  .settings(commonSettings)
  .settings(protobufSettings)
  .settings(
    description := "Scio add-on for gRPC",
    unusedCompileDependenciesFilter -= moduleFilter("com.google.protobuf", "protobuf-java"),
    libraryDependencies ++= Seq(
      // compile
      "com.google.guava" % "failureaccess" % failureAccessVersion,
      "com.google.guava" % "guava" % guavaVersion,
      "com.twitter" %% "chill" % chillVersion,
      "io.grpc" % "grpc-api" % gcpBom.key.value,
      "io.grpc" % "grpc-stub" % gcpBom.key.value,
      "org.apache.beam" % "beam-sdks-java-core" % beamVersion,
      "org.apache.commons" % "commons-lang3" % commonsLang3Version,
      // test
      "io.grpc" % "grpc-netty" % gcpBom.key.value % Test
    )
  )

lazy val `scio-managed` = project
  .in(file("scio-managed"))
  .dependsOn(
    `scio-core` % "compile;test->test"
  )
  .settings(commonSettings)
  .settings(
    description := "Scio add-on for Beam's managed transforms",
    libraryDependencies ++= Seq(
      // compile
      "org.apache.beam" % "beam-sdks-java-core" % beamVersion,
      "org.apache.beam" % "beam-sdks-java-managed" % beamVersion,
      "com.spotify" %% "magnolify-beam" % magnolifyVersion
      // test
    )
  )

lazy val `scio-jdbc` = project
  .in(file("scio-jdbc"))
  .dependsOn(
    `scio-core` % "compile;test->test"
  )
  .settings(commonSettings)
  .settings(
    description := "Scio add-on for JDBC",
    libraryDependencies ++= Seq(
      // compile
      "com.google.auto.service" % "auto-service-annotations" % autoServiceVersion,
      "commons-codec" % "commons-codec" % commonsCodecVersion,
      "joda-time" % "joda-time" % jodaTimeVersion,
      "org.apache.beam" % "beam-sdks-java-core" % beamVersion,
      "org.apache.beam" % "beam-sdks-java-io-jdbc" % beamVersion,
      "org.slf4j" % "slf4j-api" % slf4jVersion
    )
  )

lazy val `scio-neo4j` = project
  .in(file("scio-neo4j"))
  .dependsOn(
    `scio-core` % "compile;test->test"
  )
  .settings(commonSettings)
  .settings(
    description := "Scio add-on for Neo4J",
    libraryDependencies ++= Seq(
      // compile
      "com.spotify" %% "magnolify-neo4j" % magnolifyVersion,
      "com.spotify" %% "magnolify-shared" % magnolifyVersion,
      "org.apache.beam" % "beam-sdks-java-core" % beamVersion,
      "org.apache.beam" % "beam-sdks-java-io-neo4j" % beamVersion,
      "org.neo4j.driver" % "neo4j-java-driver" % neo4jDriverVersion
    )
  )

val ensureSourceManaged = taskKey[Unit]("ensureSourceManaged")

lazy val `scio-parquet` = project
  .in(file("scio-parquet"))
  .dependsOn(
    `scio-core` % "compile;test->test",
    `scio-tensorflow` % "provided",
    `scio-avro` % "test->test"
  )
  .settings(commonSettings)
  .settings(
    // change annotation processor output directory so IntelliJ can pick them up
    ensureSourceManaged := IO.createDirectory(sourceManaged.value / "main"),
    Compile / compile := Def.task {
      val _ = ensureSourceManaged.value
      (Compile / compile).value
    }.value,
    javacOptions ++= Seq("-s", (sourceManaged.value / "main").toString),
    description := "Scio add-on for Parquet",
    unusedCompileDependenciesFilter -= Seq(
      // required by me.lyh:parquet-avro
      moduleFilter("org.apache.avro", "avro-compiler"),
      // replacing log4j compile time dependency
      moduleFilter("org.slf4j", "log4j-over-slf4j")
    ).reduce(_ | _),
    libraryDependencies ++= Seq(
      // compile
      "com.google.auth" % "google-auth-library-oauth2-http" % gcpBom.key.value,
      "com.google.cloud.bigdataoss" % "util-hadoop" % s"hadoop2-$bigdataossVersion",
      "com.google.protobuf" % "protobuf-java" % protobufVersion,
      "com.spotify" %% "magnolify-parquet" % magnolifyVersion,
      "com.twitter" %% "chill" % chillVersion,
      "me.lyh" %% "parquet-avro" % parquetExtraVersion,
      "org.apache.avro" % "avro" % avroVersion,
      "org.apache.avro" % "avro-compiler" % avroVersion,
      "org.apache.beam" % "beam-sdks-java-core" % beamVersion,
      "org.apache.beam" % "beam-sdks-java-io-hadoop-common" % beamVersion,
      "org.apache.beam" % "beam-sdks-java-io-hadoop-format" % beamVersion,
      "org.apache.beam" % "beam-vendor-guava-32_1_2-jre" % beamVendorVersion,
      "org.apache.hadoop" % "hadoop-common" % hadoopVersion,
      "org.apache.hadoop" % "hadoop-mapreduce-client-core" % hadoopVersion,
      "org.apache.parquet" % "parquet-avro" % parquetVersion,
      "org.apache.parquet" % "parquet-column" % parquetVersion,
      "org.apache.parquet" % "parquet-common" % parquetVersion,
      "org.apache.parquet" % "parquet-hadoop" % parquetVersion,
      "org.slf4j" % "log4j-over-slf4j" % slf4jVersion, // log4j is excluded from hadoop
      "org.slf4j" % "slf4j-api" % slf4jVersion,
      // provided
      "org.tensorflow" % "tensorflow-core-native" % tensorFlowVersion % Provided,
      "com.google.cloud.bigdataoss" % "gcs-connector" % s"hadoop2-$bigdataossVersion" % Provided,
      // runtime
      "org.apache.hadoop" % "hadoop-client" % hadoopVersion % Runtime excludeAll (Exclude.metricsCore),
      "io.dropwizard.metrics" % "metrics-core" % metricsVersion % Runtime,
      // test
      "org.slf4j" % "slf4j-simple" % slf4jVersion % Test
    )
  )

lazy val `scio-snowflake` = project
  .in(file("scio-snowflake"))
  .dependsOn(
    `scio-core` % "compile;test->test"
  )
  .settings(commonSettings)
  .settings(
    description := "Scio add-on for Snowflake",
    libraryDependencies ++= Seq(
      // compile
      "com.nrinaudo" %% "kantan.codecs" % kantanCodecsVersion,
      "com.nrinaudo" %% "kantan.csv" % kantanCsvVersion,
      "joda-time" % "joda-time" % jodaTimeVersion,
      "org.apache.beam" % "beam-sdks-java-core" % beamVersion,
      "org.apache.beam" % "beam-sdks-java-io-snowflake" % beamVersion
    )
  )

val tensorFlowMetadataSourcesDir =
  settingKey[File]("Directory containing TensorFlow metadata proto files")
val tensorFlowMetadata = taskKey[Seq[File]]("Retrieve TensorFlow metadata proto files")

lazy val `scio-tensorflow` = project
  .in(file("scio-tensorflow"))
  .dependsOn(
    `scio-core` % "compile;test->test"
  )
  .settings(commonSettings)
  .settings(protobufSettings)
  .settings(
    description := "Scio add-on for TensorFlow",
    unusedCompileDependenciesFilter -= Seq(
      // used by generated code, excluded above
      moduleFilter("com.google.protobuf", "protobuf-java")
    ).reduce(_ | _),
    libraryDependencies ++= Seq(
      // compile
      "com.spotify" %% "magnolify-tensorflow" % magnolifyVersion,
      "org.apache.beam" % "beam-sdks-java-core" % beamVersion,
      "org.apache.beam" % "beam-vendor-guava-32_1_2-jre" % beamVendorVersion,
      "org.apache.commons" % "commons-compress" % commonsCompressVersion,
      "org.tensorflow" % "tensorflow-core-native" % tensorFlowVersion,
      // test
      "com.spotify" %% "featran-core" % featranVersion % Test,
      "com.spotify" %% "featran-scio" % featranVersion % Test,
      "com.spotify" %% "featran-tensorflow" % featranVersion % Test,
      "org.slf4j" % "slf4j-simple" % slf4jVersion % Test
    ),
    Compile / tensorFlowMetadataSourcesDir := target.value / s"metadata-$tensorFlowMetadataVersion",
    Compile / PB.protoSources += (Compile / tensorFlowMetadataSourcesDir).value,
    Compile / tensorFlowMetadata := {
      def work(tensorFlowMetadataVersion: String) = {
        val tfMetadata = url(
          s"https://github.com/tensorflow/metadata/archive/refs/tags/v$tensorFlowMetadataVersion.zip"
        )
        IO.unzipURL(tfMetadata, target.value, "*.proto").toSeq
      }

      val cacheStoreFactory = streams.value.cacheStoreFactory
      val root = (Compile / tensorFlowMetadataSourcesDir).value
      val tracker =
        Tracked.inputChanged(cacheStoreFactory.make("input")) { (versionChanged, version: String) =>
          val cached = Tracked.outputChanged(cacheStoreFactory.make("output")) {
            (outputChanged: Boolean, files: Seq[HashFileInfo]) =>
              if (versionChanged || outputChanged) work(version)
              else files.map(_.file)
          }
          cached(() => (root ** "*.proto").get().map(FileInfo.hash(_)))
        }

      tracker(tensorFlowMetadataVersion)
    },
    Compile / PB.unpackDependencies := {
      val protoFiles = (Compile / tensorFlowMetadata).value
      val root = (Compile / tensorFlowMetadataSourcesDir).value
      val metadataDep = ProtocPlugin.UnpackedDependency(protoFiles, Seq.empty)
      val deps = (Compile / PB.unpackDependencies).value
      new ProtocPlugin.UnpackedDependencies(deps.mappedFiles ++ Map(root -> metadataDep))
    }
  )

lazy val `scio-examples` = project
  .in(file("scio-examples"))
  .enablePlugins(NoPublishPlugin)
  .disablePlugins(ScalafixPlugin)
  .dependsOn(
    `scio-avro` % "compile->test",
    `scio-core` % "compile->test",
    `scio-elasticsearch8`,
    `scio-extra`,
    `scio-google-cloud-platform`,
    `scio-jdbc`,
    `scio-managed`,
    `scio-neo4j`,
    `scio-parquet`,
    `scio-redis`,
    `scio-smb`,
    `scio-tensorflow`
  )
  .settings(commonSettings)
  .settings(soccoSettings)
  .settings(jUnitSettings)
  .settings(beamRunnerSettings)
  .settings(vectoredReadSettings)
  .settings(macroSettings)
  .settings(
    compile / skip := skipUnauthorizedGcpGithubWorkflow.value,
    test / skip := skipUnauthorizedGcpGithubWorkflow.value,
    Test / test := testSkipped.value,
    undeclaredCompileDependenciesTest := undeclaredCompileDependenciesTestSkipped.value,
    unusedCompileDependenciesTest := unusedCompileDependenciesTestSkipped.value,
    scalacOptions := {
      val exclude = ScalacOptions
        .tokensForVersion(
          scalaVersion.value,
          Set(ScalacOptions.warnUnused, ScalacOptions.privateWarnUnused)
        )
        .toSet
      scalacOptions.value.filterNot(exclude.contains)
    },
    undeclaredCompileDependenciesFilter -= Seq(
      // missing from gcpBom. Add explicitly once there
      moduleFilter("com.google.cloud.datastore", "datastore-v1-proto-client")
    ).reduce(_ | _),
    unusedCompileDependenciesFilter -= Seq(
      // used in es example
      moduleFilter("com.fasterxml.jackson.datatype", "jackson-datatype-jsr310"),
      // used in beam java
      moduleFilter("com.google.oauth-client", "google-oauth-client"),
      // class reference only
      moduleFilter("mysql", "mysql-connector-java")
    ).reduce(_ | _),
    excludeDependencies ++= Exclude.hadoopThirdParty,
    libraryDependencies ++= Seq(
      // compile
      "co.elastic.clients" % "elasticsearch-java" % elasticsearch8Version,
      "com.fasterxml.jackson.datatype" % "jackson-datatype-jsr310" % jacksonVersion,
      "com.fasterxml.jackson.module" %% "jackson-module-scala" % jacksonVersion,
      "com.google.api-client" % "google-api-client" % gcpBom.key.value,
      "com.google.api.grpc" % "proto-google-cloud-bigtable-v2" % gcpBom.key.value,
      "com.google.api.grpc" % "proto-google-cloud-datastore-v1" % gcpBom.key.value,
      "com.google.apis" % "google-api-services-bigquery" % googleApiServicesBigQueryVersion,
      "com.google.apis" % "google-api-services-pubsub" % googleApiServicesPubsubVersion,
      "com.google.auth" % "google-auth-library-credentials" % gcpBom.key.value,
      "com.google.auth" % "google-auth-library-oauth2-http" % gcpBom.key.value,
      "com.google.cloud.bigdataoss" % "util" % bigdataossVersion,
      "com.google.code.findbugs" % "jsr305" % jsr305Version,
      "com.google.guava" % "guava" % guavaVersion,
      "com.google.http-client" % "google-http-client" % gcpBom.key.value,
      "com.google.oauth-client" % "google-oauth-client" % gcpBom.key.value,
      "com.google.protobuf" % "protobuf-java" % protobufVersion,
      "com.mysql" % "mysql-connector-j" % "9.4.0",
      "com.softwaremill.magnolia1_2" %% "magnolia" % magnoliaVersion,
      "com.spotify" %% "magnolify-avro" % magnolifyVersion,
      "com.spotify" %% "magnolify-beam" % magnolifyVersion,
      "com.spotify" %% "magnolify-bigtable" % magnolifyVersion,
      "com.spotify" %% "magnolify-bigquery" % magnolifyVersion,
      "com.spotify" %% "magnolify-datastore" % magnolifyVersion,
      "com.spotify" %% "magnolify-guava" % magnolifyVersion,
      "com.spotify" %% "magnolify-neo4j" % magnolifyVersion,
      "com.spotify" %% "magnolify-parquet" % magnolifyVersion,
      "com.spotify" %% "magnolify-tensorflow" % magnolifyVersion,
      "com.twitter" %% "algebird-core" % algebirdVersion,
      "joda-time" % "joda-time" % jodaTimeVersion,
      "me.lyh" %% "parquet-avro" % parquetExtraVersion,
      "org.apache.avro" % "avro" % avroVersion,
      "org.apache.beam" % "beam-sdks-java-core" % beamVersion,
      "org.apache.beam" % "beam-sdks-java-extensions-avro" % beamVersion,
      "org.apache.beam" % "beam-sdks-java-extensions-google-cloud-platform-core" % beamVersion,
      "org.apache.beam" % "beam-sdks-java-extensions-sql" % beamVersion,
      "org.apache.beam" % "beam-sdks-java-io-google-cloud-platform" % beamVersion,
      "org.apache.beam" % "beam-sdks-java-io-jdbc" % beamVersion,
      "org.apache.beam" % "beam-sdks-java-managed" % beamVersion,
      "org.apache.hadoop" % "hadoop-common" % hadoopVersion,
      "org.apache.httpcomponents" % "httpcore" % httpCoreVersion,
      "org.apache.parquet" % "parquet-column" % parquetVersion,
      "org.apache.parquet" % "parquet-common" % parquetVersion,
      "org.apache.parquet" % "parquet-hadoop" % parquetVersion,
      "org.neo4j.driver" % "neo4j-java-driver" % neo4jDriverVersion,
      "org.slf4j" % "slf4j-api" % slf4jVersion,
      "org.tensorflow" % "tensorflow-core-native" % tensorFlowVersion,
      "redis.clients" % "jedis" % jedisVersion,
      // runtime
      "com.google.cloud.bigdataoss" % "gcs-connector" % s"hadoop2-$bigdataossVersion" % Runtime,
      "com.google.cloud.sql" % "mysql-socket-factory-connector-j-8" % "1.25.3" % Runtime,
      // test
      "org.scalacheck" %% "scalacheck" % scalacheckVersion % Test
    ),
    // exclude problematic sources if we don't have GCP credentials
    unmanagedSources / excludeFilter := {
      if (BuildCredentials.exists) {
        HiddenFileFilter
      } else {
        HiddenFileFilter ||
        "TypedBigQueryTornadoes*.scala" ||
        "TypedStorageBigQueryTornadoes*.scala" ||
        "RunPreReleaseIT.scala"
      }
    },
    Compile / doc / sources := List(),
    Test / testGrouping := splitTests(
      (Test / definedTests).value,
      List("com.spotify.scio.examples.WordCountTest"),
      ForkOptions().withRunJVMOptions((Test / javaOptions).value.toVector)
    )
  )

lazy val `scio-repl` = project
  .in(file("scio-repl"))
  .dependsOn(
    `scio-core`,
    `scio-google-cloud-platform`,
    `scio-extra`
  )
  .settings(commonSettings)
  .settings(macroSettings)
  .settings(
    // drop repl compatibility with java 8
    tlJdkRelease := Some(11),
    unusedCompileDependenciesFilter -= Seq(
      moduleFilter("org.scala-lang", "scala-compiler"),
      moduleFilter("org.scalamacros", "paradise")
    ).reduce(_ | _),
    libraryDependencies ++= Seq(
      // compile
      "com.nrinaudo" %% "kantan.codecs" % kantanCodecsVersion,
      "com.nrinaudo" %% "kantan.csv" % kantanCsvVersion,
      "commons-io" % "commons-io" % commonsIoVersion,
      "org.apache.avro" % "avro" % avroVersion,
      "org.apache.beam" % "beam-sdks-java-core" % beamVersion excludeAll (Exclude.gcsio),
      "org.apache.beam" % "beam-sdks-java-extensions-google-cloud-platform-core" % beamVersion,
      "org.scala-lang" % "scala-compiler" % scalaVersion.value,
      "org.slf4j" % "slf4j-api" % slf4jVersion,
      // runtime
      "org.apache.beam" % "beam-runners-direct-java" % beamVersion % Runtime,
      "org.apache.beam" % "beam-runners-google-cloud-dataflow-java" % beamVersion % Runtime,
      "org.slf4j" % "slf4j-simple" % slf4jVersion % Runtime
    ),
    libraryDependencies ++= {
      VersionNumber(scalaVersion.value) match {
        case v if v.matchesSemVer(SemanticSelector("2.12.x")) =>
          Seq("org.scalamacros" % "paradise" % scalaMacrosVersion cross CrossVersion.full)
        case _ =>
          Nil
      }
    },
    assembly / assemblyJarName := "scio-repl.jar",
    assembly / test := {},
    assembly / assemblyMergeStrategy ~= { old =>
      {
        case PathList("org", "apache", "beam", "sdk", _*) =>
          // prefer original beam sdk classes instead of the ones packaged by the runners-direct-java
          CustomMergeStrategy("BeamSdk") { conflicts =>
            import sbtassembly.Assembly._
            val sdkDeps = conflicts.filterNot {
              case Library(module, _, _, _) =>
                module.organization == "org.apache.beam" && module.name == "beam-runners-direct-java"
              case _ => false
            }

            sdkDeps.toList match {
              case Library(_, _, t, s) :: Nil => Right(Vector(JarEntry(t, s)))
              case Project(_, _, t, s) :: Nil => Right(Vector(JarEntry(t, s)))
              case _                          =>
                val conflictList = conflicts.mkString("\n  ", "\n  ", "\n")
                Left("Error merging beam sdk classes:" + conflictList)
            }
          }
        case PathList("com", "squareup", _*) =>
          // prefer jvm jar in case of conflict
          CustomMergeStrategy("SquareUp") { conflicts =>
            import sbtassembly.Assembly._
            if (conflicts.size == 1) {
              Right(conflicts.map(conflict => JarEntry(conflict.target, conflict.stream)))
            } else {
              conflicts.collectFirst {
                case Library(ModuleCoordinate(_, jar, _), _, t, s) if jar.endsWith("-jvm") =>
                  JarEntry(t, s)
              } match {
                case Some(e) => Right(Vector(e))
                case None    =>
                  val conflictList = conflicts.mkString("\n  ", "\n  ", "\n")
                  Left("Error merging squareup classes:" + conflictList)
              }
            }
          }
        case PathList("dev", "ludovic", "netlib", "InstanceBuilder.class") =>
          // arbitrary pick last conflicting InstanceBuilder
          MergeStrategy.last
        case s if s.endsWith(".proto") =>
          // arbitrary pick last conflicting proto file
          MergeStrategy.last
        case PathList("git.properties" | "arrow-git.properties") =>
          // drop conflicting git properties
          MergeStrategy.discard
        case PathList(segments @ _*) if segments.last == "module-info.class" =>
          // drop conflicting module-info.class
          MergeStrategy.discard
        case PathList("META-INF", "gradle", "incremental.annotation.processors") =>
          // drop conflicting kotlin compiler info
          MergeStrategy.discard
        case PathList("META-INF", "kotlin-project-structure-metadata.json") =>
          // drop conflicting kotlin compiler info
          MergeStrategy.discard
        case PathList("META-INF", tail @ _*) if tail.last.endsWith(".kotlin_module") =>
          // drop conflicting kotlin compiler info
          MergeStrategy.discard
        case PathList("commonMain", _*) =>
          // drop conflicting squareup linkdata
          MergeStrategy.discard
        case PathList("mozilla", "public-suffix-list.txt") =>
          // drop conflicting suffix lists from beam-vendor-grpc, httpclient
          MergeStrategy.discard
        case PathList("META-INF", "io.netty.versions.properties") =>
          // merge conflicting netty property files
          MergeStrategy.filterDistinctLines
        case PathList("META-INF", "native-image", "native-image.properties") =>
          // merge conflicting native-image property files
          MergeStrategy.filterDistinctLines
        case PathList(
              "META-INF",
              "native-image",
              "io.grpc.netty.shaded.io.netty",
              "netty-codec" | "netty-handler",
              "generated",
              "handlers",
              "reflect-config.json"
            ) =>
          // merge conflicting netty config files
          MergeStrategy.filterDistinctLines
        case s => old(s)
      }
    }
  )

lazy val `scio-jmh` = project
  .in(file("scio-jmh"))
  .enablePlugins(JmhPlugin)
  .enablePlugins(NoPublishPlugin)
  .dependsOn(
    `scio-core`,
    `scio-avro`,
    `scio-google-cloud-platform`
  )
  .settings(commonSettings)
  .settings(macroSettings)
  .settings(
    description := "Scio JMH Microbenchmarks",
    Jmh / sourceDirectory := (Test / sourceDirectory).value,
    Jmh / classDirectory := (Test / classDirectory).value,
    Jmh / dependencyClasspath := (Test / dependencyClasspath).value,
    unusedCompileDependenciesFilter := NothingFilter,
    libraryDependencies ++= directRunnerDependencies ++ Seq(
      // test
      "org.hamcrest" % "hamcrest" % hamcrestVersion % Test,
      "org.slf4j" % "slf4j-nop" % slf4jVersion % Test
    )
  )

lazy val `scio-smb` = project
  .in(file("scio-smb"))
  .enablePlugins(SbtAvro)
  .dependsOn(
    `scio-core` % "compile;test->test",
    `scio-avro` % "provided;test->test",
    `scio-google-cloud-platform` % "provided",
    `scio-parquet` % "provided",
    `scio-tensorflow` % "provided"
  )
  .settings(commonSettings)
  .settings(jUnitSettings)
  .settings(beamRunnerSettings)
  .settings(avroSettings(Provided))
  .settings(
    description := "Sort Merge Bucket source/sink implementations for Apache Beam",
    unusedCompileDependenciesFilter -= Seq(
      // replacing log4j compile time dependency
      moduleFilter("org.slf4j", "log4j-over-slf4j")
    ).reduce(_ | _),
    libraryDependencies ++= Seq(
      // compile
      "com.fasterxml.jackson.core" % "jackson-annotations" % jacksonVersion,
      "com.fasterxml.jackson.core" % "jackson-core" % jacksonVersion,
      "com.fasterxml.jackson.core" % "jackson-databind" % jacksonVersion,
      "com.google.auto.service" % "auto-service-annotations" % autoServiceVersion,
      "com.google.auto.value" % "auto-value-annotations" % autoValueVersion,
      "com.google.code.findbugs" % "jsr305" % jsr305Version,
      "com.google.guava" % "guava" % guavaVersion,
      "com.google.protobuf" % "protobuf-java" % protobufVersion,
      "com.spotify" %% "magnolify-parquet" % magnolifyVersion,
      "joda-time" % "joda-time" % jodaTimeVersion,
      "org.apache.beam" % "beam-sdks-java-core" % beamVersion,
      // #3260 work around for sorter memory limit until we patch upstream
      // "org.apache.beam" % "beam-sdks-java-extensions-sorter" % beamVersion,
      "org.apache.beam" % "beam-vendor-guava-32_1_2-jre" % beamVendorVersion,
      "org.apache.commons" % "commons-lang3" % commonsLang3Version,
      "org.checkerframework" % "checker-qual" % checkerQualVersion,
      "org.slf4j" % "log4j-over-slf4j" % slf4jVersion, // log4j is excluded from hadoop
      "org.slf4j" % "slf4j-api" % slf4jVersion,
      // provided
      "com.google.apis" % "google-api-services-bigquery" % googleApiServicesBigQueryVersion % Provided, // scio-gcp
      "com.github.ben-manes.caffeine" % "caffeine" % caffeineVersion % Provided,
      "org.apache.beam" % "beam-sdks-java-extensions-avro" % beamVersion % Provided, // scio-avro
      "org.apache.beam" % "beam-sdks-java-extensions-protobuf" % beamVersion % Provided, // scio-tensorflow
      "org.apache.beam" % "beam-sdks-java-io-google-cloud-platform" % beamVersion % Provided, // scio-gcp
      "org.apache.beam" % "beam-sdks-java-io-hadoop-common" % beamVersion % Provided, // scio-parquet
      "org.apache.hadoop" % "hadoop-common" % hadoopVersion % Provided, // scio-parquet
      "org.apache.parquet" % "parquet-avro" % parquetVersion % Provided, // scio-parquet
      "org.apache.parquet" % "parquet-column" % parquetVersion % Provided, // scio-parquet
      "org.apache.parquet" % "parquet-common" % parquetVersion % Provided, // scio-parquet
      "org.apache.parquet" % "parquet-hadoop" % parquetVersion % Provided, // scio-parquet
      "org.tensorflow" % "tensorflow-core-native" % tensorFlowVersion % Provided, // scio-tensorflow
      // test
      "org.apache.beam" % "beam-sdks-java-core" % beamVersion % Test classifier "tests",
      "org.hamcrest" % "hamcrest" % hamcrestVersion % Test,
      "org.scalatest" %% "scalatest" % scalatestVersion % Test,
      "org.slf4j" % "slf4j-simple" % slf4jVersion % Test
    ),
    javacOptions ++= {
      (Compile / sourceManaged).value.mkdirs()
      Seq("-s", (Compile / sourceManaged).value.getAbsolutePath)
    },
    compileOrder := CompileOrder.JavaThenScala
  )

lazy val `scio-redis` = project
  .in(file("scio-redis"))
  .dependsOn(
    `scio-core` % "compile;test->test"
  )
  .settings(commonSettings)
  .settings(
    description := "Scio integration with Redis",
    libraryDependencies ++= Seq(
      // compile
      "com.softwaremill.magnolia1_2" %% "magnolia" % magnoliaVersion,
      "joda-time" % "joda-time" % jodaTimeVersion,
      "org.apache.beam" % "beam-sdks-java-core" % beamVersion,
      "org.apache.beam" % "beam-sdks-java-io-redis" % beamVersion,
      "redis.clients" % "jedis" % jedisVersion,
      // test
      "org.scalatest" %% "scalatest" % scalatestVersion % Test,
      "org.slf4j" % "slf4j-simple" % slf4jVersion % Test
    )
  )

lazy val integration = project
  .in(file("integration"))
  .enablePlugins(NoPublishPlugin, SbtAvro)
  .dependsOn(
    `scio-core` % "compile;test->test",
    `scio-avro` % "test->test",
    `scio-cassandra3` % "test->test",
    `scio-elasticsearch8` % "test->test",
    `scio-extra` % "test->test",
    `scio-google-cloud-platform` % "compile;test->test",
    `scio-jdbc` % "compile;test->test",
    `scio-managed` % "test->test",
    `scio-neo4j` % "test->test",
    `scio-smb` % "test->provided,test"
  )
  .settings(commonSettings)
  .settings(jUnitSettings)
  .settings(macroSettings)
  .settings(avroSettings(Compile))
  .settings(
    // disable compile / test when unauthorized
    compile / skip := skipUnauthorizedGcpGithubWorkflow.value,
    test / skip := true,
    Test / test := {
      val logger = streams.value.log
      if ((Test / test / skip).value) {
        logger.warn(
          "integration/test are skipped.\n" +
            "Run 'set integration/test/skip := false' to run them"
        )
      }
      testSkipped.value
    },
    Test / javaOptions += "-Doverride.type.provider=com.spotify.scio.bigquery.validation.SampleOverrideTypeProvider",
    undeclaredCompileDependenciesTest := undeclaredCompileDependenciesTestSkipped.value,
    unusedCompileDependenciesTest := unusedCompileDependenciesTestSkipped.value,
    libraryDependencies ++= Seq(
      // compile
      "com.google.api-client" % "google-api-client" % gcpBom.key.value,
      "com.google.apis" % "google-api-services-bigquery" % googleApiServicesBigQueryVersion,
      "com.google.guava" % "guava" % guavaVersion,
      "com.google.http-client" % "google-http-client" % gcpBom.key.value,
      "com.google.protobuf" % "protobuf-java" % protobufVersion,
      "com.microsoft.sqlserver" % "mssql-jdbc" % "13.2.0.jre11",
      "joda-time" % "joda-time" % jodaTimeVersion,
      "org.apache.beam" % "beam-sdks-java-core" % beamVersion,
      "org.apache.beam" % "beam-sdks-java-io-google-cloud-platform" % beamVersion,
      "org.slf4j" % "slf4j-api" % slf4jVersion,
      // runtime
      "com.google.cloud.sql" % "cloud-sql-connector-jdbc-sqlserver" % "1.25.3" % Runtime,
      "org.apache.beam" % "beam-runners-direct-java" % beamVersion % Runtime,
      "org.slf4j" % "slf4j-simple" % slf4jVersion % Runtime,
      // test
      "com.dimafeng" %% "testcontainers-scala-elasticsearch" % testContainersVersion % Test,
      "com.dimafeng" %% "testcontainers-scala-neo4j" % testContainersVersion % Test,
      "com.dimafeng" %% "testcontainers-scala-scalatest" % testContainersVersion % Test,
      "com.fasterxml.jackson.core" % "jackson-databind" % jacksonVersion % Test,
      "com.fasterxml.jackson.module" %% "jackson-module-scala" % jacksonVersion % Test,
      "com.spotify" %% "magnolify-datastore" % magnolifyVersion % Test,
      "org.apache.beam" % "beam-runners-google-cloud-dataflow-java" % beamVersion % Test,
      "org.apache.beam" % "beam-sdks-java-io-iceberg" % beamVersion % Test,
      "org.apache.iceberg" % "iceberg-common" % icebergVersion % Test,
      "org.apache.iceberg" % "iceberg-core" % icebergVersion % Test,
      "org.apache.iceberg" % "iceberg-parquet" % icebergVersion % Test,
      "org.apache.parquet" % "parquet-common" % parquetVersion % Test,
      "org.apache.parquet" % "parquet-column" % parquetVersion % Test
    )
  )

// =======================================================================
// Site settings
// =======================================================================
lazy val site = project
  .in(file("site"))
  .enablePlugins(
    ParadoxSitePlugin,
    ParadoxMaterialThemePlugin,
    GhpagesPlugin,
    ScalaUnidocPlugin,
    SiteScaladocPlugin,
    MdocPlugin
  )
  .dependsOn(
    `scio-avro` % "compile->test",
    `scio-cassandra3`,
    `scio-core` % "compile->test",
    `scio-elasticsearch-common`,
    `scio-elasticsearch8`,
    `scio-extra`,
    `scio-google-cloud-platform`,
    `scio-grpc` % "compile->test",
    `scio-jdbc`,
    `scio-macros`,
    `scio-managed`,
    `scio-neo4j`,
    `scio-parquet`,
    `scio-redis`,
    `scio-smb`,
    `scio-tensorflow`,
    `scio-test-core`
  )
  .settings(commonSettings)
  .settings(macroSettings)
  .settings(
    description := "Scio - Documentation",
    fork := false,
    publish / skip := true,
    autoAPIMappings := true,
    gitRemoteRepo := "git@github.com:spotify/scio.git",
    libraryDependencies ++= Seq(
      "org.apache.beam" % "beam-runners-direct-java" % beamVersion,
      "org.apache.beam" % "beam-runners-google-cloud-dataflow-java" % beamVersion,
      "com.nrinaudo" %% "kantan.csv" % kantanCsvVersion
    ),
    // unidoc
    ScalaUnidoc / siteSubdirName := "api",
    ScalaUnidoc / scalacOptions := Seq.empty,
    ScalaUnidoc / unidoc / unidocProjectFilter := inProjects(
      `scio-avro`,
      `scio-cassandra3`,
      `scio-core`,
      `scio-elasticsearch-common`,
      `scio-elasticsearch8`,
      `scio-extra`,
      `scio-google-cloud-platform`,
      `scio-grpc`,
      `scio-jdbc`,
      `scio-neo4j`,
      `scio-parquet`,
      `scio-redis`,
      `scio-smb`,
      `scio-tensorflow`,
      `scio-test-core`,
      `scio-test-google-cloud-platform`,
      `scio-test-parquet`,
      `scio-test`
    ),
    // unidoc handles class paths differently than compile and may give older
    // versions high precedence.
    ScalaUnidoc / unidoc / unidocAllClasspaths := (ScalaUnidoc / unidoc / unidocAllClasspaths).value
      .map { cp =>
        cp.filterNot(_.data.getCanonicalPath.matches(""".*guava-11\..*"""))
          .filterNot(_.data.getCanonicalPath.matches(""".*bigtable-client-core-0\..*"""))
      },
    // mdoc
    // pre-compile md using mdoc
    Compile / scalacOptions ~= { _.filterNot(_.startsWith("-Wconf")) },
    mdocIn := (paradox / sourceDirectory).value,
    mdocExtraArguments ++= Seq("--no-link-hygiene"),
    // paradox
    Compile / paradox / sourceManaged := mdocOut.value,
    paradoxProperties ++= Map(
      "extref.example.base_url" -> "https://spotify.github.io/scio/examples/%s.scala.html",
      "github.base_url" -> "https://github.com/spotify/scio",
      "javadoc.com.google.api.services.bigquery.base_url" -> "https://developers.google.com/resources/api-libraries/documentation/bigquery/v2/java/latest/",
      "javadoc.com.google.common.hash.base_url" -> s"https://guava.dev/releases/$guavaVersion/api/docs",
      "javadoc.com.spotify.scio.base_url" -> "http://spotify.github.com/scio/api",
      "javadoc.org.apache.avro.base_url" -> "https://avro.apache.org/docs/current/api/java/",
      "javadoc.org.apache.beam.base_url" -> s"https://beam.apache.org/releases/javadoc/$beamVersion",
      "javadoc.org.apache.beam.sdk.extensions.smb.base_url" -> "https://spotify.github.io/scio/api/org/apache/beam/sdk/extensions/smb",
      "javadoc.org.joda.time.base_url" -> "https://www.joda.org/joda-time/apidocs",
      "javadoc.org.tensorflow.base_url" -> "https://www.tensorflow.org/jvm/api_docs/java/",
      "javadoc.org.tensorflow.link_style" -> "direct",
      "scaladoc.com.spotify.scio.base_url" -> "https://spotify.github.io/scio/api",
      "scaladoc.com.twitter.algebird.base_url" -> "https://twitter.github.io/algebird/api/",
      "scaladoc.kantan.base_url" -> "https://nrinaudo.github.io/kantan.csv/api"
    ),
    Compile / paradoxMaterialTheme := ParadoxMaterialTheme()
      .withFavicon("images/favicon.ico")
      .withColor("white", "indigo")
      .withLogo("images/logo.png")
      .withCopyright(s"Copyright (C) $currentYear Spotify AB")
      .withRepository(uri("https://github.com/spotify/scio"))
      .withSocial(uri("https://github.com/spotify"), uri("https://twitter.com/spotifyeng")),
    // sbt-site
    addMappingsToSiteDir(ScalaUnidoc / packageDoc / mappings, ScalaUnidoc / siteSubdirName),
    makeSite / mappings ++= Seq(
      file("scio-examples/target/site/index.html") -> "examples/index.html"
    ) ++ SoccoIndex.mappings,
    makeSite := makeSite.dependsOn(mdoc.toTask("")).value
  )

lazy val soccoIndex = taskKey[File]("Generates examples/index.html")
lazy val soccoSettings = if (sys.env.contains("SOCCO")) {
  Seq(
    scalacOptions ++= Seq(
      "-P:socco:out:scio-examples/target/site",
      "-P:socco:package_com.spotify.scio:https://spotify.github.io/scio/api"
    ),
    autoCompilerPlugins := true,
    addCompilerPlugin(("io.regadas" %% "socco-ng" % "0.1.14").cross(CrossVersion.full)),
    // Generate scio-examples/target/site/index.html
    soccoIndex := SoccoIndex.generate(target.value / "site" / "index.html"),
    Compile / compile := {
      val _ = soccoIndex.value
      (Compile / compile).value
    }
  )
} else {
  Nil
}<|MERGE_RESOLUTION|>--- conflicted
+++ resolved
@@ -102,15 +102,9 @@
 val kantanCsvVersion = "0.8.0"
 val kryoVersion = "4.0.3"
 val magnoliaVersion = "1.1.10"
-<<<<<<< HEAD
 val magnolifyVersion = "0.8.0"
-val metricsVersion = "4.2.36"
-val munitVersion = "1.2.0"
-=======
-val magnolifyVersion = "0.7.4"
 val metricsVersion = "4.2.37"
 val munitVersion = "1.2.1"
->>>>>>> c7139140
 val neo4jDriverVersion = "4.4.20"
 val ndArrayVersion = "0.3.3"
 val parquetExtraVersion = "0.4.3"
