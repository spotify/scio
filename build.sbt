--- conflicted
+++ resolved
@@ -101,15 +101,9 @@
 val kryoVersion = "4.0.3"
 val magnoliaVersion = "1.1.10"
 val magnolifyVersion = "0.7.4"
-<<<<<<< HEAD
-val metricsVersion = "4.2.28"
+val metricsVersion = "4.2.30"
 val munitVersion = "1.0.4"
-val neo4jDriverVersion = "4.4.18"
-=======
-val metricsVersion = "4.2.30"
-val munitVersion = "1.0.2"
 val neo4jDriverVersion = "4.4.19"
->>>>>>> dddf118f
 val ndArrayVersion = "0.3.3"
 val parquetExtraVersion = "0.4.3"
 val parquetVersion = "1.14.2"
