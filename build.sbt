--- conflicted
+++ resolved
@@ -428,7 +428,24 @@
   ProblemFilters.exclude[IncompatibleMethTypeProblem](
     "com.spotify.scio.grpc.GrpcBatchDoFn.asyncLookup"
   ),
-<<<<<<< HEAD
+  // added TableRow syntax
+  ProblemFilters.exclude[DirectMissingMethodProblem](
+    "com.spotify.scio.bigquery.syntax.TableRowOps.*"
+  ),
+  // narrow return type from Map to TableRow
+  ProblemFilters.exclude[IncompatibleResultTypeProblem](
+    "com.spotify.scio.bigquery.syntax.TableRowOps.getRecord$extension"
+  ),
+  ProblemFilters.exclude[IncompatibleResultTypeProblem](
+    "com.spotify.scio.bigquery.syntax.TableRowOps.getRecord"
+  ),
+  // narrow return type from Seq to List
+  ProblemFilters.exclude[IncompatibleResultTypeProblem](
+    "com.spotify.scio.bigquery.syntax.TableRowOps.getRepeated$extension"
+  ),
+  ProblemFilters.exclude[IncompatibleResultTypeProblem](
+    "com.spotify.scio.bigquery.syntax.TableRowOps.getRepeated"
+  ),
   // BQ api v1 update
   ProblemFilters.exclude[IncompatibleResultTypeProblem](
     "com.spotify.scio.bigquery.BigQueryStorageTap.*"
@@ -441,25 +458,6 @@
   ),
   ProblemFilters.exclude[IncompatibleResultTypeProblem](
     "com.spotify.scio.bigquery.StorageUtil.tableReadOptions"
-=======
-  // added TableRow syntax
-  ProblemFilters.exclude[DirectMissingMethodProblem](
-    "com.spotify.scio.bigquery.syntax.TableRowOps.*"
-  ),
-  // narrow return type from Map to TableRow
-  ProblemFilters.exclude[IncompatibleResultTypeProblem](
-    "com.spotify.scio.bigquery.syntax.TableRowOps.getRecord$extension"
-  ),
-  ProblemFilters.exclude[IncompatibleResultTypeProblem](
-    "com.spotify.scio.bigquery.syntax.TableRowOps.getRecord"
-  ),
-  // narrow return type from Seq to List
-  ProblemFilters.exclude[IncompatibleResultTypeProblem](
-    "com.spotify.scio.bigquery.syntax.TableRowOps.getRepeated$extension"
-  ),
-  ProblemFilters.exclude[IncompatibleResultTypeProblem](
-    "com.spotify.scio.bigquery.syntax.TableRowOps.getRepeated"
->>>>>>> b136e11b
   )
 )
 
