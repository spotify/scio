/*
 * Copyright 2016 Spotify AB.
 *
 * Licensed under the Apache License, Version 2.0 (the "License");
 * you may not use this file except in compliance with the License.
 * You may obtain a copy of the License at
 *
 *     http://www.apache.org/licenses/LICENSE-2.0
 *
 * Unless required by applicable law or agreed to in writing,
 * software distributed under the License is distributed on an
 * "AS IS" BASIS, WITHOUT WARRANTIES OR CONDITIONS OF ANY
 * KIND, either express or implied.  See the License for the
 * specific language governing permissions and limitations
 * under the License.
 */

import sbt._
import Keys._
import explicitdeps.ExplicitDepsPlugin.autoImport.moduleFilterRemoveValue
import sbtassembly.AssemblyPlugin.autoImport._
import com.github.sbt.git.SbtGit.GitKeys.gitRemoteRepo
import com.typesafe.tools.mima.core._
import org.scalafmt.sbt.ScalafmtPlugin.scalafmtConfigSettings
import bloop.integrations.sbt.BloopDefaults
import de.heikoseeberger.sbtheader.CommentCreator
import _root_.io.github.davidgregory084.DevMode

ThisBuild / turbo := true

val beamVendorVersion = "0.1"
val beamVersion = "2.52.0"

// check version used by beam
// https://github.com/apache/beam/blob/v2.52.0/buildSrc/src/main/groovy/org/apache/beam/gradle/BeamModulePlugin.groovy
val autoServiceVersion = "1.0.1"
val autoValueVersion = "1.9"
val avroVersion = "1.8.2"
val bigdataossVersion = "2.2.16"
val bigtableClientVersion = "1.28.0"
val commonsCodecVersion = "1.15"
val commonsCompressVersion = "1.21"
val commonsIoVersion = "2.13.0"
val commonsLang3Version = "3.9"
val commonsMath3Version = "3.6.1"
val datastoreV1ProtoClientVersion = "2.17.1"
val googleClientsVersion = "2.0.0"
val googleOauthClientVersion = "1.34.1"
val guavaVersion = "32.1.2-jre"
val hadoopVersion = "2.10.2"
val hamcrestVersion = "2.1"
val httpClientVersion = "4.5.13"
val httpCoreVersion = "4.4.14"
val jacksonVersion = "2.14.1"
val javaxAnnotationApiVersion = "1.3.2"
val jodaTimeVersion = "2.10.10"
val nettyTcNativeVersion = "2.0.52.Final"
val nettyVersion = "4.1.87.Final"
val slf4jVersion = "1.7.30"
val zetasketchVersion = "0.1.0"
// dependent versions
val googleApiServicesBigQueryVersion = s"v2-rev20230812-$googleClientsVersion"
val googleApiServicesDataflowVersion = s"v1b3-rev20220920-$googleClientsVersion"
val googleApiServicesPubsubVersion = s"v1-rev20220904-$googleClientsVersion"
val googleApiServicesStorageVersion = s"v1-rev20230617-$googleClientsVersion"
// beam tested versions
val flinkVersion = "1.16.0" // runners/flink/1.16/build.gradle
val sparkVersion = "3.4.1" // runners/spark/3/build.gradle

// check versions from libraries-bom
// https://storage.googleapis.com/cloud-opensource-java-dashboard/com.google.cloud/libraries-bom/26.23.0/index.html
val animalSnifferAnnotationsVersion = "1.23"
val bigQueryStorageBetaVersion = "0.166.0"
val bigQueryStorageVersion = "2.42.0"
val checkerQualVersion = "3.33.0"
val errorProneAnnotationsVersion = "2.18.0"
val failureAccessVersion = "1.0.1"
val floggerVersion = "0.7.4"
val gaxVersion = "2.33.0"
val googleApiClientVersion = "2.2.0" // very strangely not in sync with googleClientsVersion
val googleApiCommonVersion = "2.16.0"
val googleAuthVersion = "1.19.0"
val googleCloudBigTableVersion = "2.27.2"
val googleCloudCoreVersion = "2.23.0"
val googleCloudDatastoreVersion = "0.108.1"
val googleCloudMonitoringVersion = "3.25.0"
val googleCloudPubSubVersion = "1.107.0"
val googleCloudSpannerVersion = "6.47.0"
val googleCloudStorageVersion = "2.27.0"
val googleCommonsProtoVersion = "2.24.0"
val googleHttpClientsVersion = "1.43.3"
val googleIAMVersion = "1.19.0"
val grpcVersion = "1.56.1"
val j2objcAnnotationsVersion = "2.8"
val jsr305Version = "3.0.2"
val opencensusVersion = "0.31.1"
val perfmarkVersion = "0.26.0"
val protobufVersion = "3.23.2"

val algebirdVersion = "0.13.10"
val algebraVersion = "2.9.0"
val annoy4sVersion = "0.10.0"
val annoyVersion = "0.2.6"
val breezeVersion = "2.1.0"
val caffeineVersion = "2.9.3"
val cassandraDriverVersion = "3.11.5"
val cassandraVersion = "3.11.16"
val catsVersion = "2.9.0"
val chillVersion = "0.10.0"
val circeVersion = "0.14.6"
val commonsTextVersion = "1.10.0"
val elasticsearch7Version = "7.17.14"
val elasticsearch8Version = "8.11.1"
val fansiVersion = "0.4.0"
val featranVersion = "0.8.0"
val httpAsyncClientVersion = "4.1.5"
val jakartaJsonVersion = "2.1.3"
val javaLshVersion = "0.12"
val jedisVersion = "4.4.6"
val jnaVersion = "5.13.0"
val junitInterfaceVersion = "0.13.3"
val junitVersion = "4.13.2"
val kantanCodecsVersion = "0.5.3"
val kantanCsvVersion = "0.7.0"
val kryoVersion = "4.0.3"
val magnoliaVersion = "1.1.3"
val magnolifyVersion = "0.6.4"
val metricsVersion = "4.2.22"
val neo4jDriverVersion = "4.4.12"
val ndArrayVersion = "0.3.3"
val parquetExtraVersion = "0.4.3"
val parquetVersion = "1.12.3"
val pprintVersion = "0.8.1"
val protobufGenericVersion = "0.2.9"
val scalacheckVersion = "1.17.0"
val scalaCollectionCompatVersion = "2.11.0"
val scalaMacrosVersion = "2.1.1"
val scalatestVersion = "3.2.17"
val shapelessVersion = "2.3.10"
val sparkeyVersion = "3.2.5"
val tensorFlowVersion = "0.4.2"
val testContainersVersion = "0.41.0"
val voyagerVersion = "2.0.2"
val zoltarVersion = "0.6.0"
// dependent versions
val scalatestplusVersion = s"$scalatestVersion.0"

val NothingFilter: explicitdeps.ModuleFilter = { _ => false }

ThisBuild / tpolecatDefaultOptionsMode := DevMode
ThisBuild / tpolecatDevModeOptions ~= { opts =>
  val excludes = Set(
    ScalacOptions.lintPackageObjectClasses,
    ScalacOptions.privateWarnDeadCode,
    ScalacOptions.privateWarnValueDiscard,
    ScalacOptions.warnDeadCode,
    ScalacOptions.warnNonUnitStatement,
    ScalacOptions.warnValueDiscard
  )

  val extras = Set(
    Scalac.delambdafyInlineOption,
    Scalac.macroAnnotationsOption,
    Scalac.macroSettingsOption,
    Scalac.maxClassfileName,
    Scalac.privateBackendParallelism,
    Scalac.privateWarnMacrosOption,
    Scalac.release8,
    Scalac.warnConfOption,
    Scalac.warnMacrosOption
  )

  opts.filterNot(excludes).union(extras)
}

ThisBuild / doc / tpolecatDevModeOptions ++= Set(
  Scalac.docNoJavaCommentOption
)

ThisBuild / scalafixScalaBinaryVersion := CrossVersion.binaryScalaVersion(scalaVersion.value)
val excludeLint = SettingKey[Set[Def.KeyedInitialize[_]]]("excludeLintKeys")
Global / excludeLint := (Global / excludeLint).?.value.getOrElse(Set.empty)
Global / excludeLint += sonatypeProfileName
Global / excludeLint += site / Paradox / sourceManaged

def previousVersion(currentVersion: String): Option[String] = {
  val Version =
    """(?<major>\d+)\.(?<minor>\d+)\.(?<patch>\d+)(?<preRelease>-.*)?(?<build>\+.*)?""".r
  currentVersion match {
    case Version(x, y, z, null, null) if z != "0" =>
      // patch release
      Some(s"$x.$y.${z.toInt - 1}")
    case Version(x, y, z, null, _) =>
      // post release build
      Some(s"$x.$y.$z")
    case Version(x, y, z, _, _) if z != "0" =>
      // patch pre-release
      Some(s"$x.$y.${z.toInt - 1}")
    case _ =>
      None
  }
}

lazy val mimaSettings = Def.settings(
<<<<<<< HEAD
  mimaBinaryIssueFilters := Seq.empty,
  // TODO enable back after 0.14
  mimaPreviousArtifacts := Set.empty
//  mimaPreviousArtifacts := previousVersion(version.value)
//    .filter(_ => publishArtifact.value)
//    .map(organization.value % s"${normalizedName.value}_${scalaBinaryVersion.value}" % _)
//    .toSet
=======
  //format: off
  mimaBinaryIssueFilters := Seq(),
  // format: on
  mimaPreviousArtifacts := previousVersion(version.value)
    .filter(_ => publishArtifact.value)
    .map(organization.value % s"${normalizedName.value}_${scalaBinaryVersion.value}" % _)
    .toSet
>>>>>>> 6a35f6f9
)

lazy val formatSettings = Def.settings(scalafmtOnCompile := false, javafmtOnCompile := false)

lazy val currentYear = java.time.LocalDate.now().getYear
lazy val keepExistingHeader =
  HeaderCommentStyle.cStyleBlockComment.copy(commentCreator = new CommentCreator() {
    override def apply(text: String, existingText: Option[String]): String =
      existingText
        .getOrElse(
          HeaderCommentStyle.cStyleBlockComment.commentCreator(text)
        )
        .trim()
  })

lazy val javaSettings = sys.props("java.version") match {
  case v if v.startsWith("17.") || v.startsWith("21.") =>
    Def.settings(
      javaOptions ++= Seq(
        "--add-opens",
        "java.base/java.util=ALL-UNNAMED",
        "--add-opens",
        "java.base/java.lang.invoke=ALL-UNNAMED"
      )
    )
  case _ => Def.settings()
}

val commonSettings = formatSettings ++
  mimaSettings ++
  javaSettings ++
  Def.settings(
    organization := "com.spotify",
    headerLicense := Some(HeaderLicense.ALv2(currentYear.toString, "Spotify AB")),
    headerMappings := headerMappings.value + (HeaderFileType.scala -> keepExistingHeader, HeaderFileType.java -> keepExistingHeader),
    scalaVersion := "2.13.12",
    crossScalaVersions := Seq("2.12.18", scalaVersion.value),
    // this setting is not derived in sbt-tpolecat
    // https://github.com/typelevel/sbt-tpolecat/issues/36
    inTask(doc)(TpolecatPlugin.projectSettings),
    javacOptions ++= Seq("-source", "1.8", "-target", "1.8", "-Xlint:unchecked"),
    Compile / doc / javacOptions := Seq("-source", "1.8"),
    excludeDependencies += Exclude.beamKafka,
    excludeDependencies ++= Exclude.loggerImplementations,
    resolvers ++= Resolver.sonatypeOssRepos("public"),
    fork := true,
    run / outputStrategy := Some(OutputStrategy.StdoutOutput),
    Test / classLoaderLayeringStrategy := ClassLoaderLayeringStrategy.Flat,
    Test / javaOptions ++= Seq(
      "-Xms512m",
      "-Xmx2G",
      "-XX:+UseParallelGC",
      "-Dfile.encoding=UTF8",
      "-Dscio.ignoreVersionWarning=true",
      "-Dorg.slf4j.simpleLogger.defaultLogLevel=info",
      "-Dorg.slf4j.simpleLogger.logFile=scio.log"
    ) ++ Seq(
      "bigquery.project",
      "bigquery.secret",
      "cloudsql.sqlserver.password"
    ).flatMap { prop =>
      sys.props.get(prop).map(value => s"-D$prop=$value")
    },
    Test / testOptions += Tests.Argument("-oD"),
    testOptions ++= {
      if (sys.env.contains("SLOW")) {
        Nil
      } else {
        Seq(Tests.Argument(TestFrameworks.ScalaTest, "-l", "org.scalatest.tags.Slow"))
      }
    },
    unusedCompileDependenciesFilter -= Seq(
      moduleFilter("org.scala-lang", "scala-reflect"),
      moduleFilter("org.scala-lang.modules", "scala-collection-compat")
    ).reduce(_ | _),
    coverageExcludedPackages := (Seq(
      "com\\.spotify\\.scio\\.examples\\..*",
      "com\\.spotify\\.scio\\.repl\\..*",
      "com\\.spotify\\.scio\\.util\\.MultiJoin",
      "com\\.spotify\\.scio\\.smb\\.util\\.SMBMultiJoin"
    ) ++ (2 to 10).map(x => s"com\\.spotify\\.scio\\.sql\\.Query$x")).mkString(";"),
    coverageHighlighting := true,
    licenses := Seq("Apache 2" -> url("http://www.apache.org/licenses/LICENSE-2.0.txt")),
    homepage := Some(url("https://github.com/spotify/scio")),
    scmInfo := Some(
      ScmInfo(url("https://github.com/spotify/scio"), "scm:git:git@github.com:spotify/scio.git")
    ),
    developers := List(
      Developer(
        id = "sinisa_lyh",
        name = "Neville Li",
        email = "neville.lyh@gmail.com",
        url = url("https://twitter.com/sinisa_lyh")
      ),
      Developer(
        id = "ravwojdyla",
        name = "Rafal Wojdyla",
        email = "ravwojdyla@gmail.com",
        url = url("https://twitter.com/ravwojdyla")
      ),
      Developer(
        id = "andrewsmartin",
        name = "Andrew Martin",
        email = "andrewsmartin.mg@gmail.com",
        url = url("https://twitter.com/andrew_martin92")
      ),
      Developer(
        id = "fallonfofallon",
        name = "Fallon Chen",
        email = "fallon@spotify.com",
        url = url("https://twitter.com/fallonfofallon")
      ),
      Developer(
        id = "regadas",
        name = "Filipe Regadas",
        email = "filiperegadas@gmail.com",
        url = url("https://twitter.com/regadas")
      ),
      Developer(
        id = "jto",
        name = "Julien Tournay",
        email = "julient@spotify.com",
        url = url("https://twitter.com/skaalf")
      ),
      Developer(
        id = "clairemcginty",
        name = "Claire McGinty",
        email = "clairem@spotify.com",
        url = url("http://github.com/clairemcginty")
      ),
      Developer(
        id = "syodage",
        name = "Shameera Rathnayaka",
        email = "shameerayodage@gmail.com",
        url = url("http://github.com/syodage")
      ),
      Developer(
        id = "kellen",
        name = "Kellen Dye",
        email = "dye.kellen@gmail.com",
        url = url("http://github.com/kellen")
      ),
      Developer(
        id = "farzad-sedghi",
        name = "farzad sedghi",
        email = "farzadsedghi2@gmail.com",
        url = url("http://github.com/farzad-sedghi")
      )
    )
  )

lazy val publishSettings = Def.settings(
  // Release settings
  sonatypeProfileName := "com.spotify"
)

// for modules containing java jUnit 4 tests
lazy val jUnitSettings = Def.settings(
  libraryDependencies ++= Seq(
    "com.github.sbt" % "junit-interface" % junitInterfaceVersion % Test
  ),
  testOptions += Tests.Argument(TestFrameworks.JUnit, "-q", "-v", "-a")
)

lazy val itSettings = Defaults.itSettings ++
  inConfig(IntegrationTest)(BloopDefaults.configSettings) ++
  inConfig(IntegrationTest)(scalafmtConfigSettings) ++
  headerSettings(IntegrationTest) ++
  scalafixConfigSettings(IntegrationTest) ++
  inConfig(IntegrationTest)(
    Def.settings(
      javaOptions ++= (Test / javaOptions).value,
      classLoaderLayeringStrategy := ClassLoaderLayeringStrategy.Flat,
      // exclude all sources if we don't have GCP credentials
      unmanagedSources / excludeFilter := {
        if (BuildCredentials.exists) {
          HiddenFileFilter
        } else {
          HiddenFileFilter || "*.scala"
        }
      }
    )
  )

lazy val macroSettings = Def.settings(
  libraryDependencies += "org.scala-lang" % "scala-reflect" % scalaVersion.value,
  libraryDependencies ++= {
    VersionNumber(scalaVersion.value) match {
      case v if v.matchesSemVer(SemanticSelector("2.12.x")) =>
        Seq(
          compilerPlugin(
            ("org.scalamacros" % "paradise" % scalaMacrosVersion).cross(CrossVersion.full)
          )
        )
      case _ => Nil
    }
  },
  // see MacroSettings.scala
  scalacOptions += "-Xmacro-settings:cache-implicit-schemas=true"
)

lazy val directRunnerDependencies = Seq(
  "org.apache.beam" % "beam-runners-direct-java" % beamVersion % Runtime
)
lazy val dataflowRunnerDependencies = Seq(
  "org.apache.beam" % "beam-runners-google-cloud-dataflow-java" % beamVersion % Runtime
)

lazy val sparkRunnerDependencies = Seq(
  "org.apache.beam" % "beam-runners-spark-3" % beamVersion % Runtime,
  "org.apache.spark" %% "spark-core" % sparkVersion % Runtime,
  "org.apache.spark" %% "spark-streaming" % sparkVersion % Runtime
)

lazy val flinkRunnerDependencies = Seq(
  "org.apache.beam" % "beam-runners-flink-1.16" % beamVersion % Runtime,
  "org.apache.flink" % "flink-clients" % flinkVersion % Runtime,
  "org.apache.flink" % "flink-streaming-java" % flinkVersion % Runtime
)
lazy val beamRunners = settingKey[String]("beam runners")
lazy val beamRunnersEval = settingKey[Seq[ModuleID]]("beam runners")

def beamRunnerSettings: Seq[Setting[_]] = Seq(
  beamRunners := "",
  beamRunnersEval := {
    Option(beamRunners.value)
      .filter(_.nonEmpty)
      .orElse(sys.props.get("beamRunners"))
      .orElse(sys.env.get("BEAM_RUNNERS"))
      .map(_.split(","))
      .map {
        _.flatMap {
          case "DirectRunner"   => directRunnerDependencies
          case "DataflowRunner" => dataflowRunnerDependencies
          case "SparkRunner"    => sparkRunnerDependencies
          case "FlinkRunner"    => flinkRunnerDependencies
          case _                => Nil
        }.toSeq
      }
      .getOrElse(directRunnerDependencies)
  },
  libraryDependencies ++= beamRunnersEval.value
)

ThisBuild / PB.protocVersion := protobufVersion
lazy val protobufConfigSettings = Def.settings(
  PB.targets := Seq(
    PB.gens.java -> (ThisScope.copy(config = Zero) / sourceManaged).value /
      "compiled_proto" /
      configuration.value.name,
    PB.gens.plugin("grpc-java") -> (ThisScope.copy(config = Zero) / sourceManaged).value /
      "compiled_grpc" /
      configuration.value.name
  ),
  managedSourceDirectories ++= PB.targets.value.map(_.outputPath)
)

lazy val protobufSettings = Def.settings(
  libraryDependencies ++= Seq(
    "io.grpc" % "protoc-gen-grpc-java" % grpcVersion asProtocPlugin (),
    "com.google.protobuf" % "protobuf-java" % protobufVersion % "protobuf",
    "com.google.protobuf" % "protobuf-java" % protobufVersion
  )
) ++ Seq(Compile, Test).flatMap(c => inConfig(c)(protobufConfigSettings))

def splitTests(tests: Seq[TestDefinition], filter: Seq[String], forkOptions: ForkOptions) = {
  val (filtered, default) = tests.partition(test => filter.contains(test.name))
  val policy = Tests.SubProcess(forkOptions)
  new Tests.Group(name = "<default>", tests = default, runPolicy = policy) +: filtered.map { test =>
    new Tests.Group(name = test.name, tests = Seq(test), runPolicy = policy)
  }
}

lazy val root: Project = Project("scio", file("."))
  .settings(commonSettings)
  .settings(
    publish / skip := true,
    mimaPreviousArtifacts := Set.empty,
    assembly / aggregate := false
  )
  .aggregate(
    `scio-avro`,
    `scio-cassandra3`,
    `scio-core`,
    `scio-elasticsearch-common`,
    `scio-elasticsearch7`,
    `scio-elasticsearch8`,
    `scio-examples`,
    `scio-extra`,
    `scio-google-cloud-platform`,
    `scio-grpc`,
    `scio-jdbc`,
    `scio-jmh`,
    `scio-macros`,
    `scio-neo4j`,
    `scio-parquet`,
    `scio-redis`,
    `scio-repl`,
    `scio-smb`,
    `scio-tensorflow`,
    `scio-test`
  )

lazy val `scio-core`: Project = project
  .in(file("scio-core"))
  .enablePlugins(BuildInfoPlugin)
  .dependsOn(`scio-macros`)
  .configs(IntegrationTest)
  .settings(commonSettings)
  .settings(publishSettings)
  .settings(macroSettings)
  .settings(itSettings)
  .settings(
    description := "Scio - A Scala API for Apache Beam and Google Cloud Dataflow",
    Compile / resources ++= Seq(
      (ThisBuild / baseDirectory).value / "build.sbt",
      (ThisBuild / baseDirectory).value / "version.sbt"
    ),
    // required by service-loader
    unusedCompileDependenciesFilter -= moduleFilter("com.google.auto.service", "auto-service"),
    libraryDependencies ++= Seq(
      // compile
      "com.chuusai" %% "shapeless" % shapelessVersion,
      "com.esotericsoftware" % "kryo-shaded" % kryoVersion,
      "com.fasterxml.jackson.core" % "jackson-annotations" % jacksonVersion,
      "com.fasterxml.jackson.core" % "jackson-databind" % jacksonVersion,
      "com.fasterxml.jackson.module" %% "jackson-module-scala" % jacksonVersion,
      "com.google.api-client" % "google-api-client" % googleApiClientVersion,
      "com.google.auto.service" % "auto-service-annotations" % autoServiceVersion,
      "com.google.auto.service" % "auto-service" % autoServiceVersion,
      "com.google.code.findbugs" % "jsr305" % jsr305Version,
      "com.google.guava" % "guava" % guavaVersion,
      "com.google.http-client" % "google-http-client" % googleHttpClientsVersion,
      "com.google.http-client" % "google-http-client-gson" % googleHttpClientsVersion,
      "com.google.protobuf" % "protobuf-java" % protobufVersion,
      "com.softwaremill.magnolia1_2" %% "magnolia" % magnoliaVersion,
      "com.twitter" % "chill-java" % chillVersion,
      "com.twitter" % "chill-protobuf" % chillVersion,
      "com.twitter" %% "algebird-core" % algebirdVersion,
      "com.twitter" %% "chill" % chillVersion,
      "com.twitter" %% "chill-algebird" % chillVersion,
      "commons-io" % "commons-io" % commonsIoVersion,
      "io.grpc" % "grpc-api" % grpcVersion,
      "joda-time" % "joda-time" % jodaTimeVersion,
      "org.apache.beam" % "beam-runners-core-construction-java" % beamVersion,
      "org.apache.beam" % "beam-sdks-java-core" % beamVersion,
      "org.apache.beam" % "beam-sdks-java-extensions-protobuf" % beamVersion,
      "org.apache.beam" % "beam-vendor-guava-26_0-jre" % beamVendorVersion,
      "org.apache.commons" % "commons-compress" % commonsCompressVersion,
      "org.apache.commons" % "commons-lang3" % commonsLang3Version,
      "org.apache.commons" % "commons-math3" % commonsMath3Version,
      "org.scala-lang.modules" %% "scala-collection-compat" % scalaCollectionCompatVersion,
      "org.slf4j" % "slf4j-api" % slf4jVersion,
      "org.typelevel" %% "algebra" % algebraVersion,
      // provided
      "com.github.ben-manes.caffeine" % "caffeine" % caffeineVersion % Provided,
      "com.google.apis" % "google-api-services-dataflow" % googleApiServicesDataflowVersion % Provided,
      "org.apache.beam" % "beam-runners-flink-1.16" % beamVersion % Provided,
      "org.apache.beam" % "beam-runners-google-cloud-dataflow-java" % beamVersion % Provided,
      "org.apache.beam" % "beam-runners-spark-3" % beamVersion % Provided,
      "org.apache.beam" % "beam-sdks-java-extensions-google-cloud-platform-core" % beamVersion % Provided
    ),
    buildInfoKeys := Seq[BuildInfoKey](scalaVersion, version, "beamVersion" -> beamVersion),
    buildInfoPackage := "com.spotify.scio"
  )

lazy val `scio-test`: Project = project
  .in(file("scio-test"))
  .dependsOn(
    `scio-core` % "compile->compile;it->it",
    `scio-avro` % "compile->test;it->it"
  )
  .configs(IntegrationTest)
  .settings(commonSettings)
  .settings(publishSettings)
  .settings(itSettings)
  .settings(jUnitSettings)
  .settings(macroSettings)
  .settings(protobufSettings)
  .settings(
    description := "Scio helpers for ScalaTest",
    undeclaredCompileDependenciesFilter := NothingFilter,
    unusedCompileDependenciesFilter -= Seq(
      // added by plugin
      moduleFilter("com.google.protobuf", "protobuf-java"),
      // umbrella module
      moduleFilter("org.scalatest", "scalatest"),
      // implicit usage not caught
      moduleFilter("com.spotify", "magnolify-guava"),
      // junit is required by beam but marked as provided
      moduleFilter("junit", "junit")
    ).reduce(_ | _),
    libraryDependencies ++= Seq(
      "com.google.api.grpc" % "proto-google-cloud-bigtable-v2" % googleCloudBigTableVersion,
      "com.google.http-client" % "google-http-client" % googleHttpClientsVersion,
      "com.lihaoyi" %% "fansi" % fansiVersion,
      "com.lihaoyi" %% "pprint" % pprintVersion,
      "com.spotify" %% "magnolify-guava" % magnolifyVersion,
      "com.twitter" %% "chill" % chillVersion,
      "commons-io" % "commons-io" % commonsIoVersion,
      "joda-time" % "joda-time" % jodaTimeVersion,
      "junit" % "junit" % junitVersion,
      "org.apache.avro" % "avro" % avroVersion,
      "org.apache.beam" % "beam-sdks-java-core" % beamVersion,
      "org.apache.beam" % "beam-sdks-java-extensions-google-cloud-platform-core" % beamVersion,
      "org.hamcrest" % "hamcrest" % hamcrestVersion,
      "org.scala-lang.modules" %% "scala-collection-compat" % scalaCollectionCompatVersion,
      "org.scalactic" %% "scalactic" % scalatestVersion,
      "org.scalatest" %% "scalatest" % scalatestVersion,
      "org.typelevel" %% "cats-kernel" % catsVersion,
      // runtime
      "org.apache.beam" % "beam-runners-direct-java" % beamVersion % Runtime,
      // test
      "com.spotify" % "annoy" % annoyVersion % "test",
      "com.spotify" %% "magnolify-datastore" % magnolifyVersion % "it",
      "com.spotify.sparkey" % "sparkey" % sparkeyVersion % "test",
      "com.twitter" %% "algebird-test" % algebirdVersion % "test",
      "org.apache.beam" % "beam-runners-google-cloud-dataflow-java" % beamVersion % "test,it",
      "org.apache.beam" % "beam-sdks-java-core" % beamVersion % "test" classifier "tests",
      "org.apache.beam" % "beam-sdks-java-core" % beamVersion % "test",
      "org.scalacheck" %% "scalacheck" % scalacheckVersion % "test,it",
      "org.scalatestplus" %% "scalacheck-1-17" % scalatestplusVersion % "test,it",
      "org.slf4j" % "slf4j-simple" % slf4jVersion % "test,it"
    ),
    Test / compileOrder := CompileOrder.JavaThenScala,
    Test / testGrouping := splitTests(
      (Test / definedTests).value,
      List("com.spotify.scio.ArgsTest"),
      (Test / forkOptions).value
    )
  )

lazy val `scio-macros`: Project = project
  .in(file("scio-macros"))
  .settings(commonSettings)
  .settings(publishSettings)
  .settings(macroSettings)
  .settings(
    description := "Scio macros",
    libraryDependencies ++= Seq(
      // compile
      "com.chuusai" %% "shapeless" % shapelessVersion,
      "com.softwaremill.magnolia1_2" %% "magnolia" % magnoliaVersion
    )
  )

lazy val `scio-avro`: Project = project
  .in(file("scio-avro"))
  .dependsOn(
    `scio-core` % "compile;it->it"
  )
  .configs(IntegrationTest)
  .settings(commonSettings)
  .settings(publishSettings)
  .settings(macroSettings)
  .settings(itSettings)
  .settings(
    description := "Scio add-on for working with Avro",
    libraryDependencies ++= Seq(
      // compile
      "com.esotericsoftware" % "kryo-shaded" % kryoVersion,
      "com.google.protobuf" % "protobuf-java" % protobufVersion,
      "com.twitter" %% "chill" % chillVersion,
      "com.twitter" % "chill-java" % chillVersion,
<<<<<<< HEAD
      "me.lyh" %% "protobuf-generic" % protobufGenericVersion,
      "org.apache.avro" % "avro" % avroVersion excludeAll (
        "com.thoughtworks.paranamer" % "paranamer"
      ),
=======
      "org.apache.avro" % "avro" % avroVersion,
>>>>>>> 6a35f6f9
      "org.apache.beam" % "beam-sdks-java-core" % beamVersion,
      "org.apache.beam" % "beam-sdks-java-extensions-avro" % beamVersion,
      "org.apache.beam" % "beam-vendor-guava-26_0-jre" % beamVendorVersion,
      "org.scala-lang.modules" %% "scala-collection-compat" % scalaCollectionCompatVersion,
      "org.slf4j" % "slf4j-api" % slf4jVersion,
      // test
      "com.spotify" %% "magnolify-cats" % magnolifyVersion % "test",
      "com.spotify" %% "magnolify-scalacheck" % magnolifyVersion % "test",
      "org.apache.beam" % "beam-runners-direct-java" % beamVersion % "test,it",
      "org.apache.beam" % "beam-sdks-java-io-google-cloud-platform" % beamVersion % "it",
      "org.scalacheck" %% "scalacheck" % scalacheckVersion % "test,it",
      "org.scalatest" %% "scalatest" % scalatestVersion % "test,it",
      "org.scalatestplus" %% "scalacheck-1-17" % scalatestplusVersion % "test,it",
      "org.slf4j" % "slf4j-simple" % slf4jVersion % "test,it",
      "org.typelevel" %% "cats-core" % catsVersion % "test"
    )
  )

lazy val `scio-google-cloud-platform`: Project = project
  .in(file("scio-google-cloud-platform"))
  .dependsOn(
    `scio-core` % "compile;it->it",
    `scio-avro`,
    `scio-test` % "test->test;it"
  )
  .configs(IntegrationTest)
  .settings(commonSettings)
  .settings(publishSettings)
  .settings(macroSettings)
  .settings(itSettings)
  .settings(jUnitSettings)
  .settings(beamRunnerSettings)
  .settings(
    description := "Scio add-on for Google Cloud Platform",
    libraryDependencies ++= Seq(
      // compile
      "com.esotericsoftware" % "kryo-shaded" % kryoVersion,
      "com.google.api" % "gax" % gaxVersion,
      "com.google.api" % "gax-grpc" % gaxVersion,
      "com.google.api-client" % "google-api-client" % googleApiClientVersion,
      "com.google.api.grpc" % "grpc-google-cloud-pubsub-v1" % googleCloudPubSubVersion,
      "com.google.api.grpc" % "proto-google-cloud-bigquerystorage-v1beta1" % bigQueryStorageBetaVersion,
      "com.google.api.grpc" % "proto-google-cloud-bigtable-admin-v2" % googleCloudBigTableVersion,
      "com.google.api.grpc" % "proto-google-cloud-bigtable-v2" % googleCloudBigTableVersion,
      "com.google.api.grpc" % "proto-google-cloud-datastore-v1" % googleCloudDatastoreVersion,
      "com.google.api.grpc" % "proto-google-cloud-pubsub-v1" % googleCloudPubSubVersion,
      "com.google.apis" % "google-api-services-bigquery" % googleApiServicesBigQueryVersion,
      "com.google.auth" % "google-auth-library-credentials" % googleAuthVersion,
      "com.google.auth" % "google-auth-library-oauth2-http" % googleAuthVersion,
      "com.google.cloud" % "google-cloud-bigquerystorage" % bigQueryStorageVersion,
      "com.google.cloud" % "google-cloud-bigtable" % googleCloudBigTableVersion,
      "com.google.cloud" % "google-cloud-core" % googleCloudCoreVersion,
      "com.google.cloud" % "google-cloud-spanner" % googleCloudSpannerVersion,
      "com.google.cloud.bigdataoss" % "util" % bigdataossVersion,
      "com.google.cloud.bigtable" % "bigtable-client-core" % bigtableClientVersion,
      "com.google.cloud.bigtable" % "bigtable-client-core-config" % bigtableClientVersion,
      "com.google.guava" % "guava" % guavaVersion,
      "com.google.http-client" % "google-http-client" % googleHttpClientsVersion,
      "com.google.http-client" % "google-http-client-gson" % googleHttpClientsVersion,
      "com.google.protobuf" % "protobuf-java" % protobufVersion,
      "com.twitter" %% "chill" % chillVersion,
      "com.twitter" % "chill-java" % chillVersion,
      "commons-io" % "commons-io" % commonsIoVersion,
      "io.grpc" % "grpc-api" % grpcVersion,
      "io.grpc" % "grpc-auth" % grpcVersion,
      "io.grpc" % "grpc-core" % grpcVersion,
      "io.grpc" % "grpc-netty" % grpcVersion,
      "io.grpc" % "grpc-stub" % grpcVersion,
      "io.netty" % "netty-handler" % nettyVersion,
      "joda-time" % "joda-time" % jodaTimeVersion,
      "org.apache.avro" % "avro" % avroVersion,
      "org.apache.beam" % "beam-sdks-java-core" % beamVersion,
      "org.apache.beam" % "beam-sdks-java-extensions-google-cloud-platform-core" % beamVersion,
      "org.apache.beam" % "beam-sdks-java-io-google-cloud-platform" % beamVersion,
      "org.apache.beam" % "beam-vendor-guava-26_0-jre" % beamVendorVersion,
      "org.slf4j" % "slf4j-api" % slf4jVersion,
      // test
      "com.google.cloud" % "google-cloud-storage" % googleCloudStorageVersion % "test,it",
      "com.spotify" %% "magnolify-cats" % magnolifyVersion % "test",
      "com.spotify" %% "magnolify-scalacheck" % magnolifyVersion % "test",
      "org.hamcrest" % "hamcrest" % hamcrestVersion % "test,it",
      "org.scalacheck" %% "scalacheck" % scalacheckVersion % "test,it",
      "org.scalatest" %% "scalatest" % scalatestVersion % "test,it",
      "org.scalatestplus" %% "scalacheck-1-17" % scalatestplusVersion % "test,it",
      "org.slf4j" % "slf4j-simple" % slf4jVersion % "test,it",
      "org.typelevel" %% "cats-core" % catsVersion % "test"
    )
  )

lazy val `scio-cassandra3`: Project = project
  .in(file("scio-cassandra/cassandra3"))
  .dependsOn(
    `scio-core`,
    `scio-test` % "test;it"
  )
  .configs(IntegrationTest)
  .settings(commonSettings)
  .settings(publishSettings)
  .settings(itSettings)
  .settings(
    description := "Scio add-on for Apache Cassandra 3.x",
    libraryDependencies ++= Seq(
      // compile
      "com.datastax.cassandra" % "cassandra-driver-core" % cassandraDriverVersion,
      "com.esotericsoftware" % "kryo-shaded" % kryoVersion,
      "com.google.guava" % "guava" % guavaVersion,
      "com.google.guava" % "guava" % guavaVersion,
      "com.google.protobuf" % "protobuf-java" % protobufVersion,
      "com.twitter" % "chill-java" % chillVersion,
      "com.twitter" %% "chill" % chillVersion,
      "org.apache.cassandra" % "cassandra-all" % cassandraVersion,
      "org.apache.hadoop" % "hadoop-common" % hadoopVersion,
      "org.apache.hadoop" % "hadoop-mapreduce-client-core" % hadoopVersion,
      "org.scala-lang.modules" %% "scala-collection-compat" % scalaCollectionCompatVersion,
      // test
      "org.apache.beam" % "beam-sdks-java-core" % beamVersion % "test,it",
      "org.scalatest" %% "scalatest" % scalatestVersion % "test,it",
      "org.slf4j" % "slf4j-simple" % slf4jVersion % "test,it"
    )
  )

lazy val `scio-elasticsearch-common`: Project = project
  .in(file("scio-elasticsearch/common"))
  .dependsOn(
    `scio-core`,
    `scio-test` % "test,it"
  )
  .configs(IntegrationTest)
  .settings(commonSettings)
  .settings(publishSettings)
  .settings(itSettings)
  .settings(
    description := "Scio add-on for writing to Elasticsearch",
    libraryDependencies ++= Seq(
      // compile
      "commons-io" % "commons-io" % commonsIoVersion,
      "jakarta.json" % "jakarta.json-api" % jakartaJsonVersion,
      "joda-time" % "joda-time" % jodaTimeVersion,
      "org.apache.beam" % "beam-sdks-java-core" % beamVersion,
      "org.apache.beam" % "beam-vendor-guava-26_0-jre" % beamVendorVersion,
      "org.apache.httpcomponents" % "httpasyncclient" % httpAsyncClientVersion,
      "org.apache.httpcomponents" % "httpclient" % httpClientVersion,
      "org.apache.httpcomponents" % "httpcore" % httpCoreVersion,
      "org.scala-lang.modules" %% "scala-collection-compat" % scalaCollectionCompatVersion,
      "org.slf4j" % "slf4j-api" % slf4jVersion,
      // provided
      "co.elastic.clients" % "elasticsearch-java" % elasticsearch8Version % Provided,
      "org.elasticsearch.client" % "elasticsearch-rest-client" % elasticsearch8Version % Provided,
      // test
      "com.dimafeng" %% "testcontainers-scala-elasticsearch" % testContainersVersion % "it",
      "com.dimafeng" %% "testcontainers-scala-scalatest" % testContainersVersion % "it",
      "com.fasterxml.jackson.core" % "jackson-databind" % jacksonVersion % "it",
      "com.fasterxml.jackson.module" %% "jackson-module-scala" % jacksonVersion % "it",
      "org.scalatest" %% "scalatest" % scalatestVersion % "test,it",
      "org.slf4j" % "slf4j-simple" % slf4jVersion % "test,it"
    )
  )

lazy val `scio-elasticsearch7`: Project = project
  .in(file("scio-elasticsearch/es7"))
  .dependsOn(
    `scio-elasticsearch-common` % "compile->compile;it->it",
    `scio-test` % "it"
  )
  .configs(IntegrationTest)
  .settings(commonSettings)
  .settings(publishSettings)
  .settings(itSettings)
  .settings(
    description := "Scio add-on for writing to Elasticsearch",
    unusedCompileDependenciesFilter -= moduleFilter("co.elastic.clients", "elasticsearch-java"),
    libraryDependencies ++= Seq(
      "co.elastic.clients" % "elasticsearch-java" % elasticsearch7Version
    )
  )

lazy val `scio-elasticsearch8`: Project = project
  .in(file("scio-elasticsearch/es8"))
  .dependsOn(
    `scio-elasticsearch-common` % "compile->compile;it->it",
    `scio-test` % "it"
  )
  .configs(IntegrationTest)
  .settings(commonSettings)
  .settings(publishSettings)
  .settings(itSettings)
  .settings(
    description := "Scio add-on for writing to Elasticsearch",
    unusedCompileDependenciesFilter -= moduleFilter("co.elastic.clients", "elasticsearch-java"),
    libraryDependencies ++= Seq(
      "co.elastic.clients" % "elasticsearch-java" % elasticsearch8Version
    )
  )

lazy val `scio-extra`: Project = project
  .in(file("scio-extra"))
  .dependsOn(
    `scio-core` % "compile->compile;provided->provided",
    `scio-test` % "it->it;test->test",
    `scio-avro`,
    `scio-google-cloud-platform`,
    `scio-macros`
  )
  .configs(IntegrationTest)
  .settings(commonSettings)
  .settings(publishSettings)
  .settings(itSettings)
  .settings(jUnitSettings)
  .settings(macroSettings)
  .settings(
    description := "Scio extra utilities",
    libraryDependencies ++= Seq(
      "com.google.apis" % "google-api-services-bigquery" % googleApiServicesBigQueryVersion,
      "com.google.protobuf" % "protobuf-java" % protobufVersion,
      "com.google.zetasketch" % "zetasketch" % zetasketchVersion,
      "com.nrinaudo" %% "kantan.codecs" % kantanCodecsVersion,
      "com.nrinaudo" %% "kantan.csv" % kantanCsvVersion,
      "com.softwaremill.magnolia1_2" %% "magnolia" % magnoliaVersion,
      "com.spotify" % "annoy" % annoyVersion,
      "com.spotify" % "voyager" % voyagerVersion,
      "com.spotify.sparkey" % "sparkey" % sparkeyVersion,
      "com.twitter" %% "algebird-core" % algebirdVersion,
      "io.circe" %% "circe-core" % circeVersion,
      "io.circe" %% "circe-generic" % circeVersion,
      "io.circe" %% "circe-parser" % circeVersion,
      "joda-time" % "joda-time" % jodaTimeVersion,
      "net.java.dev.jna" % "jna" % jnaVersion, // used by annoy4s
      "net.pishen" %% "annoy4s" % annoy4sVersion,
      "org.apache.avro" % "avro" % avroVersion,
      "org.apache.beam" % "beam-sdks-java-core" % beamVersion,
      "org.apache.beam" % "beam-sdks-java-extensions-sketching" % beamVersion,
      "org.apache.beam" % "beam-sdks-java-extensions-sorter" % beamVersion,
      "org.apache.beam" % "beam-sdks-java-extensions-zetasketch" % beamVersion,
      "org.apache.beam" % "beam-vendor-guava-26_0-jre" % beamVendorVersion,
      "org.scala-lang.modules" %% "scala-collection-compat" % scalaCollectionCompatVersion,
      "org.scalanlp" %% "breeze" % breezeVersion,
      "org.slf4j" % "slf4j-api" % slf4jVersion,
      "org.typelevel" %% "algebra" % algebraVersion,
      // test
      "com.github.ben-manes.caffeine" % "caffeine" % caffeineVersion % "test,it",
      "org.scalacheck" %% "scalacheck" % scalacheckVersion % "test,it",
      "org.scalatest" %% "scalatest" % scalatestVersion % "test,it",
      "org.slf4j" % "slf4j-simple" % slf4jVersion % "test,it"
    ),
    Compile / sourceDirectories := (Compile / sourceDirectories).value
      .filterNot(_.getPath.endsWith("/src_managed/main")),
    Compile / managedSourceDirectories := (Compile / managedSourceDirectories).value
      .filterNot(_.getPath.endsWith("/src_managed/main")),
    Compile / doc / sources := List(), // suppress warnings
    compileOrder := CompileOrder.JavaThenScala
  )

lazy val `scio-grpc`: Project = project
  .in(file("scio-grpc"))
  .dependsOn(
    `scio-core`,
    `scio-test` % "test"
  )
  .settings(commonSettings)
  .settings(publishSettings)
  .settings(protobufSettings)
  .settings(
    description := "Scio add-on for gRPC",
    unusedCompileDependenciesFilter -= moduleFilter("com.google.protobuf", "protobuf-java"),
    libraryDependencies ++= Seq(
      // compile
      "com.google.guava" % "failureaccess" % failureAccessVersion,
      "com.google.guava" % "guava" % guavaVersion,
      "com.twitter" %% "chill" % chillVersion,
      "io.grpc" % "grpc-api" % grpcVersion,
      "io.grpc" % "grpc-stub" % grpcVersion,
      "org.apache.beam" % "beam-sdks-java-core" % beamVersion,
      "org.apache.commons" % "commons-lang3" % commonsLang3Version,
      // test
      "io.grpc" % "grpc-netty" % grpcVersion % Test
    )
  )

lazy val `scio-jdbc`: Project = project
  .in(file("scio-jdbc"))
  .dependsOn(
    `scio-core`,
    `scio-test` % "test,it"
  )
  .configs(IntegrationTest)
  .settings(commonSettings)
  .settings(itSettings)
  .settings(publishSettings)
  .settings(
    description := "Scio add-on for JDBC",
    libraryDependencies ++= Seq(
      // compile
      "com.google.auto.service" % "auto-service-annotations" % autoServiceVersion,
      "commons-codec" % "commons-codec" % commonsCodecVersion,
      "joda-time" % "joda-time" % jodaTimeVersion,
      "org.apache.beam" % "beam-sdks-java-core" % beamVersion,
      "org.apache.beam" % "beam-sdks-java-io-jdbc" % beamVersion,
      "org.slf4j" % "slf4j-api" % slf4jVersion,
      // test
      "com.google.cloud.sql" % "cloud-sql-connector-jdbc-sqlserver" % "1.15.0" % "it",
      "com.microsoft.sqlserver" % "mssql-jdbc" % "12.4.2.jre11" % "it"
    )
  )

lazy val `scio-neo4j`: Project = project
  .in(file("scio-neo4j"))
  .dependsOn(
    `scio-core`,
    `scio-test` % "test,it"
  )
  .configs(IntegrationTest)
  .settings(commonSettings)
  .settings(itSettings)
  .settings(publishSettings)
  .settings(
    description := "Scio add-on for Neo4J",
    libraryDependencies ++= Seq(
      // compile
      "com.spotify" %% "magnolify-neo4j" % magnolifyVersion,
      "com.spotify" %% "magnolify-shared" % magnolifyVersion,
      "org.apache.beam" % "beam-sdks-java-core" % beamVersion,
      "org.apache.beam" % "beam-sdks-java-io-neo4j" % beamVersion,
      "org.neo4j.driver" % "neo4j-java-driver" % neo4jDriverVersion,
      // test
      "com.dimafeng" %% "testcontainers-scala-neo4j" % testContainersVersion % "it",
      "com.dimafeng" %% "testcontainers-scala-scalatest" % testContainersVersion % "it",
      "org.slf4j" % "slf4j-simple" % slf4jVersion % "it"
    )
  )

val ensureSourceManaged = taskKey[Unit]("ensureSourceManaged")

lazy val `scio-parquet`: Project = project
  .in(file("scio-parquet"))
  .dependsOn(
    `scio-core`,
    `scio-avro`,
    `scio-test` % "test->test"
  )
  .settings(commonSettings)
  .settings(publishSettings)
  .settings(
    // change annotation processor output directory so IntelliJ can pick them up
    ensureSourceManaged := IO.createDirectory(sourceManaged.value / "main"),
    Compile / compile := Def.task {
      val _ = ensureSourceManaged.value
      (Compile / compile).value
    }.value,
    javacOptions ++= Seq("-s", (sourceManaged.value / "main").toString),
    description := "Scio add-on for Parquet",
    unusedCompileDependenciesFilter -= Seq(
      // required by me.lyh:parquet-avro
      moduleFilter("org.apache.avro", "avro-compiler"),
      // replacing log4j compile time dependency
      moduleFilter("org.slf4j", "log4j-over-slf4j")
    ).reduce(_ | _),
    libraryDependencies ++= Seq(
      // compile
      "com.google.auth" % "google-auth-library-oauth2-http" % googleAuthVersion,
      "com.google.cloud.bigdataoss" % "util-hadoop" % s"hadoop2-$bigdataossVersion",
      "com.google.protobuf" % "protobuf-java" % protobufVersion,
      "com.spotify" %% "magnolify-parquet" % magnolifyVersion,
      "com.twitter" %% "chill" % chillVersion,
      "me.lyh" % "parquet-tensorflow" % parquetExtraVersion,
      "me.lyh" %% "parquet-avro" % parquetExtraVersion,
      "org.apache.avro" % "avro" % avroVersion,
      "org.apache.avro" % "avro-compiler" % avroVersion,
      "org.apache.beam" % "beam-sdks-java-core" % beamVersion,
      "org.apache.beam" % "beam-sdks-java-io-hadoop-common" % beamVersion,
      "org.apache.beam" % "beam-sdks-java-io-hadoop-format" % beamVersion,
      "org.apache.beam" % "beam-vendor-guava-26_0-jre" % beamVendorVersion,
      "org.apache.hadoop" % "hadoop-common" % hadoopVersion,
      "org.apache.hadoop" % "hadoop-mapreduce-client-core" % hadoopVersion,
      "org.apache.parquet" % "parquet-avro" % parquetVersion excludeAll (Exclude.avro),
      "org.apache.parquet" % "parquet-column" % parquetVersion,
      "org.apache.parquet" % "parquet-common" % parquetVersion,
      "org.apache.parquet" % "parquet-hadoop" % parquetVersion,
      "org.scala-lang.modules" %% "scala-collection-compat" % scalaCollectionCompatVersion,
      "org.slf4j" % "log4j-over-slf4j" % slf4jVersion, // log4j is excluded from hadoop
      "org.slf4j" % "slf4j-api" % slf4jVersion,
      // provided
      "org.tensorflow" % "tensorflow-core-api" % tensorFlowVersion % Provided,
      // test
      "org.slf4j" % "slf4j-simple" % slf4jVersion % Test
    )
  )

lazy val `scio-tensorflow`: Project = project
  .in(file("scio-tensorflow"))
  .dependsOn(
    `scio-avro`,
    `scio-core`,
    `scio-test` % "test->test"
  )
  .settings(commonSettings)
  .settings(publishSettings)
  .settings(itSettings)
  .settings(protobufSettings)
  .settings(
    description := "Scio add-on for TensorFlow",
    Compile / sourceDirectories := (Compile / sourceDirectories).value
      .filterNot(_.getPath.endsWith("/src_managed/main")),
    Compile / managedSourceDirectories := (Compile / managedSourceDirectories).value
      .filterNot(_.getPath.endsWith("/src_managed/main")),
    unusedCompileDependenciesFilter -= Seq(
      // used by generated code, excluded above
      moduleFilter("com.google.protobuf", "protobuf-java"),
      // false positive
      moduleFilter("com.spotify", "zoltar-core"),
      moduleFilter("com.spotify", "zoltar-tensorflow")
    ).reduce(_ | _),
    libraryDependencies ++= Seq(
      // compile
      "com.spotify" % "zoltar-core" % zoltarVersion,
      "com.spotify" % "zoltar-tensorflow" % zoltarVersion,
      "org.apache.beam" % "beam-sdks-java-core" % beamVersion,
      "org.apache.beam" % "beam-vendor-guava-26_0-jre" % beamVendorVersion,
      "org.apache.commons" % "commons-compress" % commonsCompressVersion,
      "org.scala-lang.modules" %% "scala-collection-compat" % scalaCollectionCompatVersion,
      "org.slf4j" % "slf4j-api" % slf4jVersion,
      "org.tensorflow" % "ndarray" % ndArrayVersion,
      "org.tensorflow" % "tensorflow-core-api" % tensorFlowVersion,
      // test
      "com.spotify" %% "featran-core" % featranVersion % Test,
      "com.spotify" %% "featran-scio" % featranVersion % Test,
      "com.spotify" %% "featran-tensorflow" % featranVersion % Test,
      "com.spotify" %% "magnolify-tensorflow" % magnolifyVersion % Test,
      "org.slf4j" % "slf4j-simple" % slf4jVersion % Test
    )
  )

lazy val `scio-examples`: Project = project
  .in(file("scio-examples"))
  .disablePlugins(ScalafixPlugin)
  .dependsOn(
    `scio-core`,
    `scio-google-cloud-platform`,
    `scio-jdbc`,
    `scio-extra`,
    `scio-elasticsearch8`,
    `scio-neo4j`,
    `scio-tensorflow`,
    `scio-test` % "compile->test",
    `scio-smb`,
    `scio-redis`,
    `scio-parquet`
  )
  .configs(IntegrationTest)
  .settings(commonSettings)
  .settings(soccoSettings)
  .settings(itSettings)
  .settings(jUnitSettings)
  .settings(beamRunnerSettings)
  .settings(macroSettings)
  .settings(
    publish / skip := true,
    mimaPreviousArtifacts := Set.empty,
    tpolecatExcludeOptions ++= Set(
      ScalacOptions.warnUnusedLocals,
      ScalacOptions.privateWarnUnusedLocals
    ),
    undeclaredCompileDependenciesFilter := NothingFilter,
    unusedCompileDependenciesFilter -= moduleFilter("mysql", "mysql-connector-java"),
    libraryDependencies ++= Seq(
      // compile
      "com.fasterxml.jackson.core" % "jackson-databind" % jacksonVersion,
      "com.fasterxml.jackson.datatype" % "jackson-datatype-jsr310" % jacksonVersion,
      "com.fasterxml.jackson.module" %% "jackson-module-scala" % jacksonVersion,
      "com.google.api-client" % "google-api-client" % googleApiClientVersion,
      "com.google.api.grpc" % "proto-google-cloud-bigtable-v2" % googleCloudBigTableVersion,
      "com.google.api.grpc" % "proto-google-cloud-datastore-v1" % googleCloudDatastoreVersion,
      "com.google.apis" % "google-api-services-bigquery" % googleApiServicesBigQueryVersion,
      "com.google.apis" % "google-api-services-pubsub" % googleApiServicesPubsubVersion,
      "com.google.auth" % "google-auth-library-credentials" % googleAuthVersion,
      "com.google.auth" % "google-auth-library-oauth2-http" % googleAuthVersion,
      "com.google.cloud.bigdataoss" % "util" % bigdataossVersion,
      "com.google.cloud.datastore" % "datastore-v1-proto-client" % datastoreV1ProtoClientVersion,
      "com.google.guava" % "guava" % guavaVersion,
      "com.google.http-client" % "google-http-client" % googleHttpClientsVersion,
      "com.google.oauth-client" % "google-oauth-client" % googleOauthClientVersion,
      "com.google.protobuf" % "protobuf-java" % protobufVersion,
      "com.softwaremill.magnolia1_2" %% "magnolia" % magnoliaVersion,
      "com.spotify" %% "magnolify-avro" % magnolifyVersion,
      "com.spotify" %% "magnolify-bigtable" % magnolifyVersion,
      "com.spotify" %% "magnolify-datastore" % magnolifyVersion,
      "com.spotify" %% "magnolify-shared" % magnolifyVersion,
      "com.spotify" %% "magnolify-tensorflow" % magnolifyVersion,
      "com.twitter" %% "algebird-core" % algebirdVersion,
      "joda-time" % "joda-time" % jodaTimeVersion,
      "com.mysql" % "mysql-connector-j" % "8.2.0",
      "org.apache.avro" % "avro" % avroVersion,
      "org.apache.beam" % "beam-sdks-java-core" % beamVersion,
      "org.apache.beam" % "beam-sdks-java-extensions-google-cloud-platform-core" % beamVersion,
      "org.apache.beam" % "beam-sdks-java-extensions-sql" % beamVersion,
      "org.apache.beam" % "beam-sdks-java-io-google-cloud-platform" % beamVersion,
      "org.scala-lang.modules" %% "scala-collection-compat" % scalaCollectionCompatVersion,
      "org.slf4j" % "slf4j-api" % slf4jVersion,
      // runtime
      "com.google.cloud.bigdataoss" % "gcs-connector" % s"hadoop2-$bigdataossVersion" % Runtime,
      "com.google.cloud.sql" % "mysql-socket-factory-connector-j-8" % "1.15.0" % Runtime,
      // test
      "org.scalacheck" %% "scalacheck" % scalacheckVersion % Test
    ),
    // exclude problematic sources if we don't have GCP credentials
    unmanagedSources / excludeFilter := {
      if (BuildCredentials.exists) {
        HiddenFileFilter
      } else {
        HiddenFileFilter || "TypedBigQueryTornadoes*.scala" || "TypedStorageBigQueryTornadoes*.scala"
      }
    },
    run / fork := true,
    Compile / doc / sources := List(),
    Test / testGrouping := splitTests(
      (Test / definedTests).value,
      List("com.spotify.scio.examples.WordCountTest"),
      ForkOptions().withRunJVMOptions((Test / javaOptions).value.toVector)
    )
  )

lazy val `scio-repl`: Project = project
  .in(file("scio-repl"))
  .dependsOn(
    `scio-core`,
    `scio-google-cloud-platform`,
    `scio-extra`
  )
  .settings(commonSettings)
  .settings(publishSettings)
  .settings(macroSettings)
  .settings(
    // drop repl compatibility with java 8
    tpolecatDevModeOptions ~= { _.filterNot(_ == Scalac.release8) },
    // do not fork when running otherwise system terminal cannot be created.
    run / fork := false,
    libraryDependencies ++= Seq(
      // compile
      "com.nrinaudo" %% "kantan.codecs" % kantanCodecsVersion,
      "com.nrinaudo" %% "kantan.csv" % kantanCsvVersion,
      "commons-io" % "commons-io" % commonsIoVersion,
      "org.apache.avro" % "avro" % avroVersion,
      "org.apache.beam" % "beam-sdks-java-core" % beamVersion excludeAll (Exclude.gcsio),
      "org.apache.beam" % "beam-sdks-java-extensions-google-cloud-platform-core" % beamVersion,
      "org.scala-lang" % "scala-compiler" % scalaVersion.value,
      "org.scala-lang.modules" %% "scala-collection-compat" % scalaCollectionCompatVersion,
      "org.slf4j" % "slf4j-api" % slf4jVersion,
      // runtime
      "org.apache.beam" % "beam-runners-direct-java" % beamVersion % Runtime,
      "org.apache.beam" % "beam-runners-google-cloud-dataflow-java" % beamVersion % Runtime,
      "org.slf4j" % "slf4j-simple" % slf4jVersion % Runtime
    ),
    libraryDependencies ++= {
      VersionNumber(scalaVersion.value) match {
        case v if v.matchesSemVer(SemanticSelector("2.12.x")) =>
          Seq("org.scalamacros" % "paradise" % scalaMacrosVersion cross CrossVersion.full)
        case _ =>
          Nil
      }
    },
    assembly / assemblyJarName := "scio-repl.jar",
    assembly / test := {},
    assembly / assemblyMergeStrategy ~= { old =>
      {
        case PathList("org", "apache", "beam", "sdk", "extensions", "avro", _*) =>
          // prefer beam avro classes from extensions lib instead of ones shipped in runners
          CustomMergeStrategy("BeamAvro") { conflicts =>
            import sbtassembly.Assembly._
            conflicts.collectFirst {
              case Library(ModuleCoordinate(_, "beam-sdks-java-extensions-avro", _), _, t, s) =>
                JarEntry(t, s)
            } match {
              case Some(e) => Right(Vector(e))
              case None    => Left("Error merging beam avro classes")
            }
          }
        case PathList("com", "google", "errorprone", _*) =>
          // prefer original errorprone classes instead of the ones packaged by beam
          CustomMergeStrategy("ErrorProne") { conflicts =>
            import sbtassembly.Assembly._
            conflicts.collectFirst {
              case Library(ModuleCoordinate("com.google.errorprone", _, _), _, t, s) =>
                JarEntry(t, s)
            } match {
              case Some(e) => Right(Vector(e))
              case None    => Left("Error merging errorprone classes")
            }
          }
        case PathList("org", "checkerframework", _*) =>
          // prefer checker-qual classes packaged in checkerframework libs
          CustomMergeStrategy("CheckerQual") { conflicts =>
            import sbtassembly.Assembly._
            conflicts.collectFirst {
              case Library(ModuleCoordinate("org.checkerframework", _, _), _, t, s) =>
                JarEntry(t, s)
            } match {
              case Some(e) => Right(Vector(e))
              case None    => Left("Error merging checker-qual classes")
            }
          }
        case PathList("dev", "ludovic", "netlib", "InstanceBuilder.class") =>
          // arbitrary pick last conflicting InstanceBuilder
          MergeStrategy.last
        case s if s.endsWith(".proto") =>
          // arbitrary pick last conflicting proto file
          MergeStrategy.last
        case PathList("git.properties") =>
          // drop conflicting git properties
          MergeStrategy.discard
        case PathList("META-INF", "versions", "9", "module-info.class") =>
          // drop conflicting module-info.class
          MergeStrategy.discard
        case PathList("META-INF", "gradle", "incremental.annotation.processors") =>
          // drop conflicting kotlin compiler info
          MergeStrategy.discard
        case PathList("META-INF", "io.netty.versions.properties") =>
          // merge conflicting netty property files
          MergeStrategy.filterDistinctLines
        case PathList("META-INF", "native-image", "native-image.properties") =>
          // merge conflicting native-image property files
          MergeStrategy.filterDistinctLines
        case s => old(s)
      }
    }
  )

lazy val `scio-jmh`: Project = project
  .in(file("scio-jmh"))
  .enablePlugins(JmhPlugin)
  .dependsOn(
    `scio-core`,
    `scio-avro`
  )
  .settings(commonSettings)
  .settings(macroSettings)
  .settings(
    description := "Scio JMH Microbenchmarks",
    Jmh / sourceDirectory := (Test / sourceDirectory).value,
    Jmh / classDirectory := (Test / classDirectory).value,
    Jmh / dependencyClasspath := (Test / dependencyClasspath).value,
    unusedCompileDependenciesFilter := NothingFilter,
    libraryDependencies ++= directRunnerDependencies ++ Seq(
      // test
      "org.hamcrest" % "hamcrest" % hamcrestVersion % Test,
      "org.scala-lang.modules" %% "scala-collection-compat" % scalaCollectionCompatVersion % Test,
      "org.slf4j" % "slf4j-nop" % slf4jVersion % Test
    ),
    publish / skip := true,
    mimaPreviousArtifacts := Set.empty
  )

lazy val `scio-smb`: Project = project
  .in(file("scio-smb"))
  .dependsOn(
    `scio-core`,
    `scio-test` % "test;it",
    `scio-avro` % IntegrationTest
  )
  .configs(IntegrationTest)
  .settings(commonSettings)
  .settings(publishSettings)
  .settings(itSettings)
  .settings(jUnitSettings)
  .settings(beamRunnerSettings)
  .settings(
    description := "Sort Merge Bucket source/sink implementations for Apache Beam",
    unusedCompileDependenciesFilter -= Seq(
      // ParquetUtils calls functions defined in parent class from hadoop-mapreduce-client-core
      moduleFilter("org.apache.hadoop", "hadoop-mapreduce-client-core"),
      // replacing log4j compile time dependency
      moduleFilter("org.slf4j", "log4j-over-slf4j")
    ).reduce(_ | _),
    libraryDependencies ++= Seq(
      // compile
      "com.fasterxml.jackson.core" % "jackson-annotations" % jacksonVersion,
      "com.fasterxml.jackson.core" % "jackson-core" % jacksonVersion,
      "com.fasterxml.jackson.core" % "jackson-databind" % jacksonVersion,
      "com.google.apis" % "google-api-services-bigquery" % googleApiServicesBigQueryVersion,
      "com.google.auto.service" % "auto-service-annotations" % autoServiceVersion,
      "com.google.auto.value" % "auto-value-annotations" % autoValueVersion,
      "com.google.code.findbugs" % "jsr305" % jsr305Version,
      "com.google.guava" % "guava" % guavaVersion,
      "com.google.protobuf" % "protobuf-java" % protobufVersion,
      "com.spotify" %% "magnolify-parquet" % magnolifyVersion,
      "joda-time" % "joda-time" % jodaTimeVersion,
      "org.apache.beam" % "beam-sdks-java-core" % beamVersion,
      "org.apache.beam" % "beam-sdks-java-extensions-avro" % beamVersion,
      "org.apache.beam" % "beam-sdks-java-extensions-protobuf" % beamVersion,
      // #3260 work around for sorter memory limit until we patch upstream
      // "org.apache.beam" % "beam-sdks-java-extensions-sorter" % beamVersion,
      "org.apache.beam" % "beam-sdks-java-io-google-cloud-platform" % beamVersion,
      "org.apache.beam" % "beam-sdks-java-io-hadoop-common" % beamVersion,
      "org.apache.beam" % "beam-vendor-guava-26_0-jre" % beamVendorVersion,
      "org.apache.commons" % "commons-lang3" % commonsLang3Version,
      "org.checkerframework" % "checker-qual" % checkerQualVersion,
      "org.scala-lang.modules" %% "scala-collection-compat" % scalaCollectionCompatVersion,
      "org.slf4j" % "log4j-over-slf4j" % slf4jVersion, // log4j is excluded from hadoop
      "org.slf4j" % "slf4j-api" % slf4jVersion,
      // provided
      "com.github.ben-manes.caffeine" % "caffeine" % caffeineVersion % Provided,
      "org.apache.avro" % "avro" % avroVersion % Provided,
      "org.apache.hadoop" % "hadoop-common" % hadoopVersion % Provided,
      "org.apache.hadoop" % "hadoop-mapreduce-client-core" % hadoopVersion % Provided,
      "org.apache.parquet" % "parquet-avro" % parquetVersion % Provided excludeAll (Exclude.avro),
      "org.apache.parquet" % "parquet-column" % parquetVersion % Provided,
      "org.apache.parquet" % "parquet-common" % parquetVersion % Provided,
      "org.apache.parquet" % "parquet-hadoop" % parquetVersion % Provided,
      "org.tensorflow" % "tensorflow-core-api" % tensorFlowVersion % Provided,
      // runtime
      "org.apache.beam" % "beam-sdks-java-io-hadoop-format" % beamVersion % Runtime,
      "org.apache.hadoop" % "hadoop-client" % hadoopVersion % Runtime excludeAll (Exclude.metricsCore),
      "io.dropwizard.metrics" % "metrics-core" % metricsVersion % Runtime,
      // test
      "org.apache.beam" % "beam-sdks-java-core" % beamVersion % "it,test" classifier "tests",
      "org.apache.beam" % "beam-sdks-java-extensions-avro" % beamVersion % "it,test" classifier "tests",
      "org.hamcrest" % "hamcrest" % hamcrestVersion % "it,test",
      "org.scalatest" %% "scalatest" % scalatestVersion % "it,test",
      "org.slf4j" % "slf4j-simple" % slf4jVersion % "it,test"
    ),
    javacOptions ++= {
      (Compile / sourceManaged).value.mkdirs()
      Seq("-s", (Compile / sourceManaged).value.getAbsolutePath)
    },
    compileOrder := CompileOrder.JavaThenScala
  )

lazy val `scio-redis`: Project = project
  .in(file("scio-redis"))
  .dependsOn(
    `scio-core`,
    `scio-test` % "test"
  )
  .settings(commonSettings)
  .settings(publishSettings)
  .settings(itSettings)
  .settings(
    description := "Scio integration with Redis",
    libraryDependencies ++= Seq(
      // compile
      "com.softwaremill.magnolia1_2" %% "magnolia" % magnoliaVersion,
      "joda-time" % "joda-time" % jodaTimeVersion,
      "org.apache.beam" % "beam-sdks-java-core" % beamVersion,
      "org.apache.beam" % "beam-sdks-java-io-redis" % beamVersion,
      "org.scala-lang.modules" %% "scala-collection-compat" % scalaCollectionCompatVersion,
      "redis.clients" % "jedis" % jedisVersion,
      // test
      "org.scalatest" %% "scalatest" % scalatestVersion % Test,
      "org.slf4j" % "slf4j-simple" % slf4jVersion % Test
    )
  )

// =======================================================================
// Site settings
// =======================================================================
lazy val site: Project = project
  .in(file("site"))
  .enablePlugins(
    ParadoxSitePlugin,
    ParadoxMaterialThemePlugin,
    GhpagesPlugin,
    ScalaUnidocPlugin,
    SiteScaladocPlugin,
    MdocPlugin
  )
  .dependsOn(
    `scio-avro`,
    `scio-cassandra3`,
    `scio-core`,
    `scio-elasticsearch-common`,
    `scio-elasticsearch8`,
    `scio-extra`,
    `scio-google-cloud-platform`,
    `scio-grpc` % "compile->test",
    `scio-jdbc`,
    `scio-macros`,
    `scio-neo4j`,
    `scio-parquet`,
    `scio-redis`,
    `scio-smb`,
    `scio-tensorflow`,
    `scio-test` % "compile->test"
  )
  .settings(commonSettings)
  .settings(macroSettings)
  .settings(
    description := "Scio - Documentation",
    fork := false,
    publish / skip := true,
    autoAPIMappings := true,
    gitRemoteRepo := "git@github.com:spotify/scio.git",
    libraryDependencies ++= Seq(
      "org.apache.beam" % "beam-runners-direct-java" % beamVersion,
      "org.apache.beam" % "beam-runners-google-cloud-dataflow-java" % beamVersion,
      "com.nrinaudo" %% "kantan.csv" % kantanCsvVersion
    ),
    // unidoc
    ScalaUnidoc / siteSubdirName := "api",
    ScalaUnidoc / scalacOptions := Seq.empty,
    ScalaUnidoc / unidoc / unidocProjectFilter := inProjects(
      `scio-avro`,
      `scio-cassandra3`,
      `scio-core`,
      `scio-elasticsearch-common`,
      `scio-elasticsearch8`,
      `scio-extra`,
      `scio-google-cloud-platform`,
      `scio-grpc`,
      `scio-jdbc`,
      `scio-neo4j`,
      `scio-parquet`,
      `scio-redis`,
      `scio-smb`,
      `scio-tensorflow`,
      `scio-test`
    ),
    // unidoc handles class paths differently than compile and may give older
    // versions high precedence.
    ScalaUnidoc / unidoc / unidocAllClasspaths := (ScalaUnidoc / unidoc / unidocAllClasspaths).value
      .map { cp =>
        cp.filterNot(_.data.getCanonicalPath.matches(""".*guava-11\..*"""))
          .filterNot(_.data.getCanonicalPath.matches(""".*bigtable-client-core-0\..*"""))
      },
    // mdoc
    // pre-compile md using mdoc
    mdocIn := (paradox / sourceDirectory).value,
    mdocExtraArguments ++= Seq("--no-link-hygiene"),
    // paradox
    paradox / sourceManaged := mdocOut.value,
    paradoxProperties ++= Map(
      "extref.example.base_url" -> "https://spotify.github.io/scio/examples/%s.scala.html",
      "github.base_url" -> "https://github.com/spotify/scio",
      "javadoc.com.google.api.services.bigquery.base_url" -> "https://developers.google.com/resources/api-libraries/documentation/bigquery/v2/java/latest/",
      "javadoc.com.google.common.hash.base_url" -> s"https://guava.dev/releases/$guavaVersion/api/docs",
      "javadoc.com.spotify.scio.base_url" -> "http://spotify.github.com/scio/api",
      "javadoc.org.apache.avro.base_url" -> "https://avro.apache.org/docs/current/api/java/",
      "javadoc.org.apache.beam.base_url" -> s"https://beam.apache.org/releases/javadoc/$beamVersion",
      "javadoc.org.apache.beam.sdk.extensions.smb.base_url" -> "https://spotify.github.io/scio/api/org/apache/beam/sdk/extensions/smb",
      "javadoc.org.joda.time.base_url" -> "https://www.joda.org/joda-time/apidocs",
      "javadoc.org.tensorflow.base_url" -> "https://www.tensorflow.org/jvm/api_docs/java/",
      "javadoc.org.tensorflow.link_style" -> "direct",
      "scaladoc.com.spotify.scio.base_url" -> "https://spotify.github.io/scio/api",
      "scaladoc.com.twitter.algebird.base_url" -> "https://twitter.github.io/algebird/api/",
      "scaladoc.kantan.base_url" -> "https://nrinaudo.github.io/kantan.csv/api"
    ),
    Compile / paradoxMaterialTheme := ParadoxMaterialTheme()
      .withFavicon("images/favicon.ico")
      .withColor("white", "indigo")
      .withLogo("images/logo.png")
      .withCopyright("Copyright (C) 2023 Spotify AB")
      .withRepository(uri("https://github.com/spotify/scio"))
      .withSocial(uri("https://github.com/spotify"), uri("https://twitter.com/spotifyeng")),
    // sbt-site
    addMappingsToSiteDir(ScalaUnidoc / packageDoc / mappings, ScalaUnidoc / siteSubdirName),
    makeSite / mappings ++= Seq(
      file("scio-examples/target/site/index.html") -> "examples/index.html"
    ) ++ SoccoIndex.mappings,
    makeSite := makeSite.dependsOn(mdoc.toTask("")).value
  )

lazy val soccoIndex = taskKey[File]("Generates examples/index.html")
lazy val soccoSettings = if (sys.env.contains("SOCCO")) {
  Seq(
    // socco-ng has not been published for more recent scala versions
    scalaVersion := "2.13.10",
    scalacOptions ++= Seq(
      "-P:socco:out:scio-examples/target/site",
      "-P:socco:package_com.spotify.scio:https://spotify.github.io/scio/api"
    ),
    autoCompilerPlugins := true,
    addCompilerPlugin(("io.regadas" %% "socco-ng" % "0.1.8").cross(CrossVersion.full)),
    // Generate scio-examples/target/site/index.html
    soccoIndex := SoccoIndex.generate(target.value / "site" / "index.html"),
    Compile / compile := {
      val _ = soccoIndex.value
      (Compile / compile).value
    }
  )
} else {
  Nil
}

// strict should only be enabled when updating/adding dependencies
// ThisBuild / conflictManager := ConflictManager.strict
// To update this list we need to check against the dependencies being evicted
ThisBuild / dependencyOverrides ++= Seq(
  "com.fasterxml.jackson.core" % "jackson-annotations" % jacksonVersion,
  "com.fasterxml.jackson.core" % "jackson-core" % jacksonVersion,
  "com.fasterxml.jackson.core" % "jackson-databind" % jacksonVersion,
  "com.fasterxml.jackson.module" %% "jackson-module-scala" % jacksonVersion,
  "com.google.api" % "api-common" % googleApiCommonVersion,
  "com.google.api" % "gax" % gaxVersion,
  "com.google.api" % "gax-grpc" % gaxVersion,
  "com.google.api" % "gax-httpjson" % gaxVersion,
  "com.google.api-client" % "google-api-client" % googleApiClientVersion,
  "com.google.api.grpc" % "grpc-google-common-protos" % googleCommonsProtoVersion,
  "com.google.api.grpc" % "proto-google-cloud-bigtable-admin-v2" % googleCloudBigTableVersion,
  "com.google.api.grpc" % "proto-google-cloud-bigtable-v2" % googleCloudBigTableVersion,
  "com.google.api.grpc" % "proto-google-cloud-datastore-v1" % googleCloudDatastoreVersion,
  "com.google.api.grpc" % "proto-google-common-protos" % googleCommonsProtoVersion,
  "com.google.api.grpc" % "proto-google-iam-v1" % googleIAMVersion,
  "com.google.apis" % "google-api-services-storage" % googleApiServicesStorageVersion,
  "com.google.auth" % "google-auth-library-credentials" % googleAuthVersion,
  "com.google.auth" % "google-auth-library-oauth2-http" % googleAuthVersion,
  "com.google.auto.value" % "auto-value" % autoValueVersion,
  "com.google.auto.value" % "auto-value-annotations" % autoValueVersion,
  "com.google.cloud" % "google-cloud-core" % googleCloudCoreVersion,
  "com.google.cloud" % "google-cloud-monitoring" % googleCloudMonitoringVersion,
  "com.google.cloud.bigdataoss" % "gcsio" % bigdataossVersion,
  "com.google.cloud.bigdataoss" % "util" % bigdataossVersion,
  "com.google.errorprone" % "error_prone_annotations" % errorProneAnnotationsVersion,
  "com.google.flogger" % "flogger" % floggerVersion,
  "com.google.flogger" % "flogger-system-backend" % floggerVersion,
  "com.google.flogger" % "google-extensions" % floggerVersion,
  "com.google.guava" % "guava" % guavaVersion,
  "com.google.http-client" % "google-http-client" % googleHttpClientsVersion,
  "com.google.http-client" % "google-http-client-gson" % googleHttpClientsVersion,
  "com.google.http-client" % "google-http-client-jackson2" % googleHttpClientsVersion,
  "com.google.http-client" % "google-http-client-protobuf" % googleHttpClientsVersion,
  "com.google.j2objc" % "j2objc-annotations" % j2objcAnnotationsVersion,
  "com.google.protobuf" % "protobuf-java" % protobufVersion,
  "com.google.protobuf" % "protobuf-java-util" % protobufVersion,
  "commons-codec" % "commons-codec" % commonsCodecVersion,
  "commons-io" % "commons-io" % commonsIoVersion,
  "io.dropwizard.metrics" % "metrics-core" % metricsVersion,
  "io.dropwizard.metrics" % "metrics-jvm" % metricsVersion,
  "io.grpc" % "grpc-all" % grpcVersion,
  "io.grpc" % "grpc-alts" % grpcVersion,
  "io.grpc" % "grpc-api" % grpcVersion,
  "io.grpc" % "grpc-auth" % grpcVersion,
  "io.grpc" % "grpc-benchmarks" % grpcVersion,
  "io.grpc" % "grpc-census" % grpcVersion,
  "io.grpc" % "grpc-context" % grpcVersion,
  "io.grpc" % "grpc-core" % grpcVersion,
  "io.grpc" % "grpc-gcp-observability" % grpcVersion,
  "io.grpc" % "grpc-googleapis" % grpcVersion,
  "io.grpc" % "grpc-grpclb" % grpcVersion,
  "io.grpc" % "grpc-interop-testing" % grpcVersion,
  "io.grpc" % "grpc-netty" % grpcVersion,
  "io.grpc" % "grpc-netty-shaded" % grpcVersion,
  "io.grpc" % "grpc-okhttp" % grpcVersion,
  "io.grpc" % "grpc-protobuf" % grpcVersion,
  "io.grpc" % "grpc-protobuf-lite" % grpcVersion,
  "io.grpc" % "grpc-rls" % grpcVersion,
  "io.grpc" % "grpc-services" % grpcVersion,
  "io.grpc" % "grpc-servlet" % grpcVersion,
  "io.grpc" % "grpc-servlet-jakarta" % grpcVersion,
  "io.grpc" % "grpc-testing" % grpcVersion,
  "io.grpc" % "grpc-testing-proto" % grpcVersion,
  "io.grpc" % "grpc-stub" % grpcVersion,
  "io.grpc" % "grpc-xds" % grpcVersion,
  "io.netty" % "netty-all" % nettyVersion,
  "io.netty" % "netty-buffer" % nettyVersion,
  "io.netty" % "netty-codec" % nettyVersion,
  "io.netty" % "netty-codec-http" % nettyVersion,
  "io.netty" % "netty-codec-http2" % nettyVersion,
  "io.netty" % "netty-common" % nettyVersion,
  "io.netty" % "netty-handler" % nettyVersion,
  "io.netty" % "netty-resolver" % nettyVersion,
  "io.netty" % "netty-tcnative-boringssl-static" % nettyTcNativeVersion,
  "io.netty" % "netty-transport" % nettyVersion,
  "io.opencensus" % "opencensus-api" % opencensusVersion,
  "io.opencensus" % "opencensus-contrib-grpc-metrics" % opencensusVersion,
  "io.opencensus" % "opencensus-contrib-grpc-util" % opencensusVersion,
  "io.opencensus" % "opencensus-contrib-http-util" % opencensusVersion,
  "io.perfmark" % "perfmark-api" % perfmarkVersion,
  "org.apache.avro" % "avro" % avroVersion,
  "org.apache.httpcomponents" % "httpclient" % httpClientVersion,
  "org.apache.httpcomponents" % "httpcore" % httpCoreVersion,
  "org.checkerframework" % "checker-qual" % checkerQualVersion,
  "org.codehaus.mojo" % "animal-sniffer-annotations" % animalSnifferAnnotationsVersion,
  "org.slf4j" % "slf4j-api" % slf4jVersion
)<|MERGE_RESOLUTION|>--- conflicted
+++ resolved
@@ -202,23 +202,15 @@
 }
 
 lazy val mimaSettings = Def.settings(
-<<<<<<< HEAD
+  //format: off
   mimaBinaryIssueFilters := Seq.empty,
+  // format: on
   // TODO enable back after 0.14
   mimaPreviousArtifacts := Set.empty
 //  mimaPreviousArtifacts := previousVersion(version.value)
 //    .filter(_ => publishArtifact.value)
 //    .map(organization.value % s"${normalizedName.value}_${scalaBinaryVersion.value}" % _)
 //    .toSet
-=======
-  //format: off
-  mimaBinaryIssueFilters := Seq(),
-  // format: on
-  mimaPreviousArtifacts := previousVersion(version.value)
-    .filter(_ => publishArtifact.value)
-    .map(organization.value % s"${normalizedName.value}_${scalaBinaryVersion.value}" % _)
-    .toSet
->>>>>>> 6a35f6f9
 )
 
 lazy val formatSettings = Def.settings(scalafmtOnCompile := false, javafmtOnCompile := false)
@@ -683,14 +675,8 @@
       "com.google.protobuf" % "protobuf-java" % protobufVersion,
       "com.twitter" %% "chill" % chillVersion,
       "com.twitter" % "chill-java" % chillVersion,
-<<<<<<< HEAD
       "me.lyh" %% "protobuf-generic" % protobufGenericVersion,
-      "org.apache.avro" % "avro" % avroVersion excludeAll (
-        "com.thoughtworks.paranamer" % "paranamer"
-      ),
-=======
       "org.apache.avro" % "avro" % avroVersion,
->>>>>>> 6a35f6f9
       "org.apache.beam" % "beam-sdks-java-core" % beamVersion,
       "org.apache.beam" % "beam-sdks-java-extensions-avro" % beamVersion,
       "org.apache.beam" % "beam-vendor-guava-26_0-jre" % beamVendorVersion,
