--- conflicted
+++ resolved
@@ -117,13 +117,9 @@
 val sparkeyVersion = "3.2.5"
 val tensorFlowVersion = "0.4.2"
 val tensorFlowMetadataVersion = "1.16.1"
-<<<<<<< HEAD
-val testContainersVersion = "0.41.4"
+val testContainersVersion = "0.41.8"
 val voyagerVersion = "2.1.0"
-=======
-val testContainersVersion = "0.41.8"
-val voyagerVersion = "2.0.9"
->>>>>>> 46978e52
+
 // dependent versions
 val algebraVersion = catsVersion // algebra is a cats module
 val scalatestplusVersion = s"$scalatestVersion.0"
