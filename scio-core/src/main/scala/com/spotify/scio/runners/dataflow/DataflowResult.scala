/*
 * Copyright 2017 Spotify AB.
 *
 * Licensed under the Apache License, Version 2.0 (the "License");
 * you may not use this file except in compliance with the License.
 * You may obtain a copy of the License at
 *
 *     http://www.apache.org/licenses/LICENSE-2.0
 *
 * Unless required by applicable law or agreed to in writing,
 * software distributed under the License is distributed on an
 * "AS IS" BASIS, WITHOUT WARRANTIES OR CONDITIONS OF ANY
 * KIND, either express or implied.  See the License for the
 * specific language governing permissions and limitations
 * under the License.
 */

package com.spotify.scio.runners.dataflow

import java.util.Collections

import com.google.api.services.dataflow.Dataflow
import com.google.api.services.dataflow.model.{Job, JobMetrics}
import com.spotify.scio.metrics.Metrics
import com.spotify.scio.{RunnerResult, ScioResult}
import org.apache.beam.runners.dataflow.options.DataflowPipelineOptions
import org.apache.beam.runners.dataflow.{DataflowClient, DataflowPipelineJob}
import org.apache.beam.sdk.options.PipelineOptionsFactory
import org.apache.beam.sdk.runners.AppliedPTransform
import org.apache.beam.sdk.transforms.PTransform
import org.apache.beam.sdk.values.{PInput, POutput}
import org.apache.beam.sdk.{Pipeline, PipelineResult}

import scala.collection.JavaConverters._
import scala.concurrent.Future

/** Represent a Dataflow runner specific result. */
class DataflowResult(val internal: DataflowPipelineJob) extends RunnerResult {

  def this(internal: PipelineResult) =
    this(internal.asInstanceOf[DataflowPipelineJob])

  private val client =
    DataflowResult.getOptions(internal.getProjectId, internal.getRegion).getDataflowClient

  /** Get Dataflow [[com.google.api.services.dataflow.model.Job Job]]. */
  def getJob: Job =
    DataflowResult.getJob(client, internal.getProjectId, internal.getRegion, internal.getJobId)

  /** Get Dataflow [[com.google.api.services.dataflow.model.JobMetrics JobMetrics]]. */
  def getJobMetrics: JobMetrics =
    DataflowResult.getJobMetrics(client,
                                 internal.getProjectId,
                                 internal.getRegion,
                                 internal.getJobId)

  /** Get a generic [[ScioResult]]. */
  override def asScioResult: ScioResult = new DataflowScioResult(internal)

  private class DataflowScioResult(internal: PipelineResult) extends ScioResult(internal) {
    override val finalState: Future[PipelineResult.State] = {
      import scala.concurrent.ExecutionContext.Implicits.global
      Future {
        internal.waitUntilFinish()
        this.state
      }
    }

    override def getMetrics: Metrics = {
      val options = getJob.getEnvironment.getSdkPipelineOptions
        .get("options")
        .asInstanceOf[java.util.Map[String, AnyRef]]
      Metrics(options.get("scioVersion").toString,
              options.get("scalaVersion").toString,
              options.get("appName").toString,
              internal.getState.toString,
              getBeamMetrics)
    }
  }

}

/** Companion object for [[DataflowResult]]. */
object DataflowResult {

  /** Create a new [[DataflowResult]] instance. */
<<<<<<< HEAD
  def apply(projectId: String, region: String, jobId: String): DataflowResult = {
    val options = getOptions(projectId, region)

=======
  def apply(projectId: String, jobId: String): DataflowResult = {
    val options = getOptions(projectId)
>>>>>>> 79a5b8fe
    val job = getJob(options.getDataflowClient, options.getProject, options.getRegion, jobId)
    apply(options, job)
  }

  def apply(job: Job): DataflowResult = {
    val options = getOptions(job.getProjectId)
    apply(options, job)
  }

  def apply(options: DataflowPipelineOptions, job: Job): DataflowResult = {
    // DataflowPipelineJob require a mapping of human-readable transform names via
    // AppliedPTransform#getUserName, e.g. flatMap@MyJob.scala:12, to Dataflow service generated
    // transform names, e.g. s12
    val transformStepNames: Map[AppliedPTransform[_, _, _], String] =
      job.getPipelineDescription.getExecutionPipelineStage.asScala
        .flatMap { s =>
          if (s.getComponentTransform != null) {
            s.getComponentTransform.asScala.map { t =>
              newAppliedPTransform(t.getUserName) -> t.getName
            }
          } else {
            Nil
          }
        }(scala.collection.breakOut)

    val client = DataflowClient.create(options)
    val internal =
      new DataflowPipelineJob(client, job.getId, options, transformStepNames.asJava)
    new DataflowResult(internal)
  }

  private def getOptions(projectId: String, region: String): DataflowPipelineOptions = {
    val options = PipelineOptionsFactory.create().as(classOf[DataflowPipelineOptions])
    options.setProject(projectId)
    options.setRegion(region)
    options
  }

  private def getJob(dataflow: Dataflow, projectId: String, location: String, jobId: String): Job =
    dataflow
      .projects()
      .locations()
      .jobs()
      .get(projectId, location, jobId)
      .setView("JOB_VIEW_ALL")
      .execute()

  private def getJobMetrics(dataflow: Dataflow,
                            projectId: String,
                            location: String,
                            jobId: String): JobMetrics =
    dataflow
      .projects()
      .locations()
      .jobs()
      .getMetrics(projectId, location, jobId)
      .execute()

  // wiring to reconstruct AppliedPTransform for name mapping

  private def newAppliedPTransform(
    fullName: String): AppliedPTransform[PInput, POutput, EmptyPTransform] =
    AppliedPTransform.of(fullName,
                         Collections.emptyMap(),
                         Collections.emptyMap(),
                         new EmptyPTransform,
                         new EmptyPipeline)

  private class EmptyPTransform extends PTransform[PInput, POutput] {
    override def expand(input: PInput): POutput = ???
  }

  private class EmptyPipeline extends Pipeline(null)

}<|MERGE_RESOLUTION|>--- conflicted
+++ resolved
@@ -84,14 +84,8 @@
 object DataflowResult {
 
   /** Create a new [[DataflowResult]] instance. */
-<<<<<<< HEAD
   def apply(projectId: String, region: String, jobId: String): DataflowResult = {
     val options = getOptions(projectId, region)
-
-=======
-  def apply(projectId: String, jobId: String): DataflowResult = {
-    val options = getOptions(projectId)
->>>>>>> 79a5b8fe
     val job = getJob(options.getDataflowClient, options.getProject, options.getRegion, jobId)
     apply(options, job)
   }
