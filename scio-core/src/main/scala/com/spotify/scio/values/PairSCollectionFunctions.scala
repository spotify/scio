/*
 * Copyright 2019 Spotify AB.
 *
 * Licensed under the Apache License, Version 2.0 (the "License");
 * you may not use this file except in compliance with the License.
 * You may obtain a copy of the License at
 *
 *     http://www.apache.org/licenses/LICENSE-2.0
 *
 * Unless required by applicable law or agreed to in writing,
 * software distributed under the License is distributed on an
 * "AS IS" BASIS, WITHOUT WARRANTIES OR CONDITIONS OF ANY
 * KIND, either express or implied.  See the License for the
 * specific language governing permissions and limitations
 * under the License.
 */

package com.spotify.scio.values

import java.lang.{Iterable => JIterable}
import java.util.{Map => JMap}

import com.spotify.scio.ScioContext
import com.spotify.scio.coders.{Coder, CoderMaterializer}
import com.spotify.scio.util._
import com.spotify.scio.util.random.{BernoulliValueSampler, PoissonValueSampler}
import com.twitter.algebird.{Aggregator, Hash128, Monoid, Semigroup}
import org.apache.beam.sdk.coders.KvCoder
import org.apache.beam.sdk.transforms._
import org.apache.beam.sdk.values.{KV, PCollection, PCollectionView}
import org.slf4j.LoggerFactory

private object PairSCollectionFunctions {

  private val logger = LoggerFactory.getLogger(this.getClass)

  case class BFSettings(width: Int, capacity: Int, numBFs: Int)

  def optimalBFSettings(numEntries: Long, fpProb: Double): BFSettings = {
    // double to int rounding error happens when numEntries > (1 << 27)
    // set numEntries upper bound to 1 << 27 to avoid high false positive
    def estimateWidth(numEntries: Int, fpProb: Double): Int =
      math
        .ceil(-1 * numEntries * math.log(fpProb) / math.log(2) / math.log(2))
        .toInt

    // upper bound of n as 2^x
    def upper(n: Int): Int = 1 << (0 to 27).find(1 << _ >= n).get

    // cap capacity between [minSize, maxSize] and find upper bound of 2^x
    val (minSize, maxSize) = (2048, 1 << 27)
    var capacity = upper(math.max(math.min(numEntries, maxSize).toInt, minSize))

    // find a width with the given capacity
    var width = estimateWidth(capacity, fpProb)
    while (width == Int.MaxValue) {
      capacity = capacity >> 1
      width = estimateWidth(capacity, fpProb)
    }
    val numBFs = (numEntries / capacity).toInt + 1

    val totalBytes = width.toLong * numBFs / 8
    logger.info(s"Optimal Bloom Filter settings for numEntries = $numEntries, fpProb = $fpProb")
    logger.info(
      s"BF width = $width, capacity = $capacity, numBFs = $numBFs, total bytes = $totalBytes"
    )
    BFSettings(width, capacity, numBFs)
  }

}

// scalastyle:off number.of.methods
// scalastyle:off file.size.limit
/**
 * Extra functions available on SCollections of (key, value) pairs through an implicit conversion.
 *
 * @groupname cogroup CoGroup Operations
 * @groupname join Join Operations
 * @groupname per_key Per Key Aggregations
 * @groupname transform Transformations
 */
class PairSCollectionFunctions[K, V](val self: SCollection[(K, V)]) {

  import TupleFunctions._

  private val context: ScioContext = self.context

  private val toKvTransform =
    ParDo.of(Functions.mapFn[(K, V), KV[K, V]](kv => KV.of(kv._1, kv._2)))

  private[scio] def toKV(implicit koder: Coder[K], voder: Coder[V]): SCollection[KV[K, V]] = {
    val coder = CoderMaterializer.kvCoder[K, V](context)
    val o = self.applyInternal(toKvTransform).setCoder(coder)
    context.wrap(o)
  }

  private[values] def applyPerKey[UI: Coder, UO: Coder](
    t: PTransform[PCollection[KV[K, V]], PCollection[KV[K, UI]]],
    f: KV[K, UI] => (K, UO)
  )(implicit koder: Coder[K], voder: Coder[V]): SCollection[(K, UO)] = {
    val o = self.applyInternal(new PTransform[PCollection[(K, V)], PCollection[(K, UO)]](null) {
      override def expand(input: PCollection[(K, V)]): PCollection[(K, UO)] = {
        var kv = input
          .apply("TupleToKv", toKvTransform)
          .setCoder(CoderMaterializer.kvCoder[K, V](context))
          .apply(t)
        if (!kv.getCoder.isInstanceOf[KvCoder[_, _]]) {
          kv = kv.setCoder(CoderMaterializer.kvCoder[K, UI](context))
        }
        kv.apply("KvToTuple", ParDo.of(Functions.mapFn[KV[K, UI], (K, UO)](f)))
          .setCoder(CoderMaterializer.beam(context, Coder[(K, UO)]))
      }
    })
    context.wrap(o)
  }

  /**
   * Apply a [[org.apache.beam.sdk.transforms.DoFn DoFn]] that processes [[KV]]s and wrap the
   * output in an [[SCollection]].
   */
  def applyPerKeyDoFn[U: Coder](
    t: DoFn[KV[K, V], KV[K, U]]
  )(implicit koder: Coder[K], vcoder: Coder[V]): SCollection[(K, U)] =
    this.applyPerKey(
      ParDo
        .of(t)
        .asInstanceOf[PTransform[PCollection[KV[K, V]], PCollection[KV[K, U]]]],
      TupleFunctions.kvToTuple[K, U]
    )

  /**
   * Convert this SCollection to an [[SCollectionWithHotKeyFanout]] that uses an intermediate node
   * to combine "hot" keys partially before performing the full combine.
   * @param hotKeyFanout a function from keys to an integer N, where the key will be spread among
   * N intermediate nodes for partial combining. If N is less than or equal to 1, this key will
   * not be sent through an intermediate node.
   */
  def withHotKeyFanout(
    hotKeyFanout: K => Int
  )(implicit koder: Coder[K], voder: Coder[V]): SCollectionWithHotKeyFanout[K, V] =
    new SCollectionWithHotKeyFanout(this, Left(hotKeyFanout))

  /**
   * Convert this SCollection to an [[SCollectionWithHotKeyFanout]] that uses an intermediate node
   * to combine "hot" keys partially before performing the full combine.
   * @param hotKeyFanout constant value for every key
   */
  def withHotKeyFanout(
    hotKeyFanout: Int
  )(implicit koder: Coder[K], voder: Coder[V]): SCollectionWithHotKeyFanout[K, V] =
    new SCollectionWithHotKeyFanout(this, Right(hotKeyFanout))

  // =======================================================================
  // CoGroups
  // =======================================================================

  /**
   * For each key k in `this` or `that`, return a resulting SCollection that contains a tuple with
   * the list of values for that key in `this` as well as `that`.
   * @group cogroup
   */
  def cogroup[W: Coder](
    that: SCollection[(K, W)]
  )(implicit koder: Coder[K], voder: Coder[V]): SCollection[(K, (Iterable[V], Iterable[W]))] =
    ArtisanJoin.cogroup(self.tfName, self, that)

  /**
   * For each key k in `this` or `that1` or `that2`, return a resulting SCollection that contains
   * a tuple with the list of values for that key in `this`, `that1` and `that2`.
   * @group cogroup
   */
  def cogroup[W1: Coder, W2: Coder](that1: SCollection[(K, W1)], that2: SCollection[(K, W2)])(
    implicit koder: Coder[K],
    voder: Coder[V]
  ): SCollection[(K, (Iterable[V], Iterable[W1], Iterable[W2]))] =
    MultiJoin.withName(self.tfName).cogroup(self, that1, that2)

  /**
   * For each key k in `this` or `that1` or `that2` or `that3`, return a resulting SCollection
   * that contains a tuple with the list of values for that key in `this`, `that1`, `that2` and
   * `that3`.
   * @group cogroup
   */
  def cogroup[W1: Coder, W2: Coder, W3: Coder](
    that1: SCollection[(K, W1)],
    that2: SCollection[(K, W2)],
    that3: SCollection[(K, W3)]
  )(
    implicit koder: Coder[K],
    voder: Coder[V]
  ): SCollection[(K, (Iterable[V], Iterable[W1], Iterable[W2], Iterable[W3]))] =
    MultiJoin.withName(self.tfName).cogroup(self, that1, that2, that3)

  /**
   * Alias for `cogroup`.
   * @group cogroup
   */
  def groupWith[W: Coder](
    that: SCollection[(K, W)]
  )(implicit koder: Coder[K], voder: Coder[V]): SCollection[(K, (Iterable[V], Iterable[W]))] =
    this.cogroup(that)

  /**
   * Alias for `cogroup`.
   * @group cogroup
   */
  def groupWith[W1: Coder, W2: Coder](that1: SCollection[(K, W1)], that2: SCollection[(K, W2)])(
    implicit koder: Coder[K],
    voder: Coder[V]
  ): SCollection[(K, (Iterable[V], Iterable[W1], Iterable[W2]))] =
    this.cogroup(that1, that2)

  /**
   * Alias for `cogroup`.
   * @group cogroup
   */
  def groupWith[W1: Coder, W2: Coder, W3: Coder](
    that1: SCollection[(K, W1)],
    that2: SCollection[(K, W2)],
    that3: SCollection[(K, W3)]
  )(
    implicit koder: Coder[K],
    voder: Coder[V]
  ): SCollection[(K, (Iterable[V], Iterable[W1], Iterable[W2], Iterable[W3]))] =
    this.cogroup(that1, that2, that3)

  /**
   * Partition this SCollection using K.hashCode() into `n` partitions
   *
   * @param numPartitions number of output partitions
   * @return partitioned SCollections in a `Seq`
   * @group collection
   */
  def hashPartitionByKey(numPartitions: Int): Seq[SCollection[(K, V)]] =
    self.partition(numPartitions, {
      case (key, _) =>
        Math.floorMod(key.hashCode(), numPartitions)
    })

  // =======================================================================
  // Joins
  // =======================================================================

  /**
   * Perform a full outer join of `this` and `that`. For each element (k, v) in `this`, the
   * resulting SCollection will either contain all pairs (k, (Some(v), Some(w))) for w in `that`,
   * or the pair (k, (Some(v), None)) if no elements in `that` have key k. Similarly, for each
   * element (k, w) in `that`, the resulting SCollection will either contain all pairs (k,
   * (Some(v), Some(w))) for v in `this`, or the pair (k, (None, Some(w))) if no elements in
   * `this` have key k.
   * @group join
   */
  def fullOuterJoin[W: Coder](
    that: SCollection[(K, W)]
  )(implicit koder: Coder[K], voder: Coder[V]): SCollection[(K, (Option[V], Option[W]))] =
    ArtisanJoin.outer(self.tfName, self, that)

  /**
   * Return an SCollection containing all pairs of elements with matching keys in `this` and
   * `that`. Each pair of elements will be returned as a (k, (v1, v2)) tuple, where (k, v1) is in
   * `this` and (k, v2) is in `that`.
   * @group join
   */
  def join[W: Coder](
    that: SCollection[(K, W)]
  )(implicit koder: Coder[K], voder: Coder[V]): SCollection[(K, (V, W))] =
    ArtisanJoin(self.tfName, self, that)

  /**
   * Perform a left outer join of `this` and `that`. For each element (k, v) in `this`, the
   * resulting SCollection will either contain all pairs (k, (v, Some(w))) for w in `that`, or the
   * pair (k, (v, None)) if no elements in `that` have key k.
   * @group join
   */
  def leftOuterJoin[W: Coder](
    that: SCollection[(K, W)]
  )(implicit koder: Coder[K], voder: Coder[V]): SCollection[(K, (V, Option[W]))] =
    ArtisanJoin.left(self.tfName, self, that)

  /**
   * Perform a right outer join of `this` and `that`. For each element (k, w) in `that`, the
   * resulting SCollection will either contain all pairs (k, (Some(v), w)) for v in `this`, or the
   * pair (k, (None, w)) if no elements in `this` have key k.
   * @group join
   */
  def rightOuterJoin[W: Coder](
    that: SCollection[(K, W)]
  )(implicit koder: Coder[K], voder: Coder[V]): SCollection[(K, (Option[V], W))] =
    ArtisanJoin.right(self.tfName, self, that)

  /**
   * Full outer join for cases when `this` is much larger than `that` which cannot fit in memory,
   * but contains a mostly overlapping set of keys as `this`, i.e. when the intersection of keys
   * is sparse in `this`. A Bloom Filter of keys in `that` is used to split `this` into 2
   * partitions. Only those with keys in the filter go through the join and the rest are
   * concatenated. This is useful for joining historical aggregates with incremental updates.
   * Read more about Bloom Filter: [[com.twitter.algebird.BloomFilter]].
   * @group join
   * @param thatNumKeys estimated number of keys in `that`
   * @param fpProb false positive probability when computing the overlap
   */
  def sparseOuterJoin[W: Coder](
    that: SCollection[(K, W)],
    thatNumKeys: Long,
    fpProb: Double = 0.01
  )(
    implicit hash: Hash128[K],
    koder: Coder[K],
    voder: Coder[V]
  ): SCollection[(K, (Option[V], Option[W]))] =
    SCollection.unionAll(
      splitSelfUsing(that, thatNumKeys, fpProb).map {
        case (lhsUnique, lhsOverlap, rhs) =>
          val unique = lhsUnique.map(kv => (kv._1, (Option(kv._2), Option.empty[W])))
          unique ++ lhsOverlap.fullOuterJoin(rhs)
      }
    )

  /**
   * Inner join for cases when `this` is much larger than `that` which cannot fit in memory,
   * but contains a mostly overlapping set of keys as `this`, i.e. when the intersection of keys
   * is sparse in `this`. A Bloom Filter of keys in `that` is used to split `this` into 2
   * partitions. Only those with keys in the filter go through the join and the rest are filtered
   * out before the join.
   * Read more about Bloom Filter: [[com.twitter.algebird.BloomFilter]].
   * @group join
   * @param thatNumKeys estimated number of keys in `that`
   * @param fpProb false positive probability when computing the overlap
   */
  def sparseJoin[W: Coder](
    that: SCollection[(K, W)],
    thatNumKeys: Long,
    fpProb: Double = 0.01
  )(implicit hash: Hash128[K], koder: Coder[K], voder: Coder[V]): SCollection[(K, (V, W))] =
    SCollection.unionAll(
      splitSelfUsing(that, thatNumKeys, fpProb).map {
        case (_, lhsOverlap, rhs) =>
          lhsOverlap.join(rhs)
      }
    )

  /**
   * Left outer join for cases when `this` is much larger than `that` which cannot fit in memory,
   * but contains a mostly overlapping set of keys as `this`, i.e. when the intersection of keys
   * is sparse in `this`. A Bloom Filter of keys in `that` is used to split `this` into 2
   * partitions. Only those with keys in the filter go through the join and the rest are
   * concatenated. This is useful for joining historical aggregates with incremental updates.
   * Read more about Bloom Filter: [[com.twitter.algebird.BloomFilter]].
   * @group join
   * @param thatNumKeys estimated number of keys in `that`
   * @param fpProb false positive probability when computing the overlap
   */
  def sparseLeftOuterJoin[W: Coder](
    that: SCollection[(K, W)],
    thatNumKeys: Long,
    fpProb: Double = 0.01
  )(implicit hash: Hash128[K], koder: Coder[K], voder: Coder[V]): SCollection[(K, (V, Option[W]))] =
    SCollection.unionAll(
      splitSelfUsing(that, thatNumKeys, fpProb).map {
        case (lhsUnique, lhsOverlap, rhs) =>
          val unique = lhsUnique.map(kv => (kv._1, (kv._2, Option.empty[W])))
          unique ++ lhsOverlap.leftOuterJoin(rhs)
      }
    )

  /**
   * Right outer join for cases when `this` is much larger than `that` which cannot fit in memory,
   * but contains a mostly overlapping set of keys as `this`, i.e. when the intersection of keys
   * is sparse in `this`. A Bloom Filter of keys in `that` is used to split `this` into 2
   * partitions. Only those with keys in the filter go through the join and the rest are
   * concatenated. This is useful for joining historical aggregates with incremental updates.
   * Read more about Bloom Filter: [[com.twitter.algebird.BloomFilter]].
   * @group join
   * @param thatNumKeys estimated number of keys in `that`
   * @param fpProb false positive probability when computing the overlap
   */
  def sparseRightOuterJoin[W: Coder](
    that: SCollection[(K, W)],
    thatNumKeys: Long,
    fpProb: Double = 0.01
  )(implicit hash: Hash128[K], koder: Coder[K], voder: Coder[V]): SCollection[(K, (Option[V], W))] =
    SCollection.unionAll(
      splitSelfUsing(that, thatNumKeys, fpProb).map {
        case (_, lhsOverlap, rhs) =>
          lhsOverlap.rightOuterJoin(rhs)
      }
    )

  private def splitSelfUsing[W: Coder](
    that: SCollection[(K, W)],
    thatNumKeys: Long,
    fpProb: Double
  )(
    implicit hash: Hash128[K],
    koder: Coder[K],
    voder: Coder[V]
  ): Seq[(SCollection[(K, V)], SCollection[(K, V)], SCollection[(K, W)])] = {

    val thatBfSIs = that.optimalKeysBloomFiltersAsSideInputs(thatNumKeys, fpProb)
    val n = thatBfSIs.size

    val thisParts = self.hashPartitionByKey(n)
    val thatParts = that.hashPartitionByKey(n)

    thisParts.zip(thatParts).zip(thatBfSIs).map {
      case ((lhs, rhs), bfsi) =>
        val (lhsUnique, lhsOverlap) = (SideOutput[(K, V)](), SideOutput[(K, V)]())
        val partitionedLhs = lhs
          .withSideInputs(bfsi)
          .transformWithSideOutputs(Seq(lhsUnique, lhsOverlap)) { (e, c) =>
            if (c(bfsi).maybeContains(e._1)) {
              lhsOverlap
            } else {
              lhsUnique
            }
          }
        (partitionedLhs(lhsUnique), partitionedLhs(lhsOverlap), rhs)
    }

  }

  /**
   * Look up values from `that` where `that` is much larger and keys from `this` wont fit in memory,
   * and is sparse in `that`. A Bloom Filter of keys in `this` is used to filter out irrelevant keys
   * in `that`. This is useful when searching for a limited number of values from one or more vaery
   * large tables. Read more about Bloom Filter: [[com.twitter.algebird.BloomFilter]].
   * @group join
   * @param thisNumKeys estimated number of keys in `this`
   * @param fpProb false positive probability when filtering `that`
   */
  def sparseLookup[A: Coder](that: SCollection[(K, A)], thisNumKeys: Long, fpProb: Double)(
    implicit hash: Hash128[K],
    koder: Coder[K],
    voder: Coder[V]
  ): SCollection[(K, (V, Iterable[A]))] = self.transform { sColl =>
    val selfBfSideInputs = sColl.optimalKeysBloomFiltersAsSideInputs(thisNumKeys, fpProb)
    val n = selfBfSideInputs.size

    val thisParts = sColl.hashPartitionByKey(n)
    val thatParts = that.hashPartitionByKey(n)

    SCollection.unionAll(
      thisParts
        .zip(selfBfSideInputs)
        .zip(thatParts)
        .map {
          case ((lhs, lhsBfSi), rhs1) =>
            lhs
              .cogroup(
                rhs1
                  .withSideInputs(lhsBfSi)
                  .filter { (e, c) =>
                    c(lhsBfSi).maybeContains(e._1)
                  }
                  .toSCollection
              )
              .flatMap { case (k, (iV, iA)) => iV.map(v => (k, (v, iA))) }
        }
    )
  }

  /**
   * Look up values from `that` where `that` is much larger and keys from `this` wont fit in memory,
   * and is sparse in `that`. A Bloom Filter of keys in `this` is used to filter out irrelevant keys
   * in `that`. This is useful when searching for a limited number of values from one or more vaery
   * large tables. Read more about Bloom Filter: [[com.twitter.algebird.BloomFilter]].
   * @group join
   * @param thisNumKeys estimated number of keys in `this`
   */
  def sparseLookup[A: Coder](that: SCollection[(K, A)], thisNumKeys: Long)(
    implicit hash: Hash128[K],
    koder: Coder[K],
    voder: Coder[V]
  ): SCollection[(K, (V, Iterable[A]))] = sparseLookup(that, thisNumKeys, 0.01)

  /**
   * Look up values from `that` where `that` is much larger and keys from `this` wont fit in memory,
   * and is sparse in `that`. A Bloom Filter of keys in `this` is used to filter out irrelevant keys
   * in `that`. This is useful when searching for a limited number of values from one or more vaery
   * large tables. Read more about Bloom Filter: [[com.twitter.algebird.BloomFilter]].
   * @group join
   * @param thisNumKeys estimated number of keys in `this`
   * @param fpProb false positive probability when filtering `that`
   */
  def sparseLookup[A: Coder, B: Coder](
    that1: SCollection[(K, A)],
    that2: SCollection[(K, B)],
    thisNumKeys: Long,
    fpProb: Double
  )(
    implicit hash: Hash128[K],
    koder: Coder[K],
    voder: Coder[V]
  ): SCollection[(K, (V, Iterable[A], Iterable[B]))] = self.transform { sColl =>
    val selfBfSideInputs = sColl.optimalKeysBloomFiltersAsSideInputs(thisNumKeys, fpProb)
    val n = selfBfSideInputs.size

    val thisParts = sColl.hashPartitionByKey(n)
    val that1Parts = that1.hashPartitionByKey(n)
    val that2Parts = that2.hashPartitionByKey(n)

    SCollection.unionAll(
      thisParts.zip(selfBfSideInputs).zip(that1Parts).zip(that2Parts).map {
        case (((lhs, lhsBfSi), rhs1), rhs2) =>
          lhs
            .cogroup(
              rhs1
                .withSideInputs(lhsBfSi)
                .filter { (e, c) =>
                  c(lhsBfSi).maybeContains(e._1)
                }
                .toSCollection,
              rhs2
                .withSideInputs(lhsBfSi)
                .filter { (e, c) =>
                  c(lhsBfSi).maybeContains(e._1)
                }
                .toSCollection
            )
            .flatMap { case (k, (iV, iA, iB)) => iV.map(v => (k, (v, iA, iB))) }
      }
    )
  }

  /**
   * Look up values from `that` where `that` is much larger and keys from `this` wont fit in memory,
   * and is sparse in `that`. A Bloom Filter of keys in `this` is used to filter out irrelevant keys
   * in `that`. This is useful when searching for a limited number of values from one or more vaery
   * large tables. Read more about Bloom Filter: [[com.twitter.algebird.BloomFilter]].
   * @group join
   * @param thisNumKeys estimated number of keys in `this`
   */
  def sparseLookup[A: Coder, B: Coder](
    that1: SCollection[(K, A)],
    that2: SCollection[(K, B)],
    thisNumKeys: Long
  )(
    implicit hash: Hash128[K],
    koder: Coder[K],
    voder: Coder[V]
  ): SCollection[(K, (V, Iterable[A], Iterable[B]))] =
    sparseLookup(that1, that2, thisNumKeys, 0.01)

  private[values] def optimalKeysBloomFiltersAsSideInputs(
    thisNumKeys: Long,
    fpProb: Double
  )(implicit hash: Hash128[K], koder: Coder[K], voder: Coder[V]): Seq[SideInput[MutableBF[K]]] = {
    val bfSettings = PairSCollectionFunctions.optimalBFSettings(thisNumKeys, fpProb)

    val numKeysPerPartition = if (bfSettings.numBFs == 1) thisNumKeys.toInt else bfSettings.capacity
    val n = bfSettings.numBFs
    val width = BloomFilter.optimalWidth(numKeysPerPartition, fpProb).get
    val numHashes = BloomFilter.optimalNumHashes(numKeysPerPartition, width)
    val bfAggregator = BloomFilterAggregator[K](numHashes, width)
    self.keys
      .hashPartition(n)
      .map { me =>
        me.aggregate(bfAggregator.monoid.zero)(_ += _, _ ++= _)
          .asSingletonSideInput(bfAggregator.monoid.zero)
      }
  }

  // =======================================================================
  // Transformations
  // =======================================================================

  /**
   * Aggregate the values of each key, using given combine functions and a neutral "zero value".
   * This function can return a different result type, `U`, than the type of the values in this
   * SCollection, `V`. Thus, we need one operation for merging a `V` into a `U` and one operation
   * for merging two `U``'s. To avoid memory allocation, both of these functions are allowed to
   * modify and return their first argument instead of creating a new `U`.
   * @group per_key
   */
  def aggregateByKey[U: Coder](zeroValue: U)(
    seqOp: (U, V) => U,
    combOp: (U, U) => U
  )(implicit koder: Coder[K], voder: Coder[V]): SCollection[(K, U)] =
    this
      .applyPerKey(Combine.perKey(Functions.aggregateFn(zeroValue)(seqOp, combOp)), kvToTuple[K, U])

  /**
   * Aggregate the values of each key with [[com.twitter.algebird.Aggregator Aggregator]]. First
   * each value `V` is mapped to `A`, then we reduce with a
   * [[com.twitter.algebird.Semigroup Semigroup]] of `A`, then finally we present the results as
   * `U`. This could be more powerful and better optimized in some cases.
   * @group per_key
   */
  def aggregateByKey[A: Coder, U: Coder](
    aggregator: Aggregator[V, A, U]
  )(implicit koder: Coder[K], voder: Coder[V]): SCollection[(K, U)] = self.transform { in =>
    val a = aggregator // defeat closure
    in.mapValues(a.prepare)
      .sumByKey(a.semigroup, Coder[K], Coder[A])
      .mapValues(a.present)
  }

  /**
   * For each key, compute the values' data distribution using approximate `N`-tiles.
   * @return a new SCollection whose values are `Iterable`s of the approximate `N`-tiles of
   * the elements.
   * @group per_key
   */
  def approxQuantilesByKey(
    numQuantiles: Int,
    ord: Ordering[V]
  )(implicit koder: Coder[K], voder: Coder[V]): SCollection[(K, Iterable[V])] =
    this.applyPerKey(ApproximateQuantiles.perKey(numQuantiles, ord), kvListToTuple[K, V])

  def approxQuantilesByKey(numQuantiles: Int)(
    implicit ord: Ordering[V],
    koder: Coder[K],
    voder: Coder[V],
    dummy: DummyImplicit
  ): SCollection[(K, Iterable[V])] =
    approxQuantilesByKey(numQuantiles, ord)(koder, voder)

  /**
   * Generic function to combine the elements for each key using a custom set of aggregation
   * functions. Turns an `SCollection[(K, V)]` into a result of type `SCollection[(K, C)]`, for a
   * "combined type" `C` Note that `V` and `C` can be different -- for example, one might group an
   * SCollection of type `(Int, Int)` into an SCollection of type `(Int, Seq[Int])`. Users provide
   * three functions:
   *
   * - `createCombiner`, which turns a `V` into a `C` (e.g., creates a one-element list)
   *
   * - `mergeValue`, to merge a `V` into a `C` (e.g., adds it to the end of a list)
   *
   * - `mergeCombiners`, to combine two `C`'s into a single one.
   * @group per_key
   */
  def combineByKey[C: Coder](createCombiner: V => C)(
    mergeValue: (C, V) => C
  )(mergeCombiners: (C, C) => C)(implicit koder: Coder[K], voder: Coder[V]): SCollection[(K, C)] = {
    PairSCollectionFunctions.logger.warn(
      "combineByKey/sumByKey does not support default value and may fail in some streaming " +
        "scenarios. Consider aggregateByKey/foldByKey instead."
    )
    this.applyPerKey(
      Combine.perKey(Functions.combineFn(createCombiner, mergeValue, mergeCombiners)),
      kvToTuple[K, C]
    )
  }

  /**
   * Count approximate number of distinct values for each key in the SCollection.
   * @param sampleSize the number of entries in the statistical sample; the higher this number, the
   * more accurate the estimate will be; should be `>= 16`.
   * @group per_key
   */
  def countApproxDistinctByKey(
    sampleSize: Int
  )(implicit koder: Coder[K], voder: Coder[V]): SCollection[(K, Long)] =
    this.applyPerKey(ApproximateUnique.perKey[K, V](sampleSize), klToTuple[K])

  /**
   * Count approximate number of distinct values for each key in the SCollection.
   * @param maximumEstimationError the maximum estimation error, which should be in the range
   * `[0.01, 0.5]`.
   * @group per_key
   */
  def countApproxDistinctByKey(
    maximumEstimationError: Double = 0.02
  )(implicit koder: Coder[K], voder: Coder[V]): SCollection[(K, Long)] =
    this.applyPerKey(ApproximateUnique.perKey[K, V](maximumEstimationError), klToTuple[K])

  /**
   * Count the number of elements for each key.
   * @return a new SCollection of (key, count) pairs
   * @group per_key
   */
  def countByKey(implicit koder: Coder[K], voder: Coder[V]): SCollection[(K, Long)] =
    self.transform(_.keys.countByValue)

  /**
   * Return a new SCollection of (key, value) pairs without duplicates based on the keys.
   * The value is taken randomly for each key.
   *
   * @return a new SCollection of (key, value) pairs
   * @group per_key
   */
  def distinctByKey(implicit koder: Coder[K], voder: Coder[V]): SCollection[(K, V)] =
    self.distinctBy(_._1)

  /**
   * Pass each value in the key-value pair SCollection through a `flatMap` function without
   * changing the keys.
   * @group transform
   */
  def flatMapValues[U: Coder](
    f: V => TraversableOnce[U]
  )(implicit koder: Coder[K]): SCollection[(K, U)] =
    self.flatMap(kv => f(kv._2).map(v => (kv._1, v)))

  /**
   * Merge the values for each key using an associative function and a neutral "zero value" which
   * may be added to the result an arbitrary number of times, and must not change the result
   * (e.g., Nil for list concatenation, 0 for addition, or 1 for multiplication.).
   * @group per_key
   */
  def foldByKey(
    zeroValue: V
  )(op: (V, V) => V)(implicit koder: Coder[K], voder: Coder[V]): SCollection[(K, V)] =
    this.applyPerKey(Combine.perKey(Functions.aggregateFn(zeroValue)(op, op)), kvToTuple[K, V])

  /**
   * Fold by key with [[com.twitter.algebird.Monoid Monoid]], which defines the associative
   * function and "zero value" for `V`. This could be more powerful and better optimized in some
   * cases.
   * @group per_key
   */
  def foldByKey(implicit mon: Monoid[V], koder: Coder[K], voder: Coder[V]): SCollection[(K, V)] =
    this.applyPerKey(Combine.perKey(Functions.reduceFn(mon)), kvToTuple[K, V])

  /**
   * Group the values for each key in the SCollection into a single sequence. The ordering of
   * elements within each group is not guaranteed, and may even differ each time the resulting
   * SCollection is evaluated.
   *
   * Note: This operation may be very expensive. If you are grouping in order to perform an
   * aggregation (such as a sum or average) over each key, using
   * [[PairSCollectionFunctions.aggregateByKey[U]* PairSCollectionFunctions.aggregateByKey]] or
   * [[PairSCollectionFunctions.reduceByKey]] will provide much better performance.
   *
   * Note: As currently implemented, `groupByKey` must be able to hold all the key-value pairs for
   * any key in memory. If a key has too many values, it can result in an `OutOfMemoryError`.
   * @group per_key
   */
  def groupByKey(implicit koder: Coder[K], voder: Coder[V]): SCollection[(K, Iterable[V])] =
    this.applyPerKey(GroupByKey.create[K, V](), kvIterableToTuple[K, V])

  /**
   * Return an SCollection with the pairs from `this` whose keys are in `that`.
   * @group per_key
   */
  def intersectByKey(
    that: SCollection[K]
  )(implicit koder: Coder[K], voder: Coder[V]): SCollection[(K, V)] = self.transform {
    _.cogroup(that.map((_, ()))).flatMap { t =>
      if (t._2._1.nonEmpty && t._2._2.nonEmpty) t._2._1.map((t._1, _))
      else Seq.empty
    }
  }

  /**
   * Return an SCollection with the pairs from `this` whose keys are in `that`
   * when the cardinality of `this` >> `that`, but neither can fit in memory
   * (see [[PairHashSCollectionFunctions.hashIntersectByKey]]).
   * @param computeExact Whether or not to directly pass through bloom filter results (with a small
   *                     false positive rate) or perform an additional inner join to confirm
   *                     exact result set.
   * @group per key
   */
  def sparseIntersectByKey(
    that: SCollection[K],
    thatNumKeys: Int,
    computeExact: Boolean = false,
    fpProb: Double = 0.1
  )(implicit koder: Coder[K], voder: Coder[V], hash: Hash128[K]): SCollection[(K, V)] = {
<<<<<<< HEAD
    val bfSettings =
      PairSCollectionFunctions.optimalBFSettings(thatNumKeys, fpProb)
    if (bfSettings.numBFs == 1) {
      sparseIntersectByKeyImpl(that, thatNumKeys.toInt, computeExact, fpProb)
    } else {
      val n = bfSettings.numBFs
      val thisParts = self.hashPartitionByKey(n)
      val thatParts = that.hashPartition(n)
      val joined = thisParts.zip(thatParts).map {
        case (lhs, rhs) =>
          lhs.sparseIntersectByKeyImpl(rhs, bfSettings.capacity, computeExact, fpProb)
      }
      SCollection.unionAll(joined)
    }
  }

  // TODO (anish): Refactor this to use `optimalKeysBloomFiltersAsSideInputs`
  protected def sparseIntersectByKeyImpl(
    that: SCollection[K],
    thatNumKeys: Int,
    computeExact: Boolean = false,
    fpProb: Double = 0.1
  )(implicit koder: Coder[K], voder: Coder[V], hash: Hash128[K]): SCollection[(K, V)] = {
    val width = BloomFilter.optimalWidth(thatNumKeys, fpProb).get
    val numHashes = BloomFilter.optimalNumHashes(thatNumKeys, width)
    val bfAggregator = BloomFilterAggregator[K](numHashes, width)
    val rhsBf = that
      .aggregate(bfAggregator.monoid.zero)(_ += _, _ ++= _)
      .asSingletonSideInput(bfAggregator.monoid.zero)

    val approxResults = self
      .withSideInputs(rhsBf)
      .filter { case (e, c) => c(rhsBf).maybeContains(e._1) }
      .toSCollection

    if (computeExact) {
      approxResults
        .cogroup(that.map((_, ())))
        .flatMap { t =>
          if (t._2._1.nonEmpty && t._2._2.nonEmpty) t._2._1.map((t._1, _))
          else Seq.empty
=======
    val rhsBfs = that.map(k => (k, ())).optimalKeysBloomFiltersAsSideInputs(thatNumKeys, fpProb)
    val n = rhsBfs.size
    val thisParts = self.hashPartitionByKey(n)
    val thatParts = that.hashPartition(n)
    SCollection.unionAll(
      thisParts
        .zip(thatParts)
        .zip(rhsBfs)
        .map {
          case ((lhs, rhs), rhsBf) =>
            val approxResults = lhs
              .withSideInputs(rhsBf)
              .filter { case (e, c) => c(rhsBf).maybeContains(e._1) }
              .toSCollection

            if (computeExact) {
              approxResults
                .cogroup(rhs.map((_, ())))
                .flatMap { t =>
                  if (t._2._1.nonEmpty && t._2._2.nonEmpty) t._2._1.map((t._1, _))
                  else Seq.empty
                }
            } else {
              approxResults
            }
>>>>>>> 72a6a330
        }
    )
  }

  /**
   * Return an SCollection with the keys of each tuple.
   * @group transform
   */
  // Scala lambda is simpler and more powerful than transforms.Keys
  def keys(implicit koder: Coder[K], voder: Coder[V]): SCollection[K] =
    self.map(_._1)

  /**
   * Pass each value in the key-value pair SCollection through a `map` function without changing
   * the keys.
   * @group transform
   */
  def mapValues[U: Coder](f: V => U)(implicit koder: Coder[K]): SCollection[(K, U)] =
    self.map(kv => (kv._1, f(kv._2)))

  /**
   * Return the max of values for each key as defined by the implicit `Ordering[T]`.
   * @return a new SCollection of (key, maximum value) pairs
   * @group per_key
   */
  // Scala lambda is simpler and more powerful than transforms.Max
  def maxByKey(
    implicit ord: Ordering[V],
    koder: Coder[K],
    voder: Coder[V],
    dummy: DummyImplicit
  ): SCollection[(K, V)] =
    this.reduceByKey(ord.max)

  def maxByKey(ord: Ordering[V])(implicit koder: Coder[K], voder: Coder[V]): SCollection[(K, V)] =
    maxByKey(ord, koder, voder, DummyImplicit.dummyImplicit)

  /**
   * Return the min of values for each key as defined by the implicit `Ordering[T]`.
   * @return a new SCollection of (key, minimum value) pairs
   * @group per_key
   */
  // Scala lambda is simpler and more powerful than transforms.Min
  def minByKey(implicit koder: Coder[K], voder: Coder[V], ord: Ordering[V]): SCollection[(K, V)] =
    this.reduceByKey(ord.min)

  def minByKey(ord: Ordering[V])(implicit koder: Coder[K], voder: Coder[V]): SCollection[(K, V)] =
    minByKey(koder, voder, ord)

  /**
   * Merge the values for each key using an associative reduce function. This will also perform
   * the merging locally on each mapper before sending results to a reducer, similarly to a
   * "combiner" in MapReduce.
   * @group per_key
   */
  def reduceByKey(op: (V, V) => V)(implicit koder: Coder[K], voder: Coder[V]): SCollection[(K, V)] =
    this.applyPerKey(Combine.perKey(Functions.reduceFn(op)), kvToTuple[K, V])

  /**
   * Return a sampled subset of values for each key of this SCollection.
   * @return a new SCollection of (key, sampled values) pairs
   * @group per_key
   */
  def sampleByKey(
    sampleSize: Int
  )(implicit koder: Coder[K], voder: Coder[V]): SCollection[(K, Iterable[V])] =
    this.applyPerKey(Sample.fixedSizePerKey[K, V](sampleSize), kvIterableToTuple[K, V])

  /**
   * Return a subset of this SCollection sampled by key (via stratified sampling).
   *
   * Create a sample of this SCollection using variable sampling rates for different keys as
   * specified by `fractions`, a key to sampling rate map, via simple random sampling with one
   * pass over the SCollection, to produce a sample of size that's approximately equal to the sum
   * of `math.ceil(numItems * samplingRate)` over all key values.
   *
   * @param withReplacement whether to sample with or without replacement
   * @param fractions map of specific keys to sampling rates
   * @return SCollection containing the sampled subset
   * @group per_key
   */
  def sampleByKey(
    withReplacement: Boolean,
    fractions: Map[K, Double]
  )(implicit koder: Coder[K], voder: Coder[V]): SCollection[(K, V)] = {
    if (withReplacement) {
      self.parDo(new PoissonValueSampler[K, V](fractions))
    } else {
      self.parDo(new BernoulliValueSampler[K, V](fractions))
    }
  }

  /**
   * Return an SCollection with the pairs from `this` whose keys are not in `that`.
   * @group per_key
   */
  def subtractByKey(
    that: SCollection[K]
  )(implicit koder: Coder[K], voder: Coder[V]): SCollection[(K, V)] = self.transform {
    _.cogroup(that.map((_, ()))).flatMap { t =>
      if (t._2._1.nonEmpty && t._2._2.isEmpty) t._2._1.map((t._1, _))
      else Seq.empty
    }
  }

  /**
   * Reduce by key with [[com.twitter.algebird.Semigroup Semigroup]]. This could be more powerful
   * and better optimized than [[reduceByKey]] in some cases.
   * @group per_key
   */
  def sumByKey(implicit sg: Semigroup[V], koder: Coder[K], voder: Coder[V]): SCollection[(K, V)] = {
    PairSCollectionFunctions.logger.warn(
      "combineByKey/sumByKey does not support default value and may fail in some streaming " +
        "scenarios. Consider aggregateByKey/foldByKey instead."
    )
    this.applyPerKey(Combine.perKey(Functions.reduceFn(sg)), kvToTuple[K, V])
  }

  def sumByKey(
    sg: Semigroup[V]
  )(implicit koder: Coder[K], voder: Coder[V], d: DummyImplicit): SCollection[(K, V)] =
    sumByKey(sg, koder, voder)

  /**
   * Swap the keys with the values.
   * @group transform
   */
  // Scala lambda is simpler than transforms.KvSwap
  def swap(implicit koder: Coder[K], voder: Coder[V]): SCollection[(V, K)] =
    self.map(kv => (kv._2, kv._1))

  /**
   * Return the top k (largest) values for each key from this SCollection as defined by the
   * specified implicit `Ordering[T]`.
   * @return a new SCollection of (key, top k) pairs
   * @group per_key
   */
  def topByKey(num: Int)(
    implicit ord: Ordering[V],
    koder: Coder[K],
    voder: Coder[V],
    dummy: DummyImplicit
  ): SCollection[(K, Iterable[V])] =
    topByKey(num, ord)(koder, voder)

  def topByKey(
    num: Int,
    ord: Ordering[V]
  )(implicit koder: Coder[K], voder: Coder[V]): SCollection[(K, Iterable[V])] =
    this
      .applyPerKey(Top.perKey[K, V, Ordering[V]](num, ord), kvListToTuple[K, V])

  /**
   * Return an SCollection with the values of each tuple.
   * @group transform
   */
  // Scala lambda is simpler and more powerful than transforms.Values
  def values(implicit voder: Coder[V]): SCollection[V] = self.map(_._2)

  /**
   * Return an SCollection having its values flattened.
   * @group transform
   */
  def flattenValues[U: Coder](
    implicit ev: V <:< TraversableOnce[U],
    koder: Coder[K]
  ): SCollection[(K, U)] =
    self.flatMapValues(_.asInstanceOf[TraversableOnce[U]])

  // =======================================================================
  // Side input operations
  // =======================================================================

  /**
   * Convert this SCollection to a SideInput, mapping key-value pairs of each window to a
   * `Map[key, value]`, to be used with [[SCollection.withSideInputs]]. It is required that each
   * key of the input be associated with a single value.
   *
   * Currently, the resulting map is required to fit into memory.
   */
  def asMapSideInput(implicit koder: Coder[K], voder: Coder[V]): SideInput[Map[K, V]] = {
    val o = self.applyInternal(new PTransform[PCollection[(K, V)], PCollectionView[JMap[K, V]]]() {
      override def expand(input: PCollection[(K, V)]): PCollectionView[JMap[K, V]] =
        input
          .apply(toKvTransform)
          .setCoder(CoderMaterializer.kvCoder[K, V](context))
          .apply(View.asMap())
    })
    new MapSideInput[K, V](o)
  }

  /**
   * Convert this SCollection to a SideInput, mapping key-value pairs of each window to a
   * `Map[key, Iterable[value]]`, to be used with [[SCollection.withSideInputs]]. In contrast to
   * [[asMapSideInput]], it is not required that the keys in the input collection be unique.
   *
   * Currently, the resulting map is required to fit into memory.
   */
  def asMultiMapSideInput(
    implicit koder: Coder[K],
    voder: Coder[V]
  ): SideInput[Map[K, Iterable[V]]] = {
    val o = self.applyInternal(
      new PTransform[PCollection[(K, V)], PCollectionView[JMap[K, JIterable[V]]]]() {
        override def expand(input: PCollection[(K, V)]): PCollectionView[JMap[K, JIterable[V]]] =
          input
            .apply(toKvTransform)
            .setCoder(CoderMaterializer.kvCoder[K, V](context))
            .apply(View.asMultimap())
      }
    )
    new MultiMapSideInput[K, V](o)
  }

}
// scalastyle:on number.of.methods
// scalastyle:on file.size.limit<|MERGE_RESOLUTION|>--- conflicted
+++ resolved
@@ -757,49 +757,6 @@
     computeExact: Boolean = false,
     fpProb: Double = 0.1
   )(implicit koder: Coder[K], voder: Coder[V], hash: Hash128[K]): SCollection[(K, V)] = {
-<<<<<<< HEAD
-    val bfSettings =
-      PairSCollectionFunctions.optimalBFSettings(thatNumKeys, fpProb)
-    if (bfSettings.numBFs == 1) {
-      sparseIntersectByKeyImpl(that, thatNumKeys.toInt, computeExact, fpProb)
-    } else {
-      val n = bfSettings.numBFs
-      val thisParts = self.hashPartitionByKey(n)
-      val thatParts = that.hashPartition(n)
-      val joined = thisParts.zip(thatParts).map {
-        case (lhs, rhs) =>
-          lhs.sparseIntersectByKeyImpl(rhs, bfSettings.capacity, computeExact, fpProb)
-      }
-      SCollection.unionAll(joined)
-    }
-  }
-
-  // TODO (anish): Refactor this to use `optimalKeysBloomFiltersAsSideInputs`
-  protected def sparseIntersectByKeyImpl(
-    that: SCollection[K],
-    thatNumKeys: Int,
-    computeExact: Boolean = false,
-    fpProb: Double = 0.1
-  )(implicit koder: Coder[K], voder: Coder[V], hash: Hash128[K]): SCollection[(K, V)] = {
-    val width = BloomFilter.optimalWidth(thatNumKeys, fpProb).get
-    val numHashes = BloomFilter.optimalNumHashes(thatNumKeys, width)
-    val bfAggregator = BloomFilterAggregator[K](numHashes, width)
-    val rhsBf = that
-      .aggregate(bfAggregator.monoid.zero)(_ += _, _ ++= _)
-      .asSingletonSideInput(bfAggregator.monoid.zero)
-
-    val approxResults = self
-      .withSideInputs(rhsBf)
-      .filter { case (e, c) => c(rhsBf).maybeContains(e._1) }
-      .toSCollection
-
-    if (computeExact) {
-      approxResults
-        .cogroup(that.map((_, ())))
-        .flatMap { t =>
-          if (t._2._1.nonEmpty && t._2._2.nonEmpty) t._2._1.map((t._1, _))
-          else Seq.empty
-=======
     val rhsBfs = that.map(k => (k, ())).optimalKeysBloomFiltersAsSideInputs(thatNumKeys, fpProb)
     val n = rhsBfs.size
     val thisParts = self.hashPartitionByKey(n)
@@ -825,7 +782,6 @@
             } else {
               approxResults
             }
->>>>>>> 72a6a330
         }
     )
   }
