--- conflicted
+++ resolved
@@ -165,21 +165,11 @@
    * @return partitioned SCollections in a `Seq`
    * @group collection
    */
-<<<<<<< HEAD
   def hashPartitionByKey(numPartitions: Int): Seq[SCollection[(K, V)]] =
     self.partition(
       numPartitions,
       elem => Math.floorMod(ScioUtil.hashCodeFn[K](elem._1), numPartitions)
     )
-=======
-  def hashPartitionByKey(numPartitions: Int): Seq[SCollection[(K, V)]] = {
-    val hashCodeFn: K => Int = {
-      case key: Array[_] => immutable.ArraySeq.unsafeWrapArray(key).##
-      case key           => key.##
-    }
-    self.partition(numPartitions, elem => Math.floorMod(hashCodeFn(elem._1), numPartitions))
-  }
->>>>>>> b97b8787
 
   // =======================================================================
   // Joins
