--- conflicted
+++ resolved
@@ -96,7 +96,6 @@
 
   implicit def mapSchema[K, V](implicit k: Schema[K], v: Schema[V]): Schema[Map[K, V]] =
     MapType(k, v, _.asJava, _.asScala.toMap)
-<<<<<<< HEAD
 
   // TODO: WrappedArray ?
 
@@ -105,7 +104,4 @@
     v: Schema[V]
   ): Schema[mutable.Map[K, V]] =
     MapType(k, v, _.asJava, _.asScala)
-
-=======
->>>>>>> e5384c7c
 }