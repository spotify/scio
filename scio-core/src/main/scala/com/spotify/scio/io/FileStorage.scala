--- conflicted
+++ resolved
@@ -17,14 +17,6 @@
 
 package com.spotify.scio.io
 
-<<<<<<< HEAD
-import com.google.api.services.bigquery.model.TableRow
-=======
-import java.io._
-import java.nio.ByteBuffer
-import java.nio.channels.{Channels, SeekableByteChannel}
-import java.util.Collections
->>>>>>> 6a1f52aa
 import com.spotify.scio.util.ScioUtil
 import org.apache.avro.Schema
 import org.apache.avro.file.{DataFileReader, SeekableInput}
@@ -115,10 +107,6 @@
     IOUtils.lineIterator(input, StandardCharsets.UTF_8).asScala
   }
 
-<<<<<<< HEAD
-  def tableRowJsonFile: Iterator[TableRow] =
-    textFile.map(e => ScioUtil.jsonFactory.fromString(e, classOf[TableRow]))
-
   def isDone(): Boolean = {
     val files = Try(listFiles).recover { case _: FileNotFoundException => Seq.empty }.get
 
@@ -137,22 +125,6 @@
           part.toOption
         case _ =>
           None
-=======
-  def isDone: Boolean = {
-    val partPattern = "([0-9]{5})-of-([0-9]{5})".r
-    val metadata =
-      try {
-        listFiles
-      } catch {
-        case _: FileNotFoundException => Seq.empty
-      }
-    val nums = metadata.flatMap { meta =>
-      val m = partPattern.findAllIn(meta.resourceId().toString)
-      if (m.hasNext) {
-        Some((m.group(1).toInt, m.group(2).toInt))
-      } else {
-        None
->>>>>>> 6a1f52aa
       }
       .groupMap(_._1)(_._2)
 
