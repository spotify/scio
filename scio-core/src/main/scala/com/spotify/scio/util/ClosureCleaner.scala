/*
 * Copyright 2019 Spotify AB.
 *
 * Licensed under the Apache License, Version 2.0 (the "License");
 * you may not use this file except in compliance with the License.
 * You may obtain a copy of the License at
 *
 *     http://www.apache.org/licenses/LICENSE-2.0
 *
 * Unless required by applicable law or agreed to in writing,
 * software distributed under the License is distributed on an
 * "AS IS" BASIS, WITHOUT WARRANTIES OR CONDITIONS OF ANY
 * KIND, either express or implied.  See the License for the
 * specific language governing permissions and limitations
 * under the License.
 */

package com.spotify.scio.util

import java.io.NotSerializableException
import java.lang.reflect.Field

import org.apache.beam.sdk.util.SerializableUtils
import org.apache.xbean.asm7.Opcodes._
import org.apache.xbean.asm7.{ClassReader, ClassVisitor, MethodVisitor, Type}

import scala.annotation.tailrec
import scala.collection.mutable.{Map => MMap, Set => MSet, Stack => MStack}
import scala.language.existentials
import scala.util.Try

private[scio] object ClosureCleaner {
  private[this] val OUTER = "$outer"

  /** Clean the closure in place. */
  final def apply[T <: AnyRef](func: T): T = {
    try {
      SerializableUtils.serializeToByteArray(func.asInstanceOf[Serializable])
    } catch {
      case e: IllegalArgumentException if e.getCause.isInstanceOf[NotSerializableException] =>
        clean(func)
      case _: ClassCastException =>
        clean(func)
    }
    func
  }

  private def clean(func: AnyRef): AnyRef =
    new TransitiveClosureCleaner(func).clean

  def outerFieldOf(c: Class[_]): Option[Field] =
    Try(c.getDeclaredField(OUTER)).toOption

  def isOuterField(f: Field): Boolean = f.getName == OUTER

  /**
   * Returns the (Class, AnyRef) pairs from highest level to lowest level. The last element is the
   * outer of the closure.
   */
  def outerClassesOf(obj: AnyRef): List[(Class[_], AnyRef)] = {
    @tailrec
    def loop(obj: AnyRef, hierarchy: List[(Class[_], AnyRef)]): List[(Class[_], AnyRef)] = {
      outerFieldOf(obj.getClass) match {
        case None    => hierarchy // We have finished
        case Some(f) =>
          // f is the $outer of obj
          f.setAccessible(true)
          // myOuter = obj.$outer
          val myOuter = f.get(obj)
          val outerType = myOuter.getClass

          loop(myOuter, (outerType, myOuter) :: hierarchy)
      }
    }

    loop(obj, Nil)
  }

  def innerClassesOf(func: AnyRef): Set[Class[_]] = {
    val seen = MSet[Class[_]](func.getClass)
    val stack = MStack[Class[_]](func.getClass)
    while (stack.nonEmpty) {
      val cr = AsmUtil.classReader(stack.pop())
      val set = MSet[Class[_]]()
      cr.foreach { reader =>
        reader.accept(new InnerClosureFinder(set), 0)
        (set -- seen).foreach { cls =>
          seen += cls
          stack.push(cls)
        }
      }
    }
    (seen - func.getClass).toSet
  }

  def setOuter(obj: AnyRef, outer: AnyRef): Unit =
    if (outer != null) {
      val field = outerFieldOf(obj.getClass).get
      field.setAccessible(true)
      field.set(obj, outer)
    }

  def copyField(f: Field, old: AnyRef, newv: AnyRef): Unit = {
    f.setAccessible(true)
    val accessedValue = f.get(old)
    f.set(newv, accessedValue)
  }

  def instantiateClass(cls: Class[_]): AnyRef = {
    val objectCtor = classOf[java.lang.Object].getDeclaredConstructor()

    sun.reflect.ReflectionFactory.getReflectionFactory
      .newConstructorForSerialization(cls, objectCtor)
      .newInstance()
      .asInstanceOf[AnyRef]
  }
}

private trait ClosureCleaner {
  import ClosureCleaner._

  /** The closure to clean. */
  val func: AnyRef

  /** Clean [[func]] by replacing its 'outer' with a cleaned clone. See [[cleanOuter()]]. */
  def clean: AnyRef = {
    val newOuter = cleanOuter()
    setOuter(func, newOuter)
    func
  }

  /**
   * Create a new 'cleaned' copy of [[func]]'s outer, without modifying the original. The cleaned
   * outer may have null values for fields that are determined to be unneeded in the context
   * of [[func]].
   *
   * @return The cleaned outer.
   */
  def cleanOuter(): AnyRef
}

/**
 * An implementation of [[ClosureCleaner]] that cleans [[func]] by transitively tracing its method
 * calls and field references up through its enclosing scopes. A new hierarchy of outers is
 * constructed by cloning the outer scopes and populating only the fields that are to be accessed
 * by [[func]] (including any of its inner closures). Additionally, outers are removed from the
 * new hierarchy if none of their fields are accessed by [[func]].
 */
private final class TransitiveClosureCleaner(val func: AnyRef) extends ClosureCleaner {
  import ClosureCleaner._

  private lazy val outerClasses: List[(Class[_], AnyRef)] = outerClassesOf(func)
  private lazy val accessedFieldsMap: Map[Class[_], Set[Field]] = {
    val accessedFields = outerClasses
      .map(_._1)
      .foldLeft(MMap[Class[_], MSet[String]]()) { (m, cls) =>
        m += ((cls, MSet[String]()))
      }

    (innerClassesOf(func) + func.getClass)
      .foreach {
        AsmUtil.classReader(_).foreach { reader =>
          reader.accept(new AccessedFieldsVisitor(accessedFields), 0)
        }
      }

    accessedFields.map {
      case (cls, mset) =>
        def toF(ss: Set[String]): Set[Field] = ss.map(cls.getDeclaredField)
        val set = mset.toSet
        (cls, toF(set))
    }.toMap
  }

  override def cleanOuter(): AnyRef =
    outerClasses.foldLeft(null: AnyRef) { (prevOuter, clsData) =>
      val (thisOuterCls, realOuter) = clsData
      val nextOuter = instantiateClass(thisOuterCls)
      accessedFieldsMap(thisOuterCls).foreach(copyField(_, realOuter, nextOuter))
      /* If this object's outer is not transitively referenced from the starting closure
         (or any of its inner closures), we can null it out. */
      val parent = if (!accessedFieldsMap(thisOuterCls).exists(isOuterField)) {
        null
      } else {
        prevOuter
      }
      setOuter(nextOuter, parent)
      nextOuter
    }
}

private final case class MethodIdentifier[T](cls: Class[T], name: String, desc: String)

<<<<<<< HEAD
private final class AccessedFieldsVisitor(
  output: MMap[Class[_], MSet[String]],
  specificMethod: Option[MethodIdentifier[_]] = None,
  visitedMethods: MSet[MethodIdentifier[_]] = MSet.empty
) extends ClassVisitor(ASM6) {
  override def visitMethod(
    access: Int,
    name: String,
    desc: String,
    sig: String,
    exceptions: Array[String]
  ): MethodVisitor = {
=======
private final class AccessedFieldsVisitor(output: MMap[Class[_], MSet[String]],
                                          specificMethod: Option[MethodIdentifier[_]] = None,
                                          visitedMethods: MSet[MethodIdentifier[_]] = MSet.empty)
    extends ClassVisitor(ASM7) {
  override def visitMethod(access: Int,
                           name: String,
                           desc: String,
                           sig: String,
                           exceptions: Array[String]): MethodVisitor = {
>>>>>>> b4d395e6
    if (specificMethod.isDefined &&
        (specificMethod.get.name != name || specificMethod.get.desc != desc)) {
      null
    } else {
      new MethodVisitor(ASM7) {
        override def visitFieldInsn(op: Int, owner: String, name: String, desc: String): Unit = {
          if (op == GETFIELD) {
            for (cl <- output.keys if cl.getName == owner.replace('/', '.')) {
              output(cl) += name
            }
          }
        }

        override def visitMethodInsn(
          op: Int,
          owner: String,
          name: String,
          desc: String,
          itf: Boolean
        ): Unit = {
          for (cl <- output.keys if cl.getName == owner.replace('/', '.')) {
            // Check for calls a getter method for a variable in an interpreter wrapper object.
            // This means that the corresponding field will be accessed, so we should save it.
            if (op == INVOKEVIRTUAL && owner.endsWith("$iwC") && !name.endsWith("$outer")) {
              output(cl) += name
            }
            val m = MethodIdentifier(cl, name, desc)
            if (!visitedMethods.contains(m)) {
              // Keep track of visited methods to avoid potential infinite cycles
              visitedMethods += m
              AsmUtil.classReader(cl).foreach { reader =>
                reader.accept(new AccessedFieldsVisitor(output, Some(m), visitedMethods), 0)
              }
            }
          }
        }
      }
    }
  }
}

private final class InnerClosureFinder(output: MSet[Class[_]]) extends ClassVisitor(ASM7) {
  private[this] var myName: String = _

  override def visit(
    version: Int,
    access: Int,
    name: String,
    sig: String,
    superName: String,
    interfaces: Array[String]
  ): Unit =
    myName = name

<<<<<<< HEAD
  override def visitMethod(
    access: Int,
    name: String,
    desc: String,
    sig: String,
    exceptions: Array[String]
  ): MethodVisitor =
    new MethodVisitor(ASM6) {
      override def visitMethodInsn(
        op: Int,
        owner: String,
        name: String,
        desc: String,
        itf: Boolean
      ): Unit = {
=======
  override def visitMethod(access: Int,
                           name: String,
                           desc: String,
                           sig: String,
                           exceptions: Array[String]): MethodVisitor =
    new MethodVisitor(ASM7) {
      override def visitMethodInsn(op: Int,
                                   owner: String,
                                   name: String,
                                   desc: String,
                                   itf: Boolean): Unit = {
>>>>>>> b4d395e6
        val argTypes = Type.getArgumentTypes(desc)
        if (op == INVOKESPECIAL && name == "<init>" && argTypes.nonEmpty
            && argTypes(0).toString.startsWith("L")
            && argTypes(0).getInternalName == myName) {
          output += Class.forName(
            owner.replace('/', '.'),
            false,
            Thread.currentThread.getContextClassLoader
          )
        }
      }
    }
}

private object AsmUtil {
  def classReader(cls: Class[_]): Option[ClassReader] = {
    val className = cls.getName.replaceFirst("^.*\\.", "") + ".class"
    Try(new ClassReader(cls.getResourceAsStream(className))).toOption
  }
}<|MERGE_RESOLUTION|>--- conflicted
+++ resolved
@@ -191,12 +191,11 @@
 
 private final case class MethodIdentifier[T](cls: Class[T], name: String, desc: String)
 
-<<<<<<< HEAD
 private final class AccessedFieldsVisitor(
   output: MMap[Class[_], MSet[String]],
   specificMethod: Option[MethodIdentifier[_]] = None,
   visitedMethods: MSet[MethodIdentifier[_]] = MSet.empty
-) extends ClassVisitor(ASM6) {
+) extends ClassVisitor(ASM7) {
   override def visitMethod(
     access: Int,
     name: String,
@@ -204,17 +203,6 @@
     sig: String,
     exceptions: Array[String]
   ): MethodVisitor = {
-=======
-private final class AccessedFieldsVisitor(output: MMap[Class[_], MSet[String]],
-                                          specificMethod: Option[MethodIdentifier[_]] = None,
-                                          visitedMethods: MSet[MethodIdentifier[_]] = MSet.empty)
-    extends ClassVisitor(ASM7) {
-  override def visitMethod(access: Int,
-                           name: String,
-                           desc: String,
-                           sig: String,
-                           exceptions: Array[String]): MethodVisitor = {
->>>>>>> b4d395e6
     if (specificMethod.isDefined &&
         (specificMethod.get.name != name || specificMethod.get.desc != desc)) {
       null
@@ -269,7 +257,6 @@
   ): Unit =
     myName = name
 
-<<<<<<< HEAD
   override def visitMethod(
     access: Int,
     name: String,
@@ -277,7 +264,7 @@
     sig: String,
     exceptions: Array[String]
   ): MethodVisitor =
-    new MethodVisitor(ASM6) {
+    new MethodVisitor(ASM7) {
       override def visitMethodInsn(
         op: Int,
         owner: String,
@@ -285,19 +272,6 @@
         desc: String,
         itf: Boolean
       ): Unit = {
-=======
-  override def visitMethod(access: Int,
-                           name: String,
-                           desc: String,
-                           sig: String,
-                           exceptions: Array[String]): MethodVisitor =
-    new MethodVisitor(ASM7) {
-      override def visitMethodInsn(op: Int,
-                                   owner: String,
-                                   name: String,
-                                   desc: String,
-                                   itf: Boolean): Unit = {
->>>>>>> b4d395e6
         val argTypes = Type.getArgumentTypes(desc)
         if (op == INVOKESPECIAL && name == "<init>" && argTypes.nonEmpty
             && argTypes(0).toString.startsWith("L")
