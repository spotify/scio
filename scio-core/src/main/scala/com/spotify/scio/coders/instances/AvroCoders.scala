/*
 * Copyright 2019 Spotify AB.
 *
 * Licensed under the Apache License, Version 2.0 (the "License");
 * you may not use this file except in compliance with the License.
 * You may obtain a copy of the License at
 *
 *     http://www.apache.org/licenses/LICENSE-2.0
 *
 * Unless required by applicable law or agreed to in writing,
 * software distributed under the License is distributed on an
 * "AS IS" BASIS, WITHOUT WARRANTIES OR CONDITIONS OF ANY
 * KIND, either express or implied.  See the License for the
 * specific language governing permissions and limitations
 * under the License.
 */

package com.spotify.scio.coders.instances

import com.spotify.scio.coders.Coder
import com.spotify.scio.util.ScioUtil
import org.apache.avro.Schema
import org.apache.avro.generic.GenericRecord
import org.apache.avro.specific.{SpecificData, SpecificFixed, SpecificRecord}
import org.apache.beam.sdk.coders.Coder.NonDeterministicException
import org.apache.beam.sdk.coders.{AtomicCoder, AvroCoder, CustomCoder, StringUtf8Coder}
import org.apache.beam.sdk.util.common.ElementByteSizeObserver

import java.io.{InputStream, OutputStream}
import scala.reflect.{classTag, ClassTag}
import scala.util.Try

final private class SlowGenericRecordCoder extends AtomicCoder[GenericRecord] {
  // TODO: can we find something more efficient than String ?
  private[this] val sc = StringUtf8Coder.of()

  override def encode(value: GenericRecord, os: OutputStream): Unit = {
    val schema = value.getSchema
    val coder = AvroCoder.of(schema)
    sc.encode(schema.toString, os)
    coder.encode(value, os)
  }

  override def decode(is: InputStream): GenericRecord = {
    val schemaStr = sc.decode(is)
    val schema = new Schema.Parser().parse(schemaStr)
    val coder = AvroCoder.of(schema)
    coder.decode(is)
  }

  // delegate methods for determinism and equality checks
  override def verifyDeterministic(): Unit =
    throw new NonDeterministicException(
      this,
      "Coder[GenericRecord] without schema is non-deterministic"
    )
  override def consistentWithEquals(): Boolean = false
  override def structuralValue(value: GenericRecord): AnyRef =
    AvroCoder.of(value.getSchema).structuralValue(value)

  // delegate methods for byte size estimation
  override def isRegisterByteSizeObserverCheap(value: GenericRecord): Boolean =
    AvroCoder.of(value.getSchema).isRegisterByteSizeObserverCheap(value)
  override def registerByteSizeObserver(
    value: GenericRecord,
    observer: ElementByteSizeObserver
  ): Unit =
    AvroCoder.of(value.getSchema).registerByteSizeObserver(value, observer)
}

/**
 * Implementation is legit only for SpecificFixed, not GenericFixed
 * @see
 *   [[org.apache.beam.sdk.coders.AvroCoder]]
 */
final private class SpecificFixedCoder[A <: SpecificFixed](cls: Class[A]) extends CustomCoder[A] {
  // lazy because AVRO Schema isn't serializable
  @transient private[this] lazy val schema: Schema = SpecificData.get().getSchema(cls)
  private[this] val size = SpecificData.get().getSchema(cls).getFixedSize

  def encode(value: A, outStream: OutputStream): Unit = {
    assert(value.bytes().length == size)
    outStream.write(value.bytes())
  }

  def decode(inStream: InputStream): A = {
    val bytes = new Array[Byte](size)
    inStream.read(bytes)
    val old = SpecificData.newInstance(cls, schema)
    SpecificData.get().createFixed(old, bytes, schema).asInstanceOf[A]
  }

  override def isRegisterByteSizeObserverCheap(value: A): Boolean = true

  override def getEncodedElementByteSize(value: A): Long = size.toLong

  override def consistentWithEquals(): Boolean = true

  override def structuralValue(value: A): AnyRef = value

  override def verifyDeterministic(): Unit = {}
}

private object SpecificFixedCoder {
  def apply[A <: SpecificFixed: ClassTag]: Coder[A] = {
    val cls = classTag[A].runtimeClass.asInstanceOf[Class[A]]
    Coder.beam(new SpecificFixedCoder[A](cls))
  }
}

trait AvroCoders {

  /**
   * Create a Coder for Avro GenericRecord given the schema of the GenericRecord.
   *
   * @param schema
   *   AvroSchema for the Coder.
   * @return
   *   Coder[GenericRecord]
   */
  // TODO: Use a coder that does not serialize the schema
  def avroGenericRecordCoder(schema: Schema): Coder[GenericRecord] =
    Coder.beam(AvroCoder.of(schema))

  // XXX: similar to GenericAvroSerializer
  def avroGenericRecordCoder: Coder[GenericRecord] =
    Coder.beam(new SlowGenericRecordCoder)

  implicit def avroSpecificRecordCoder[T <: SpecificRecord: ClassTag]: Coder[T] = {
    val clazz = ScioUtil.classOf[T]
    // Try to get the schema with SpecificData.getSchema
    // This relies on private SCHEMA$ field that may not be defined on custom SpecificRecord instance
    // Otherwise create a default instance and call getSchema
    val schema = Try(SpecificData.get().getSchema(clazz))
      .getOrElse(clazz.getDeclaredConstructor().newInstance().getSchema)
    val useReflectApi = true // keep this for backward compatibility
    Coder.beam(AvroCoder.of(clazz, schema, useReflectApi))
  }

<<<<<<< HEAD
  @deprecated("Use avroSpecificRecordCoder instead", since = "0.12.5")
  def genAvro[T <: SpecificRecord]: Coder[T] =
    macro AvroCoderMacros.staticInvokeCoder[T]

=======
>>>>>>> 14d06464
  implicit def avroSpecificFixedCoder[T <: SpecificFixed: ClassTag]: Coder[T] =
    SpecificFixedCoder[T]
}<|MERGE_RESOLUTION|>--- conflicted
+++ resolved
@@ -137,13 +137,6 @@
     Coder.beam(AvroCoder.of(clazz, schema, useReflectApi))
   }
 
-<<<<<<< HEAD
-  @deprecated("Use avroSpecificRecordCoder instead", since = "0.12.5")
-  def genAvro[T <: SpecificRecord]: Coder[T] =
-    macro AvroCoderMacros.staticInvokeCoder[T]
-
-=======
->>>>>>> 14d06464
   implicit def avroSpecificFixedCoder[T <: SpecificFixed: ClassTag]: Coder[T] =
     SpecificFixedCoder[T]
 }