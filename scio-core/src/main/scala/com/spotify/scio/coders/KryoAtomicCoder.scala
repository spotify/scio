/*
 * Copyright 2016 Spotify AB.
 *
 * Licensed under the Apache License, Version 2.0 (the "License");
 * you may not use this file except in compliance with the License.
 * You may obtain a copy of the License at
 *
 *     http://www.apache.org/licenses/LICENSE-2.0
 *
 * Unless required by applicable law or agreed to in writing,
 * software distributed under the License is distributed on an
 * "AS IS" BASIS, WITHOUT WARRANTIES OR CONDITIONS OF ANY
 * KIND, either express or implied.  See the License for the
 * specific language governing permissions and limitations
 * under the License.
 */

package com.spotify.scio.coders

import java.io.{EOFException, InputStream, OutputStream}
import java.nio.file.Path

import com.esotericsoftware.kryo.KryoException
import com.esotericsoftware.kryo.io.{InputChunked, OutputChunked}
import com.google.common.io.{ByteStreams, CountingOutputStream}
import com.google.common.reflect.ClassPath
import com.google.protobuf.{ByteString, Message}
import com.spotify.scio.coders.serializers._
import com.spotify.scio.options.ScioOptions
import com.spotify.scio.util.Functions
import com.twitter.chill._
import com.twitter.chill.algebird.AlgebirdRegistrar
import com.twitter.chill.protobuf.ProtobufSerializer
import org.apache.avro.generic.GenericRecord
import org.apache.avro.specific.SpecificRecordBase
import org.apache.beam.sdk.coders._
import org.apache.beam.sdk.io.gcp.bigquery.TableRowJsonCoder
import org.apache.beam.sdk.options.{PipelineOptions, PipelineOptionsFactory}
import org.apache.beam.sdk.util.VarInt
import org.apache.beam.sdk.util.common.ElementByteSizeObserver
import org.apache.commons.pool2.impl.{
  DefaultPooledObject,
  GenericObjectPool,
  GenericObjectPoolConfig
}
import org.apache.commons.pool2.{BasePooledObjectFactory, ObjectPool, PooledObject}
import org.joda.time.{DateTime, LocalDate, LocalDateTime, LocalTime}
import org.slf4j.LoggerFactory

import scala.collection.JavaConverters._
import scala.collection.convert.Wrappers
import scala.collection.mutable

private object KryoRegistrarLoader {

  private val logger = LoggerFactory.getLogger(this.getClass)

  def load(k: Kryo): Unit = {
    logger.debug("Loading KryoRegistrars: " + registrars.mkString(", "))
    registrars.foreach(_(k))
  }

  private val registrars: Seq[IKryoRegistrar] = {
    logger.debug("Initializing KryoRegistrars")
    val classLoader = Thread.currentThread().getContextClassLoader
    ClassPath
      .from(classLoader)
      .getAllClasses
      .asScala
      .toSeq
      .filter(_.getName.endsWith("KryoRegistrar"))
      .flatMap { clsInfo =>
        val optCls: Option[IKryoRegistrar] = try {
          val cls = clsInfo.load()
          if (classOf[AnnotatedKryoRegistrar] isAssignableFrom cls) {
            Some(cls.newInstance().asInstanceOf[IKryoRegistrar])
          } else {
            None
          }
        } catch {
          case _: Throwable => None
        }
        optCls
      }
  }

}


/** serializers we've written in Scio and want to add to Kryo serialization
  * @see com.spotify.scio.coders.serializers */
private object ScioKryoRegistrar extends IKryoRegistrar {

  private val logger = LoggerFactory.getLogger(this.getClass)

  def apply(k: Kryo): Unit = {
    logger.debug("Loading common Kryo serializers...")
    k.forClass(new CoderSerializer(InstantCoder.of()))
    k.forClass(new CoderSerializer(TableRowJsonCoder.of()))
    // Java Iterable/Collection are missing proper equality check, use custom CBF as a
    // workaround
    k.register(classOf[Wrappers.JIterableWrapper[_]],
               new JTraversableSerializer[Any, Iterable[Any]]()(new JIterableWrapperCBF[Any]))
    k.register(classOf[Wrappers.JCollectionWrapper[_]],
               new JTraversableSerializer[Any, Iterable[Any]]()(new JCollectionWrapperCBF[Any]))
    // Wrapped Java collections may have immutable implementations, i.e. Guava, treat them
    // as regular Scala collections as a workaround
    k.register(classOf[Wrappers.JListWrapper[_]],
               new JTraversableSerializer[Any, mutable.Buffer[Any]])
    k.forSubclass[SpecificRecordBase](new SpecificAvroSerializer)
    k.forSubclass[GenericRecord](new GenericAvroSerializer)
    k.forSubclass[Message](new ProtobufSerializer)
    k.forSubclass[LocalDate](new JodaLocalDateSerializer)
    k.forSubclass[LocalTime](new JodaLocalTimeSerializer)
    k.forSubclass[LocalDateTime](new JodaLocalDateTimeSerializer)
    k.forSubclass[DateTime](new JodaDateTimeSerializer)
    k.forSubclass[Path](new JPathSerializer)
    k.forSubclass[ByteString](new ByteStringSerializer)
    k.forClass(new BigDecimalSerializer)
    k.forClass(new KVSerializer)
    // TODO:
    // TimestampedValueCoder
  }
}

private[scio] class KryoAtomicCoder[T](private val options: KryoOptions) extends AtomicCoder[T] {

  import KryoAtomicCoder._

  private val header = -1

  override def encode(value: T, os: OutputStream): Unit = withKryoState(options) { kryoState =>
    if (value == null) {
      throw new CoderException("cannot encode a null value")
    }

    VarInt.encode(header, os)
    val chunked = kryoState.outputChunked(options)
    chunked.setOutputStream(os)

    try {
      kryoState.kryo.writeClassAndObject(chunked, value)
      chunked.endChunks()
      chunked.flush()
    } catch {
      case ke: KryoException =>
        // make sure that the Kryo output buffer is cleared in case that we can recover from
        // the exception (e.g. EOFException which denotes buffer full)
        chunked.clear()
        ke.getCause match {
          case ex: EOFException => throw ex
          case _                => throw ke
        }
    }
  }

  override def decode(is: InputStream): T = withKryoState(options) { kryoState =>
    val chunked = kryoState.inputChunked(options)
    val o = if (VarInt.decodeInt(is) == header) {
      chunked.setInputStream(is)

      kryoState.kryo.readClassAndObject(chunked)
    } else {
      kryoState.kryo.readClassAndObject(new Input(chunked.getBuffer))
    }
    o.asInstanceOf[T]
  }

  // This method is called by PipelineRunner to sample elements in a PCollection and estimate
  // size. This could be expensive for collections with small number of very large elements.
  override def registerByteSizeObserver(value: T, observer: ElementByteSizeObserver): Unit =
    value match {
      // (K, Iterable[V]) is the return type of `groupBy` or `groupByKey`. This could be very slow
      // when there're few keys with many values.
      case (key, wrapper: Wrappers.JIterableWrapper[_]) =>
        observer.update(kryoEncodedElementByteSize(key))
        // FIXME: handle ElementByteSizeObservableIterable[_, _]
        var count = 0
        var bytes = 0L
        var warned = false
        var aborted = false
        val warningThreshold = 10000 // 10s
        val abortThreshold = 60000 // 1min
        val start = System.currentTimeMillis()
        val i = wrapper.underlying.iterator()
        while (i.hasNext && !aborted) {
          val size = kryoEncodedElementByteSize(i.next())
          observer.update(size)
          count += 1
          bytes += size
          val elapsed = System.currentTimeMillis() - start
          if (elapsed > abortThreshold) {
            aborted = true
            logger.warn(
              s"Aborting size estimation for ${wrapper.underlying.getClass}, " +
                s"elapsed: $elapsed ms, count: $count, bytes: $bytes")
            wrapper.underlying match {
              case c: _root_.java.util.Collection[_] =>
                // extrapolate remaining bytes in the collection
                val remaining = (bytes.toDouble / count * (c.size - count)).toLong
                observer.update(remaining)
                logger.warn(
                  s"Extrapolated size estimation for ${wrapper.underlying.getClass} " +
                    s"count: ${c.size}, bytes: ${bytes + remaining}")
              case _ =>
                logger.warn("Can't get size of internal collection, thus can't extrapolate size")
            }
          } else if (elapsed > warningThreshold && !warned) {
            warned = true
            logger.warn(
              s"Slow size estimation for ${wrapper.underlying.getClass}, " +
                s"elapsed: $elapsed ms, count: $count, bytes: $bytes")
          }
        }
      case _ =>
        observer.update(kryoEncodedElementByteSize(value))
    }

  private def kryoEncodedElementByteSize(obj: Any): Long = withKryoState(options) {
    kryoState: KryoState =>
      val s = new CountingOutputStream(ByteStreams.nullOutputStream())
      val output = new Output(options.bufferSize, options.maxBufferSize)
      output.setOutputStream(s)
      kryoState.kryo.writeClassAndObject(output, obj)
      output.flush()
      s.getCount + VarInt.getLength(s.getCount)
  }

}

/** Used for sharing Kryo instance and buffers. */
private[scio] final case class KryoState(kryo: Kryo) {

  val inputChunked: KryoOptions => InputChunked = Functions.memoize { options =>
    new InputChunked(options.bufferSize)
  }

  val outputChunked: KryoOptions => OutputChunked = Functions.memoize { options =>
    new OutputChunked(options.bufferSize)
  }

}

private[scio] object KryoAtomicCoder {
  private val logger = LoggerFactory.getLogger(this.getClass)

  private[this] val defaultPoolConfig = {
    val config = new GenericObjectPoolConfig()
    config.setMaxTotal(Integer.MAX_VALUE)
    config.setJmxEnabled(false)
    config.setMaxIdle(Integer.MAX_VALUE)
    config.setMinIdle(Integer.MAX_VALUE)
    config
  }

  final case class KryStatePoolFactory(f: () => KryoState)
      extends BasePooledObjectFactory[KryoState] {
    override def create(): KryoState = f()

    override def wrap(obj: KryoState): PooledObject[KryoState] =
      new DefaultPooledObject[KryoState](obj)
  }

  private[this] val kryoPool: KryoOptions => ObjectPool[KryoState] = Functions.memoize { options =>
    val factory = KryStatePoolFactory(() => {
      val k = KryoSerializer.registered.newKryo()
<<<<<<< HEAD

      ScioKryoRegistrar(k)
=======
      k.setReferences(options.referenceTracking)
      k.setRegistrationRequired(options.registrationRequired)

      k.forClass(new CoderSerializer(InstantCoder.of()))
      k.forClass(new CoderSerializer(TableRowJsonCoder.of()))
      // Java Iterable/Collection are missing proper equality check, use custom CBF as a
      // workaround
      k.register(classOf[Wrappers.JIterableWrapper[_]],
                 new JTraversableSerializer[Any, Iterable[Any]]()(new JIterableWrapperCBF[Any]))
      k.register(classOf[Wrappers.JCollectionWrapper[_]],
                 new JTraversableSerializer[Any, Iterable[Any]]()(new JCollectionWrapperCBF[Any]))
      // Wrapped Java collections may have immutable implementations, i.e. Guava, treat them
      // as regular Scala collections as a workaround
      k.register(classOf[Wrappers.JListWrapper[_]],
                 new JTraversableSerializer[Any, mutable.Buffer[Any]])
      k.forSubclass[SpecificRecordBase](new SpecificAvroSerializer)
      k.forSubclass[GenericRecord](new GenericAvroSerializer)
      k.forSubclass[Message](new ProtobufSerializer)
      k.forSubclass[LocalDate](new JodaLocalDateSerializer)
      k.forSubclass[LocalTime](new JodaLocalTimeSerializer)
      k.forSubclass[LocalDateTime](new JodaLocalDateTimeSerializer)
      k.forSubclass[DateTime](new JodaDateTimeSerializer)
      k.forSubclass[Path](new JPathSerializer)
      k.forSubclass[ByteString](new ByteStringSerializer)
      k.forClass(new BigDecimalSerializer)
      k.forClass(new KVSerializer)
      // TODO:
      // TimestampedValueCoder
>>>>>>> 4ea1fe56
      new AlgebirdRegistrar()(k)
      KryoRegistrarLoader.load(k)

      KryoState(k)
    })

    new GenericObjectPool[KryoState](factory, defaultPoolConfig)
  }

  def withKryoState[R](options: KryoOptions)(f: KryoState => R): R = {
    val kryoState = kryoPool(options).borrowObject()
    try {
      f(kryoState)
    } finally {
      kryoPool(options).returnObject(kryoState)
    }
  }
}

private[scio] case class KryoOptions(bufferSize: Int,
                                     maxBufferSize: Int,
                                     referenceTracking: Boolean,
                                     registrationRequired: Boolean)

private[scio] object KryoOptions {
  def apply(): KryoOptions = KryoOptions(PipelineOptionsFactory.create())

  def apply(options: PipelineOptions): KryoOptions = {
    val o = options.as(classOf[ScioOptions])
    KryoOptions(o.getKryoBufferSize,
                o.getKryoMaxBufferSize,
                o.getKryoReferenceTracking,
                o.getKryoRegistrationRequired)
  }
}<|MERGE_RESOLUTION|>--- conflicted
+++ resolved
@@ -264,39 +264,11 @@
   private[this] val kryoPool: KryoOptions => ObjectPool[KryoState] = Functions.memoize { options =>
     val factory = KryStatePoolFactory(() => {
       val k = KryoSerializer.registered.newKryo()
-<<<<<<< HEAD
-
-      ScioKryoRegistrar(k)
-=======
+
       k.setReferences(options.referenceTracking)
       k.setRegistrationRequired(options.registrationRequired)
 
-      k.forClass(new CoderSerializer(InstantCoder.of()))
-      k.forClass(new CoderSerializer(TableRowJsonCoder.of()))
-      // Java Iterable/Collection are missing proper equality check, use custom CBF as a
-      // workaround
-      k.register(classOf[Wrappers.JIterableWrapper[_]],
-                 new JTraversableSerializer[Any, Iterable[Any]]()(new JIterableWrapperCBF[Any]))
-      k.register(classOf[Wrappers.JCollectionWrapper[_]],
-                 new JTraversableSerializer[Any, Iterable[Any]]()(new JCollectionWrapperCBF[Any]))
-      // Wrapped Java collections may have immutable implementations, i.e. Guava, treat them
-      // as regular Scala collections as a workaround
-      k.register(classOf[Wrappers.JListWrapper[_]],
-                 new JTraversableSerializer[Any, mutable.Buffer[Any]])
-      k.forSubclass[SpecificRecordBase](new SpecificAvroSerializer)
-      k.forSubclass[GenericRecord](new GenericAvroSerializer)
-      k.forSubclass[Message](new ProtobufSerializer)
-      k.forSubclass[LocalDate](new JodaLocalDateSerializer)
-      k.forSubclass[LocalTime](new JodaLocalTimeSerializer)
-      k.forSubclass[LocalDateTime](new JodaLocalDateTimeSerializer)
-      k.forSubclass[DateTime](new JodaDateTimeSerializer)
-      k.forSubclass[Path](new JPathSerializer)
-      k.forSubclass[ByteString](new ByteStringSerializer)
-      k.forClass(new BigDecimalSerializer)
-      k.forClass(new KVSerializer)
-      // TODO:
-      // TimestampedValueCoder
->>>>>>> 4ea1fe56
+      ScioKryoRegistrar(k)
       new AlgebirdRegistrar()(k)
       KryoRegistrarLoader.load(k)
 
