--- conflicted
+++ resolved
@@ -257,14 +257,11 @@
       k.forSubclass[DateTime](new JodaDateTimeSerializer)
       k.forSubclass[Path](new JPathSerializer)
       k.forSubclass[ByteString](new ByteStringSerializer)
-<<<<<<< HEAD
       // specifically needed for Spanner testing
       k.forSubclass[Struct](new SpannerTestStructSerializer)
       k.forSubclass[Mutation](new SpannerTestMutationSerializer)
       k.forSubclass[MutationGroup](new SpannerTestMutationGroupSerializer)
-=======
       k.forClass(new BigDecimalSerializer)
->>>>>>> 945af254
       k.forClass(new KVSerializer)
       // TODO:
       // TimestampedValueCoder
