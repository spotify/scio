--- conflicted
+++ resolved
@@ -129,365 +129,6 @@
 // GroupByKey aggregate are special because they can't be wrapped
 final case class AggregateCoder[T] private (coder: Coder[T]) extends Coder[java.lang.Iterable[T]]
 
-<<<<<<< HEAD
-=======
-///////////////////////////////////////////////////////////////////////////////
-// Materialized beam coders
-///////////////////////////////////////////////////////////////////////////////
-final private class SingletonCoder[T](
-  val typeName: String,
-  supply: () => T
-) extends CustomCoder[T] {
-  @transient private lazy val singleton = supply()
-
-  override def toString: String = s"SingletonCoder[$typeName]"
-
-  override def equals(obj: Any): Boolean = obj match {
-    case that: SingletonCoder[_] => typeName == that.typeName
-    case _                       => false
-  }
-
-  override def hashCode(): Int = typeName.hashCode
-
-  override def encode(value: T, outStream: OutputStream): Unit = {}
-  override def decode(inStream: InputStream): T = singleton
-  override def verifyDeterministic(): Unit = {}
-  override def consistentWithEquals(): Boolean = true
-  override def isRegisterByteSizeObserverCheap(value: T): Boolean = true
-  override def getEncodedElementByteSize(value: T): Long = 0
-}
-
-final private class DisjunctionCoder[T, Id](
-  val typeName: String,
-  val idCoder: BCoder[Id],
-  val coders: Map[Id, BCoder[T]],
-  id: T => Id
-) extends CustomCoder[T] {
-
-  override def toString: String = {
-    val body = coders.map { case (id, coder) => s"$id -> $coder" }.mkString(", ")
-    s"DisjunctionCoder[$typeName]($body)"
-  }
-
-  override def equals(obj: Any): Boolean = obj match {
-    case that: DisjunctionCoder[_, _] =>
-      typeName == that.typeName && idCoder == that.idCoder && coders == that.coders
-    case _ =>
-      false
-  }
-
-  override def hashCode(): Int = Objects.hash(typeName, coders)
-
-  def encode(value: T, os: OutputStream): Unit = {
-    val i = id(value)
-    idCoder.encode(i, os)
-    coders(i).encode(value, os)
-  }
-
-  def decode(is: InputStream): T = {
-    val i = idCoder.decode(is)
-    coders(i).decode(is)
-  }
-
-  override def verifyDeterministic(): Unit = {
-    var cause = Option.empty[NonDeterministicException]
-    val reasons = List.newBuilder[String]
-    coders.foreach { case (id, c) =>
-      try {
-        c.verifyDeterministic()
-      } catch {
-        case e: NonDeterministicException =>
-          cause = Some(e)
-          reasons += s"case $id is using non-deterministic $c"
-      }
-    }
-
-    cause.foreach { e =>
-      throw new NonDeterministicException(this, reasons.result().asJava, e)
-    }
-  }
-
-  override def consistentWithEquals(): Boolean =
-    coders.values.forall(_.consistentWithEquals())
-
-  override def structuralValue(value: T): AnyRef =
-    if (consistentWithEquals()) {
-      value.asInstanceOf[AnyRef]
-    } else {
-      coders(id(value)).structuralValue(value)
-    }
-}
-
-// Coder used internally specifically for Magnolia derived coders.
-// It's technically possible to define Product coders only in terms of `Coder.transform`
-// This is just faster
-final private[scio] class RecordCoder[T](
-  val typeName: String,
-  val cs: IndexedSeq[(String, BCoder[Any])],
-  construct: Seq[Any] => T,
-  destruct: T => IndexedSeq[Any]
-) extends CustomCoder[T] {
-
-  override def toString: String = {
-    val body = cs.map { case (l, c) => s"$l -> $c" }.mkString(", ")
-    s"RecordCoder[$typeName]($body)"
-  }
-
-  override def equals(obj: Any): Boolean = obj match {
-    case that: RecordCoder[_] =>
-      typeName == that.typeName && cs == that.cs
-    case _ =>
-      false
-  }
-
-  override def hashCode(): Int = Objects.hash(typeName, cs)
-
-  @inline def onErrorMsg[A](msg: => String)(f: => A): A =
-    try {
-      f
-    } catch {
-      case e: Exception => throw CoderStackTrace.append(e, msg)
-    }
-
-  override def encode(value: T, os: OutputStream): Unit = {
-    val vs = destruct(value)
-    var idx = 0
-    while (idx < cs.length) {
-      val (l, c) = cs(idx)
-      val v = vs(idx)
-      onErrorMsg(
-        s"Exception while trying to `encode` an instance of $typeName: Can't encode field $l value $v"
-      ) {
-        c.encode(v, os)
-      }
-      idx += 1
-    }
-  }
-
-  override def decode(is: InputStream): T = {
-    val vs = Array.ofDim[Any](cs.length)
-    var idx = 0
-    while (idx < cs.length) {
-      val (l, c) = cs(idx)
-      val v = onErrorMsg(
-        s"Exception while trying to `decode` an instance of $typeName: Can't decode field $l"
-      ) {
-        c.decode(is)
-      }
-      vs.update(idx, v)
-      idx += 1
-    }
-    construct(vs)
-  }
-
-  // delegate methods for determinism and equality checks
-
-  override def verifyDeterministic(): Unit = {
-    var cause = Option.empty[NonDeterministicException]
-    val reasons = List.newBuilder[String]
-    cs.foreach { case (l, c) =>
-      try {
-        c.verifyDeterministic()
-      } catch {
-        case e: NonDeterministicException =>
-          cause = Some(e)
-          reasons += s"field $l is using non-deterministic $c"
-      }
-    }
-
-    cause.foreach { e =>
-      throw new NonDeterministicException(this, reasons.result().asJava, e)
-    }
-  }
-
-  override def consistentWithEquals(): Boolean = cs.forall(_._2.consistentWithEquals())
-
-  override def structuralValue(value: T): AnyRef =
-    if (consistentWithEquals()) {
-      value.asInstanceOf[AnyRef]
-    } else {
-      val svs = Array.ofDim[Any](cs.length)
-      val vs = destruct(value)
-      var idx = 0
-      while (idx < cs.length) {
-        val (l, c) = cs(idx)
-        val v = vs(idx)
-        val sv = onErrorMsg(
-          s"Exception while trying compute `structuralValue` for field $l with value $v"
-        ) {
-          c.structuralValue(v)
-        }
-        svs.update(idx, sv)
-        idx += 1
-      }
-      // return a scala Seq which defines proper equality for structuralValue comparison
-      svs.toSeq
-    }
-
-  // delegate methods for byte size estimation
-  override def isRegisterByteSizeObserverCheap(value: T): Boolean = {
-    val vs = destruct(value)
-    var isCheap = true
-    var idx = 0
-    while (isCheap && idx < cs.length) {
-      val (_, c) = cs(idx)
-      val v = vs(idx)
-      isCheap = c.isRegisterByteSizeObserverCheap(v)
-      idx += 1
-    }
-    isCheap
-  }
-
-  override def registerByteSizeObserver(value: T, observer: ElementByteSizeObserver): Unit = {
-    val vs = destruct(value)
-    var idx = 0
-    while (idx < cs.length) {
-      val (_, c) = cs(idx)
-      val v = vs(idx)
-      c.registerByteSizeObserver(v, observer)
-      idx += 1
-    }
-  }
-}
-
-final private[scio] class TransformCoder[T, U](
-  val typeName: String,
-  val bcoder: BCoder[U],
-  to: T => U,
-  from: U => T
-) extends CustomCoder[T] {
-
-  override def toString: String = s"TransformCoder[$typeName]($bcoder)"
-
-  override def equals(obj: Any): Boolean = obj match {
-    case that: TransformCoder[_, _] =>
-      // Assume that all TransformCoder from typeName using bcoder are equal
-      typeName == that.typeName && bcoder == that.bcoder
-    case _ =>
-      false
-  }
-
-  override def hashCode(): Int = Objects.hash(typeName, bcoder)
-  override def encode(value: T, os: OutputStream): Unit =
-    bcoder.encode(to(value), os)
-
-  override def encode(value: T, os: OutputStream, context: BCoder.Context): Unit =
-    bcoder.encode(to(value), os, context)
-
-  override def decode(is: InputStream): T =
-    from(bcoder.decode(is))
-
-  override def decode(is: InputStream, context: BCoder.Context): T =
-    from(bcoder.decode(is, context))
-
-  override def verifyDeterministic(): Unit =
-    bcoder.verifyDeterministic()
-
-  // Here we make the assumption that mapping functions are idempotent
-  override def consistentWithEquals(): Boolean =
-    bcoder.consistentWithEquals()
-
-  override def structuralValue(value: T): AnyRef =
-    bcoder.structuralValue(to(value))
-
-  override def isRegisterByteSizeObserverCheap(value: T): Boolean =
-    bcoder.isRegisterByteSizeObserverCheap(to(value))
-
-  override def registerByteSizeObserver(value: T, observer: ElementByteSizeObserver): Unit =
-    bcoder.registerByteSizeObserver(to(value), observer)
-}
-
-sealed abstract private[scio] class WrappedCoder[T] extends StructuredCoder[T] {
-  def bcoder: BCoder[T]
-
-  override def getCoderArguments: JList[_ <: BCoder[_]] =
-    Collections.singletonList(bcoder)
-
-  override def encode(value: T, os: OutputStream): Unit =
-    bcoder.encode(value, os)
-  override def encode(value: T, os: OutputStream, context: BCoder.Context): Unit =
-    bcoder.encode(value, os, context)
-  override def decode(is: InputStream): T =
-    bcoder.decode(is)
-  override def decode(is: InputStream, context: BCoder.Context): T =
-    bcoder.decode(is, context)
-  override def verifyDeterministic(): Unit =
-    bcoder.verifyDeterministic()
-  override def consistentWithEquals(): Boolean =
-    bcoder.consistentWithEquals()
-  override def structuralValue(value: T): AnyRef =
-    bcoder.structuralValue(value)
-  override def isRegisterByteSizeObserverCheap(value: T): Boolean =
-    bcoder.isRegisterByteSizeObserverCheap(value)
-  override def registerByteSizeObserver(value: T, observer: ElementByteSizeObserver): Unit =
-    bcoder.registerByteSizeObserver(value, observer)
-}
-
-final private[scio] class RefCoder[T](var bcoder: BCoder[T]) extends WrappedCoder[T] {
-  def this() = this(null)
-  override def toString: String = bcoder.toString
-}
-
-final private[scio] class LazyCoder[T](val typeName: String, bc: => BCoder[T])
-    extends WrappedCoder[T] {
-
-  @transient override lazy val bcoder: BCoder[T] = bc
-
-  override def toString: String = s"LazyCoder[$typeName]"
-
-  // stop call stack and only compare on typeName
-  override def equals(obj: Any): Boolean = obj match {
-    case that: LazyCoder[_] => typeName == that.typeName
-    case _                  => false
-  }
-
-  override def hashCode(): Int = typeName.hashCode
-
-  // stop call stack and not interfere with other result
-  override def verifyDeterministic(): Unit = {}
-
-  // stop call stack and not interfere with other result
-  override def consistentWithEquals(): Boolean = true
-
-  // stop call stack and not interfere with other result
-  override def isRegisterByteSizeObserverCheap(value: T): Boolean = true
-}
-
-// Contains the materialization stack trace to provide a helpful stacktrace if an exception happens
-final private[scio] class MaterializedCoder[T](
-  val bcoder: BCoder[T],
-  materializationStackTrace: Array[StackTraceElement]
-) extends WrappedCoder[T] {
-
-  def this(bcoder: BCoder[T]) = this(bcoder, CoderStackTrace.prepare)
-
-  override def toString: String = bcoder.toString
-
-  @inline private def catching[A](a: => A) =
-    try {
-      a
-    } catch {
-      case ex: Throwable =>
-        // prior to scio 0.8, a wrapped exception was thrown. It is no longer the case, as some
-        // backends (e.g. Flink) use exceptions as a way to signal from the Coder to the layers
-        // above here; we therefore must alter the type of exceptions passing through this block.
-        throw CoderStackTrace.append(ex, materializationStackTrace)
-    }
-
-  override def encode(value: T, os: OutputStream): Unit =
-    catching(super.encode(value, os))
-
-  override def encode(value: T, os: OutputStream, context: BCoder.Context): Unit =
-    catching(super.encode(value, os, context))
-
-  override def decode(is: InputStream): T =
-    catching(super.decode(is))
-
-  override def decode(is: InputStream, context: BCoder.Context): T =
-    catching(super.decode(is, context))
-}
-
->>>>>>> 5a5424d2
 /**
  * Coder Grammar is used to explicitly specify Coder derivation for types used in pipelines.
  *
