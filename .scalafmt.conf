--- conflicted
+++ resolved
@@ -1,8 +1,4 @@
-<<<<<<< HEAD
 version = "2.5.2"
-=======
-version = "2.5.1"
->>>>>>> 74df287e
 maxColumn = 100
 lineEndings=preserve
 binPack.literalArgumentLists = true
