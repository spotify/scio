--- conflicted
+++ resolved
@@ -17,65 +17,14 @@
 
 package com.spotify.scio.coders
 
-<<<<<<< HEAD
-import com.google.common.collect.{ImmutableList, ImmutableMap}
-import com.spotify.scio.ScioContext
-import com.spotify.scio.avro._
-import com.spotify.scio.avro.StringFieldTest
-import com.spotify.scio.testing.PipelineSpec
-import com.spotify.scio.values.SCollection
-import org.apache.commons.io.FileUtils
-import org.scalatest.BeforeAndAfterAll
-=======
 import org.scalatest.flatspec.AnyFlatSpec
 import com.spotify.scio.testing.CoderAssertions._
 import org.apache.avro.generic.GenericRecord
 import org.scalactic.Equality
 import org.scalatest.matchers.should.Matchers
->>>>>>> 1f5b835d
 
 final class AvroCoderTest extends AnyFlatSpec with Matchers {
 
-<<<<<<< HEAD
-class AvroCoderTest extends PipelineSpec with BeforeAndAfterAll {
-
-  private val testDir = Files.createTempDirectory("scio-test-").toFile
-
-  // Write Avro source to local file system
-  override protected def beforeAll(): Unit = {
-    val sc = ScioContext()
-    sc
-      .parallelize(1 to 10)
-      .map(_ =>
-        StringFieldTest
-          .newBuilder()
-          .setStrField("someStr")
-          .setMapField(ImmutableMap.of("someKey", "someVal"))
-          .setArrayField(ImmutableList.of("someListVal"))
-          .build()
-      )
-      .saveAsAvroFile(testDir.getAbsolutePath)
-    sc.run()
-  }
-
-  override def afterAll(): Unit = FileUtils.deleteDirectory(testDir)
-
-  // Verifies fix for BEAM-12628 Avro string encoding issue
-  "Avro SpecificRecords" should "be read and serialized using java String field representations" in {
-    def isJavaStr(t: Any): Boolean = {
-      t match {
-        case (k, v) =>
-          k.getClass == classOf[java.lang.String] && v.getClass == classOf[java.lang.String]
-        case v: Iterable[Any] => v.forall(isJavaStr)
-        case _                => t.getClass == classOf[java.lang.String]
-      }
-    }
-
-    val sc = ScioContext()
-    val data: SCollection[StringFieldTest] = sc
-      .avroSpecificFile[StringFieldTest](testDir.getAbsolutePath, ".avro")
-      .map(identity)
-=======
   it should "support Avro's SpecificRecord" in {
     Avro.user coderShould notFallback()
   }
@@ -94,7 +43,6 @@
 
     record coderShould notFallback()
   }
->>>>>>> 1f5b835d
 
   it should "provide a fallback for GenericRecord if no safe coder is available" in {
     val record: GenericRecord = Avro.user
