--- conflicted
+++ resolved
@@ -33,21 +33,16 @@
 import java.io.File
 import scala.jdk.CollectionConverters._
 
-<<<<<<< HEAD
 class DynamicFileTest extends PipelineSpec with TapSpec {
+
+  private def partitionIntegers(s: String): String =
+    partitionIntegers(s.toInt)
+
+  private def partitionIntegers(n: Int): String =
+    if (n % 2 == 0) "even" else "odd"
+
   private def verifyOutput(path: File, expected: String*): Unit = {
     val p = path.toPath
-=======
-class DynamicFileTest extends PipelineSpec {
-
-  private def partitionIntegers(s: String): String =
-    partitionIntegers(s.toInt)
-
-  private def partitionIntegers(n: Int): String =
-    if (n % 2 == 0) "even" else "odd"
-
-  private def verifyOutput(path: Path, expected: String*): Unit = {
->>>>>>> 1f5b835d
     val actual = Files
       .list(p)
       .iterator()
@@ -61,28 +56,16 @@
     val sc1 = ScioContext()
     sc1
       .parallelize(1 to 10)
-<<<<<<< HEAD
-      .saveAsDynamicTextFile(dir.getAbsolutePath)(s => (s.toInt % 2).toString)
+      .saveAsDynamicTextFile(dir.getAbsolutePath)(partitionIntegers)
     sc1.run()
     verifyOutput(dir, "0", "1")
 
     val sc2 = ScioContext()
-    val lines0 = sc2.textFile(s"$dir/0/*.txt")
-    val lines1 = sc2.textFile(s"$dir/1/*.txt")
-    lines0 should containInAnyOrder((1 to 10).filter(_ % 2 == 0).map(_.toString))
-    lines1 should containInAnyOrder((1 to 10).filter(_ % 2 == 1).map(_.toString))
-=======
-      .saveAsDynamicTextFile(tmpDir.toString)(partitionIntegers)
-    sc1.run()
-    verifyOutput(tmpDir, "even", "odd")
-
-    val sc2 = ScioContext()
-    val even = sc2.textFile(s"$tmpDir/even/*.txt")
-    val odd = sc2.textFile(s"$tmpDir/odd/*.txt")
+    val even = sc2.textFile(s"$dir/even/*.txt")
+    val odd = sc2.textFile(s"$dir/odd/*.txt")
     val (expectedEven, expectedOdd) = (1 to 10).partition(_ % 2 == 0)
     even should containInAnyOrder(expectedEven.map(_.toString))
     odd should containInAnyOrder(expectedOdd.map(_.toString))
->>>>>>> 1f5b835d
     sc2.run()
   }
 
@@ -95,32 +78,18 @@
       // mysterious "Could not find proxy for val sc1" compiler error
       .timestampBy(x => new Instant(x * 60000L), Duration.ZERO)
       .withFixedWindows(Duration.standardMinutes(1), Duration.ZERO, WindowOptions())
-<<<<<<< HEAD
-      .saveAsDynamicTextFile(dir.toString, 1)(s => (s.toInt % 2).toString)
-    sc1.run()
-    verifyOutput(dir, "0", "1")
-    Files.list(dir.toPath.resolve("0")).iterator().asScala.size shouldBe 5
-    Files.list(dir.toPath.resolve("1")).iterator().asScala.size shouldBe 5
-
-    val sc2 = ScioContext()
-    val lines0 = sc2.textFile(s"$dir/0/*.txt")
-    val lines1 = sc2.textFile(s"$dir/1/*.txt")
-    lines0 should containInAnyOrder((1 to 10).filter(_ % 2 == 0).map(_.toString))
-    lines1 should containInAnyOrder((1 to 10).filter(_ % 2 == 1).map(_.toString))
-=======
-      .saveAsDynamicTextFile(tmpDir.toString, 1)(partitionIntegers)
-    sc1.run()
-    verifyOutput(tmpDir, "even", "odd")
-    Files.list(tmpDir.resolve("even")).iterator().asScala.size shouldBe 5
-    Files.list(tmpDir.resolve("odd")).iterator().asScala.size shouldBe 5
-
-    val sc2 = ScioContext()
-    val even = sc2.textFile(s"$tmpDir/even/*.txt")
-    val odd = sc2.textFile(s"$tmpDir/odd/*.txt")
+      .saveAsDynamicTextFile(dir.getAbsolutePath, 1)(partitionIntegers)
+    sc1.run()
+    verifyOutput(dir, "even", "odd")
+    Files.list(dir.toPath.resolve("even")).iterator().asScala.size shouldBe 5
+    Files.list(dir.toPath.resolve("odd")).iterator().asScala.size shouldBe 5
+
+    val sc2 = ScioContext()
+    val even = sc2.textFile(s"$dir/even/*.txt")
+    val odd = sc2.textFile(s"$dir/odd/*.txt")
     val (expectedEven, expectedOdd) = (1 to 10).partition(_ % 2 == 0)
     even should containInAnyOrder(expectedEven.map(_.toString))
     odd should containInAnyOrder(expectedOdd.map(_.toString))
->>>>>>> 1f5b835d
     (1 to 10).foreach { x =>
       val p = partitionIntegers(x % 2)
       val t1 = new Instant(x * 60000L)
@@ -131,68 +100,47 @@
     sc2.run()
   }
 
-<<<<<<< HEAD
-  it should "support generic Avro files" in withTempDir { dir =>
-=======
-  it should "support text files with optional header and footer" in {
-    val tmpDir = Files.createTempDirectory("dynamic-io-")
+  it should "support text files with optional header and footer" in withTempDir { dir =>
     val sc1 = ScioContext()
     sc1
       .parallelize(1 to 10)
       .saveAsDynamicTextFile(
-        path = tmpDir.toString,
+        path = dir.getAbsolutePath,
         numShards = 1,
         header = Some("header"),
         footer = Some("footer")
       )(partitionIntegers)
     sc1.run()
-    verifyOutput(tmpDir, "even", "odd")
-
-    val sc2 = ScioContext()
-    val even = sc2.textFile(s"$tmpDir/even/*.txt")
-    val odd = sc2.textFile(s"$tmpDir/odd/*.txt")
+    verifyOutput(dir, "even", "odd")
+
+    val sc2 = ScioContext()
+    val even = sc2.textFile(s"$dir/even/*.txt")
+    val odd = sc2.textFile(s"$dir/odd/*.txt")
     val expectedMetadata = Seq("header", "footer")
     val (expectedEven, expectedOdd) = (1 to 10).partition(_ % 2 == 0)
     even should containInAnyOrder(expectedMetadata ++ expectedEven.map(_.toString))
     odd should containInAnyOrder(expectedMetadata ++ expectedOdd.map(_.toString))
     sc2.run()
-    FileUtils.deleteDirectory(tmpDir.toFile)
-  }
-
-  it should "support generic Avro files" in {
-    val tmpDir = Files.createTempDirectory("dynamic-io-")
->>>>>>> 1f5b835d
+  }
+
+  it should "support generic Avro files" in withTempDir { dir =>
     val sc1 = ScioContext()
     implicit val coder = Coder.avroGenericRecordCoder(schema)
     sc1
       .parallelize(1 to 10)
       .map(newGenericRecord)
-<<<<<<< HEAD
-      .saveAsDynamicAvroFile(dir.toString, schema = schema) { r =>
-        (r.get("int_field").toString.toInt % 2).toString
-      }
-    sc1.run()
-    verifyOutput(dir, "0", "1")
-
-    val sc2 = ScioContext()
-    val lines0 = sc2.avroGenericFile(s"$dir/0/*.avro", schema)
-    val lines1 = sc2.avroGenericFile(s"$dir/1/*.avro", schema)
-    lines0 should containInAnyOrder((1 to 10).filter(_ % 2 == 0).map(newGenericRecord))
-    lines1 should containInAnyOrder((1 to 10).filter(_ % 2 == 1).map(newGenericRecord))
-=======
-      .saveAsDynamicAvroFile(tmpDir.toString, schema = schema) { r =>
+      .saveAsDynamicAvroFile(dir.getAbsolutePath, schema = schema) { r =>
         partitionIntegers(r.get("int_field").asInstanceOf[Int])
       }
     sc1.run()
-    verifyOutput(tmpDir, "even", "odd")
-
-    val sc2 = ScioContext()
-    val even = sc2.avroFile(s"$tmpDir/even/*.avro", schema)
-    val odd = sc2.avroFile(s"$tmpDir/odd/*.avro", schema)
+    verifyOutput(dir, "even", "odd")
+
+    val sc2 = ScioContext()
+    val even = sc2.avroGenericFile(s"$dir/even/*.avro", schema)
+    val odd = sc2.avroGenericFile(s"$dir/odd/*.avro", schema)
     val (expectedEven, expectedOdd) = (1 to 10).partition(_ % 2 == 0)
     even should containInAnyOrder(expectedEven.map(newGenericRecord))
     odd should containInAnyOrder(expectedOdd.map(newGenericRecord))
->>>>>>> 1f5b835d
     sc2.run()
   }
 
@@ -201,28 +149,16 @@
     sc1
       .parallelize(1 to 10)
       .map(newSpecificRecord)
-<<<<<<< HEAD
-      .saveAsDynamicAvroFile(dir.toString)(r => (r.getIntField % 2).toString)
-    sc1.run()
-    verifyOutput(dir, "0", "1")
-
-    val sc2 = ScioContext()
-    val lines0 = sc2.avroSpecificFile[TestRecord](s"$dir/0/*.avro")
-    val lines1 = sc2.avroSpecificFile[TestRecord](s"$dir/1/*.avro")
-    lines0 should containInAnyOrder((1 to 10).filter(_ % 2 == 0).map(newSpecificRecord))
-    lines1 should containInAnyOrder((1 to 10).filter(_ % 2 == 1).map(newSpecificRecord))
-=======
-      .saveAsDynamicAvroFile(tmpDir.toString)(r => partitionIntegers(r.getIntField))
-    sc1.run()
-    verifyOutput(tmpDir, "even", "odd")
-
-    val sc2 = ScioContext()
-    val even = sc2.avroFile[TestRecord](s"$tmpDir/even/*.avro")
-    val odd = sc2.avroFile[TestRecord](s"$tmpDir/odd/*.avro")
+      .saveAsDynamicAvroFile(dir.getAbsolutePath)(r => partitionIntegers(r.getIntField))
+    sc1.run()
+    verifyOutput(dir, "even", "odd")
+
+    val sc2 = ScioContext()
+    val even = sc2.avroSpecificFile[TestRecord](s"$dir/even/*.avro")
+    val odd = sc2.avroSpecificFile[TestRecord](s"$dir/odd/*.avro")
     val (expectedEven, expectedOdd) = (1 to 10).partition(_ % 2 == 0)
     even should containInAnyOrder(expectedEven.map(newSpecificRecord))
     odd should containInAnyOrder(expectedOdd.map(newSpecificRecord))
->>>>>>> 1f5b835d
     sc2.run()
   }
 
@@ -236,32 +172,18 @@
       // mysterious "Could not find proxy for val sc1" compiler error
       .timestampBy(x => new Instant(x.getIntField * 60000L), Duration.ZERO)
       .withFixedWindows(Duration.standardMinutes(1), Duration.ZERO, WindowOptions())
-<<<<<<< HEAD
-      .saveAsDynamicAvroFile(dir.toString, 1)(r => (r.getIntField % 2).toString)
-    sc1.run()
-    verifyOutput(dir, "0", "1")
-    Files.list(dir.toPath.resolve("0")).iterator().asScala.size shouldBe 5
-    Files.list(dir.toPath.resolve("1")).iterator().asScala.size shouldBe 5
-
-    val sc2 = ScioContext()
-    val records0 = sc2.avroSpecificFile[TestRecord](s"$dir/0/*.avro")
-    val records1 = sc2.avroSpecificFile[TestRecord](s"$dir/1/*.avro")
-    records0 should containInAnyOrder((1 to 10).filter(_ % 2 == 0).map(newSpecificRecord))
-    records1 should containInAnyOrder((1 to 10).filter(_ % 2 == 1).map(newSpecificRecord))
-=======
-      .saveAsDynamicAvroFile(tmpDir.toString, 1)(r => partitionIntegers(r.getIntField))
-    sc1.run()
-    verifyOutput(tmpDir, "even", "odd")
-    Files.list(tmpDir.resolve("even")).iterator().asScala.size shouldBe 5
-    Files.list(tmpDir.resolve("odd")).iterator().asScala.size shouldBe 5
-
-    val sc2 = ScioContext()
-    val even = sc2.avroFile[TestRecord](s"$tmpDir/even/*.avro")
-    val odd = sc2.avroFile[TestRecord](s"$tmpDir/odd/*.avro")
+      .saveAsDynamicAvroFile(dir.getAbsolutePath, 1)(r => partitionIntegers(r.getIntField))
+    sc1.run()
+    verifyOutput(dir, "even", "odd")
+    Files.list(dir.toPath.resolve("even")).iterator().asScala.size shouldBe 5
+    Files.list(dir.toPath.resolve("odd")).iterator().asScala.size shouldBe 5
+
+    val sc2 = ScioContext()
+    val even = sc2.avroSpecificFile[TestRecord](s"$dir/even/*.avro")
+    val odd = sc2.avroSpecificFile[TestRecord](s"$dir/odd/*.avro")
     val (expectedEven, expectedOdd) = (1 to 10).partition(_ % 2 == 0)
     even should containInAnyOrder(expectedEven.map(newSpecificRecord))
     odd should containInAnyOrder(expectedOdd.map(newSpecificRecord))
->>>>>>> 1f5b835d
     (1 to 10).foreach { x =>
       val p = partitionIntegers(x % 2)
       val t1 = new Instant(x * 60000L)
@@ -280,28 +202,16 @@
     sc1
       .parallelize(1 to 10)
       .map(mkProto)
-<<<<<<< HEAD
-      .saveAsDynamicProtobufFile(dir.toString)(r => (r.getPlays % 2).toString)
+      .saveAsDynamicProtobufFile(dir.getAbsolutePath)(r => partitionIntegers(r.getPlays.toInt % 2))
     sc1.run()
     verifyOutput(dir, "0", "1")
 
     val sc2 = ScioContext()
-    val lines0 = sc2.protobufFile[SimplePB](s"$dir/0/*.protobuf")
-    val lines1 = sc2.protobufFile[SimplePB](s"$dir/1/*.protobuf")
-    lines0 should containInAnyOrder((1L to 10L).filter(_ % 2 == 0).map(mkProto))
-    lines1 should containInAnyOrder((1L to 10L).filter(_ % 2 == 1).map(mkProto))
-=======
-      .saveAsDynamicProtobufFile(tmpDir.toString)(r => partitionIntegers(r.getPlays.toInt % 2))
-    sc1.run()
-    verifyOutput(tmpDir, "even", "odd")
-
-    val sc2 = ScioContext()
-    val even = sc2.protobufFile[SimplePB](s"$tmpDir/even/*.protobuf")
-    val odd = sc2.protobufFile[SimplePB](s"$tmpDir/odd/*.protobuf")
+    val even = sc2.protobufFile[SimplePB](s"$dir/even/*.protobuf")
+    val odd = sc2.protobufFile[SimplePB](s"$dir/odd/*.protobuf")
     val (expectedEven, expectedOdd) = (1 to 10).partition(_ % 2 == 0)
     even should containInAnyOrder(expectedEven.map(mkProto))
     odd should containInAnyOrder(expectedOdd.map(mkProto))
->>>>>>> 1f5b835d
     sc2.run()
   }
 }