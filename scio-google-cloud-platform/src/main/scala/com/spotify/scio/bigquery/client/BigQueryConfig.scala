/*
 * Copyright 2019 Spotify AB.
 *
 * Licensed under the Apache License, Version 2.0 (the "License");
 * you may not use this file except in compliance with the License.
 * You may obtain a copy of the License at
 *
 *     http://www.apache.org/licenses/LICENSE-2.0
 *
 * Unless required by applicable law or agreed to in writing,
 * software distributed under the License is distributed on an
 * "AS IS" BASIS, WITHOUT WARRANTIES OR CONDITIONS OF ANY
 * KIND, either express or implied.  See the License for the
 * specific language governing permissions and limitations
 * under the License.
 */

package com.spotify.scio.bigquery.client

import java.nio.file.{Path, Paths}

import com.google.api.services.bigquery.BigqueryScopes
import com.spotify.scio.CoreSysProps
import com.spotify.scio.bigquery.BigQuerySysProps
import org.apache.beam.sdk.io.gcp.bigquery.BigQueryIO.TypedRead.QueryPriority

import scala.util.Try

object BigQueryConfig {

  case class ImpersonationInfo(targetPrincipal: String, lifetime: Int)

  /** Default cache directory. */
  private[this] val CacheDirectoryDefault: Path = Paths
    .get(CoreSysProps.TmpDir.value)
    .resolve(s"scio-bigquery-${CoreSysProps.User.value}")
    .resolve(".bigquery")

  /** Default cache behavior is enabled. */
  private[this] val CacheEnabledDefault: Boolean = true

  /** Default debug auth behavior is disabled. */
  private[this] val DebugAuthEnabledDefault: Boolean = false

  /** Default priority is batch. */
  private[this] val PriorityDefault: QueryPriority = QueryPriority.BATCH

  private[this] val DefaultScopes = List(BigqueryScopes.BIGQUERY)

  private[this] val DefaultLocation = "US"

  def location: String = DefaultLocation

  def scopes: Seq[String] = DefaultScopes

  def isCacheEnabled: Boolean =
    BigQuerySysProps.CacheEnabled.valueOption
      .flatMap(x => Try(x.toBoolean).toOption)
      .getOrElse(CacheEnabledDefault)

  def isDebugAuthEnabled: Boolean =
    BigQuerySysProps.DebugAuth.valueOption
      .flatMap(x => Try(x.toBoolean).toOption)
      .getOrElse(DebugAuthEnabledDefault)

  def cacheDirectory: Path =
    BigQuerySysProps.CacheDirectory.valueOption.map(Paths.get(_)).getOrElse(CacheDirectoryDefault)

  def connectTimeoutMs: Option[Int] =
    BigQuerySysProps.ConnectTimeoutMs.valueOption.map(_.toInt)

  def readTimeoutMs: Option[Int] =
    BigQuerySysProps.ReadTimeoutMs.valueOption.map(_.toInt)

  def impersonationInfo: Option[ImpersonationInfo] = {
    BigQuerySysProps.ActAs.valueOption.map { actAs =>
<<<<<<< HEAD
      val lifetime = BigQuerySysProps.ImpersonationLifetimeSec.valueOption.map(_.toInt)
      ImpersonationInfo(actAs, lifetime.getOrElse(3600))
=======
      val lifetime =
        BigQuerySysProps.ImpersonationLifetimeSec.valueOption.flatMap(x => Try(x.toInt).toOption)
      ImpersonationInfo(actAs, lifetime.getOrElse(0))
>>>>>>> 4f2405ab
    }
  }

  def priority: QueryPriority = {
    lazy val isCompilingOrTesting = Thread
      .currentThread()
      .getStackTrace
      .exists { e =>
        e.getClassName.startsWith("scala.tools.nsc.interpreter.") ||
        e.getClassName.startsWith("org.scalatest.tools.")
      }

    BigQuerySysProps.Priority.valueOption.map(_.toUpperCase) match {
      case Some("INTERACTIVE")       => QueryPriority.INTERACTIVE
      case Some("BATCH")             => QueryPriority.BATCH
      case _ if isCompilingOrTesting => QueryPriority.INTERACTIVE
      case _                         => PriorityDefault
    }
  }
}<|MERGE_RESOLUTION|>--- conflicted
+++ resolved
@@ -74,14 +74,8 @@
 
   def impersonationInfo: Option[ImpersonationInfo] = {
     BigQuerySysProps.ActAs.valueOption.map { actAs =>
-<<<<<<< HEAD
       val lifetime = BigQuerySysProps.ImpersonationLifetimeSec.valueOption.map(_.toInt)
-      ImpersonationInfo(actAs, lifetime.getOrElse(3600))
-=======
-      val lifetime =
-        BigQuerySysProps.ImpersonationLifetimeSec.valueOption.flatMap(x => Try(x.toInt).toOption)
       ImpersonationInfo(actAs, lifetime.getOrElse(0))
->>>>>>> 4f2405ab
     }
   }
 
