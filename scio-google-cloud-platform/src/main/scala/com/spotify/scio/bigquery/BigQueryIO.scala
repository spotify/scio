--- conflicted
+++ resolved
@@ -25,11 +25,6 @@
 import com.spotify.scio.io._
 import com.spotify.scio.util.{FilenamePolicySupplier, Functions, ScioUtil}
 import com.spotify.scio.values.{SCollection, SideOutput, SideOutputCollections}
-<<<<<<< HEAD
-import com.twitter.chill.ClosureCleaner
-import magnolify.bigquery.TableRowType
-=======
->>>>>>> 9e91a207
 import org.apache.avro.generic.GenericRecord
 import org.apache.beam.sdk.extensions.gcp.options.GcpOptions
 import org.apache.beam.sdk.io.Compression
@@ -418,13 +413,8 @@
    * Creates a new instance of [[BigQueryTypedTable]] based on the supplied [[Format]].
    *
    * NOTE: LogicalType support when using `Format.GenericRecord` has some caveats: Reading: Bigquery
-<<<<<<< HEAD
-   * types DATE, TIME, DATEIME will be read as STRING. Writing: Supports LogicalTypes only for DATE
-   * and TIME. DATETIME is not yet supported. https://issuetracker.google.com/issues/140681683
-=======
    * types DATE, TIME, DATEIME will be read as STRING. Use `Format.GenericRecordWithLogicalTypes`
    * for avro `date`, `timestamp-micros` and `local-timestamp-micros` (avro 1.10+)
->>>>>>> 9e91a207
    */
   def apply[F: Coder](table: Table, format: Format[F]): BigQueryTypedTable[F] =
     format match {
