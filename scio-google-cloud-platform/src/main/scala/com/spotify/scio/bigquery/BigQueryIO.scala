--- conflicted
+++ resolved
@@ -31,7 +31,9 @@
 import com.twitter.chill.ClosureCleaner
 import org.apache.avro.generic.GenericRecord
 import org.apache.beam.sdk.extensions.gcp.options.GcpOptions
-<<<<<<< HEAD
+import org.apache.beam.sdk.io.Compression
+import org.apache.beam.sdk.io.gcp.bigquery.BigQueryAvroUtilsWrapper
+import org.apache.beam.sdk.io.gcp.bigquery.{BigQueryUtils, SchemaAndRecord}
 import org.apache.beam.sdk.io.gcp.bigquery.BigQueryIO.TypedRead.{Method => ReadMethod}
 import org.apache.beam.sdk.io.gcp.bigquery.BigQueryIO.Write.{
   CreateDisposition,
@@ -45,13 +47,6 @@
   SchemaAndRecord,
   WriteResult
 }
-=======
-import org.apache.beam.sdk.io.Compression
-import org.apache.beam.sdk.io.gcp.bigquery.BigQueryIO.TypedRead.Method
-import org.apache.beam.sdk.io.gcp.bigquery.BigQueryIO.Write.{CreateDisposition, WriteDisposition}
-import org.apache.beam.sdk.io.gcp.bigquery.BigQueryAvroUtilsWrapper
-import org.apache.beam.sdk.io.gcp.bigquery.{BigQueryUtils, SchemaAndRecord}
->>>>>>> 81f83160
 import org.apache.beam.sdk.io.gcp.{bigquery => beam}
 import org.apache.beam.sdk.transforms.SerializableFunction
 import org.joda.time.Duration
@@ -110,7 +105,6 @@
 }
 
 private[bigquery] object Writes {
-<<<<<<< HEAD
 
   trait WriteParam[T, Info] {
     def configOverride: beam.BigQueryIO.Write[T] => beam.BigQueryIO.Write[T]
@@ -127,9 +121,6 @@
     type ConfigOverride[T] = beam.BigQueryIO.Write[T] => beam.BigQueryIO.Write[T]
 
     val DefaultMethod: WriteMethod = WriteMethod.DEFAULT
-=======
-  trait WriteParamDefaults {
->>>>>>> 81f83160
     val DefaultSchema: TableSchema = null
     val DefaultWriteDisposition: WriteDisposition = null
     val DefaultCreateDisposition: CreateDisposition = null
@@ -255,7 +246,6 @@
     case object TableRow extends Format[TableRow]
   }
 
-<<<<<<< HEAD
   final case class WriteParam[T, Info] private (
     method: WriteMethod,
     schema: TableSchema,
@@ -273,7 +263,7 @@
   ) extends Writes.WriteParam[T, Info]
 
   object WriteParam extends Writes.WriteParamDefaults {
-    @inline final private[bigquery] def apply[T](
+    @inline final def apply[T](
       method: WriteMethod = DefaultMethod,
       schema: TableSchema = DefaultSchema,
       writeDisposition: WriteDisposition = DefaultWriteDisposition,
@@ -300,43 +290,6 @@
       DefaultExtendedErrorInfo,
       defaultInsertErrorTransform
     )
-=======
-  trait WriteParam {
-    val schema: TableSchema
-    val writeDisposition: WriteDisposition
-    val createDisposition: CreateDisposition
-    val tableDescription: String
-    val timePartitioning: TimePartitioning
-    val extendedErrorInfo: ExtendedErrorInfo
-    val insertErrorTransform: SCollection[extendedErrorInfo.Info] => Unit
-  }
-
-  object WriteParam extends Writes.WriteParamDefaults {
-    @inline final def apply(
-      s: TableSchema,
-      wd: WriteDisposition,
-      cd: CreateDisposition,
-      td: String,
-      tp: TimePartitioning,
-      ei: ExtendedErrorInfo
-    )(it: SCollection[ei.Info] => Unit): WriteParam = new WriteParam {
-      val schema: TableSchema = s
-      val writeDisposition: WriteDisposition = wd
-      val createDisposition: CreateDisposition = cd
-      val tableDescription: String = td
-      val timePartitioning: TimePartitioning = tp
-      val extendedErrorInfo: ei.type = ei
-      val insertErrorTransform: SCollection[extendedErrorInfo.Info] => Unit = it
-    }
-
-    @inline final def apply(
-      s: TableSchema = DefaultSchema,
-      wd: WriteDisposition = DefaultWriteDisposition,
-      cd: CreateDisposition = DefaultCreateDisposition,
-      td: String = DefaultTableDescription,
-      tp: TimePartitioning = DefaultTimePartitioning
-    ): WriteParam = apply(s, wd, cd, td, tp, DefaultExtendedErrorInfo)(defaultInsertErrorTransform)
->>>>>>> 81f83160
   }
 
   private[this] def tableRow(table: Table): BigQueryTypedTable[TableRow] =
@@ -730,7 +683,6 @@
   }
 
   object Table {
-<<<<<<< HEAD
     final case class WriteParam[T, Info] private (
       method: WriteMethod,
       writeDisposition: WriteDisposition,
@@ -747,7 +699,7 @@
 
     object WriteParam extends Writes.WriteParamDefaults {
 
-      @inline final private[bigquery] def apply[T](
+      @inline final def apply[T](
         method: WriteMethod = DefaultMethod,
         writeDisposition: WriteDisposition = DefaultWriteDisposition,
         createDisposition: CreateDisposition = DefaultCreateDisposition,
@@ -770,35 +722,6 @@
         DefaultExtendedErrorInfo,
         defaultInsertErrorTransform
       )
-=======
-    sealed trait WriteParam {
-      val writeDisposition: WriteDisposition
-      val createDisposition: CreateDisposition
-      val timePartitioning: TimePartitioning
-      val extendedErrorInfo: ExtendedErrorInfo
-      val insertErrorTransform: SCollection[extendedErrorInfo.Info] => Unit
-    }
-
-    object WriteParam extends Writes.WriteParamDefaults {
-      @inline final def apply(
-        wd: WriteDisposition,
-        cd: CreateDisposition,
-        tp: TimePartitioning,
-        ei: ExtendedErrorInfo
-      )(it: SCollection[ei.Info] => Unit): WriteParam = new WriteParam {
-        val writeDisposition: WriteDisposition = wd
-        val createDisposition: CreateDisposition = cd
-        val timePartitioning: TimePartitioning = tp
-        val extendedErrorInfo: ei.type = ei
-        val insertErrorTransform: SCollection[extendedErrorInfo.Info] => Unit = it
-      }
-
-      @inline final def apply(
-        wd: WriteDisposition = DefaultWriteDisposition,
-        cd: CreateDisposition = DefaultCreateDisposition,
-        tp: TimePartitioning = DefaultTimePartitioning
-      ): WriteParam = apply(wd, cd, tp, DefaultExtendedErrorInfo)(defaultInsertErrorTransform)
->>>>>>> 81f83160
     }
 
   }
