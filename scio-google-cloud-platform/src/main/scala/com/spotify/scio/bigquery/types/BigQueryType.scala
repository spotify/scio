/*
 * Copyright 2019 Spotify AB.
 *
 * Licensed under the Apache License, Version 2.0 (the "License");
 * you may not use this file except in compliance with the License.
 * You may obtain a copy of the License at
 *
 *     http://www.apache.org/licenses/LICENSE-2.0
 *
 * Unless required by applicable law or agreed to in writing,
 * software distributed under the License is distributed on an
 * "AS IS" BASIS, WITHOUT WARRANTIES OR CONDITIONS OF ANY
 * KIND, either express or implied.  See the License for the
 * specific language governing permissions and limitations
 * under the License.
 */

package com.spotify.scio.bigquery.types

import com.google.api.services.bigquery.model.{TableRow, TableSchema}
import org.apache.avro.Schema
import org.apache.avro.generic.GenericRecord

import scala.annotation.{compileTimeOnly, nowarn, StaticAnnotation}
import scala.reflect.runtime.universe._
import scala.util.Try

/**
 * Macro annotations and converter generators for BigQuery types.
 *
 * The following table lists each legacy SQL data type, its standard SQL equivalent and Scala type.
 * | Legacy SQL | Standard SQL | Scala type                                      |
 * |:-----------|:-------------|:------------------------------------------------|
 * | BOOLEAN    | BOOL         | `Boolean`                                       |
 * | INTEGER    | INT64        | `Long`, `Int`                                   |
 * | FLOAT      | FLOAT64      | `Double`, `Float`                               |
 * | STRING     | STRING       | `String`                                        |
 * | NUMERIC    | NUMERIC      | `BigDecimal`                                    |
 * | BYTES      | BYTES        | `com.google.protobuf.ByteString`, `Array[Byte]` |
 * | RECORD     | STRUCT       | Nested case class                               |
 * | REPEATED   | ARRAY        | `List[T]`                                       |
 * | TIMESTAMP  | TIMESTAMP    | `org.joda.time.Instant`                         |
 * | DATE       | DATE         | `org.joda.time.LocalDate`                       |
 * | TIME       | TIME         | `org.joda.time.LocalTime`                       |
 * | DATETIME   | DATETIME     | `org.joda.time.LocalDateTime`                   |
 *
 * @groupname trait
 * Traits for annotated types
 * @groupname annotation
 * Type annotations
 * @groupname converters
 * Converters
 * @groupname Ungrouped
 * Other Members
 */
@deprecated("Use magnolify API instead.", "0.15.0")
object BigQueryType {

  /**
   * Trait for companion objects of case classes generated with table.
   * @group trait
   */
  trait HasTable {

    /** Table for case class schema. */
    def table: String
  }

  /**
   * Trait for companion objects of case classes generated with table. Instance of this trait are
   * provided as implicits allowing static discovery. That trait provide evidence that a BQ table is
   * statically known for a given type T.
   * @group trait
   */
  trait Table[T] extends HasTable

  /**
   * Trait for companion objects of case classes generated with schema.
   * @group trait
   */
  trait HasSchema[T] {

    /** Case class schema. */
    def schema: TableSchema

    /** Case class avro schema. */
    def avroSchema: Schema

    /** Avro [[GenericRecord]] to `T` converter. */
    def fromAvro: GenericRecord => T

    /** `T` to GenericRecord converter. */
    def toAvro: T => GenericRecord

    /** TableRow to `T` converter. */
    def fromTableRow: TableRow => T

    /** `T` to TableRow converter. */
    def toTableRow: T => TableRow

    /** Get a pretty string representation of the schema. */
    def toPrettyString(indent: Int = 0): String
  }

  /**
   * Trait for companion objects of case classes generated with storage API.
   * @group trait
   */
  trait HasStorageOptions {

    /** Table for case class schema. */
    def table: String

    /** Selected fields for case class schema. */
    def selectedFields: List[String]

    /** Row restriction for case class schema. */
    def rowRestriction: Option[String]
  }

  /**
   * Trait for companion objects of case classes generated with storage API. Instance of this trait
   * are provided as implicits allowing static discovery. That trait provide evidence that a BQ
   * table is statically known for a given type T.
   * @group trait
   */
  trait StorageOptions[T] extends HasStorageOptions

  /**
   * Trait for companion objects of case classes generated with SELECT query.
   * @group trait
   */
  trait HasQuery {

    /**
     * SELECT query for case class schema.
     * @return
     *   unformatted query
     */
    def queryRaw: String
  }

  /**
   * Trait for companion objects of case classes generated with query. Instance of this trait are
   * provided as implicits allowing static discovery. That trait provide evidence that a BQ query is
   * statically known for a given type T.
   * @group trait
   */
  trait Query[T] extends HasQuery

  /**
   * Trait for companion objects of case classes generated with table description.
   * @group trait
   */
  trait HasTableDescription {

    /** Case class table description. */
    def tableDescription: String
  }

  /**
   * Trait for case classes with generated companion objects.
   * @group trait
   */
  trait HasAnnotation

  /**
   * Macro annotation for a BigQuery table.
   *
   * Generate case classes for a BigQuery table. Note that `tableSpec` must be a string literal in
   * the form of `project:dataset.table` with optional `.stripMargin` at the end. For example:
   *
   * {{{
   * @BigQueryType.fromTable("project:dataset.table") class MyRecord
   * }}}
   *
   * String formatting syntax can be used in `tableSpec` when additional `args` are supplied. For
   * example:
   *
   * {{{
   * @BigQueryType.fromTable("project:dataset.%s", "table")
   * }}}
   *
   * "\$LATEST" can be used as a placeholder for table partitions. The latest partition available
   * will be used. For example:
   *
   * {{{
   * @BigQueryType.fromTable("project:dataset.table_%s", "\$LATEST")
   * }}}
   *
   * Also generate a companion object with convenience methods.
   * @group annotation
   */
  @nowarn
  @compileTimeOnly(
    "enable macro paradise (2.12) or -Ymacro-annotations (2.13) to expand macro annotations"
  )
  @deprecated("Use magnolify API instead.", "0.15.0")
  class fromTable(tableSpec: String, args: String*) extends StaticAnnotation {
    def macroTransform(annottees: Any*): Any = macro TypeProvider.tableImpl
  }

  /**
   * Macro annotation for a BigQuery schema.
   *
   * Generate case classes for a BigQuery schema. Note that `schema` must be a string literal of the
   * JSON schema with optional `.stripMargin` at the end. For example:
   *
   * {{{
   * @BigQueryType.fromSchema(
   *   """
   *     |{
   *     |  "fields": [
   *     |    {"mode": "REQUIRED", "name": "f1", "type": "INTEGER"},
   *     |    {"mode": "REQUIRED", "name": "f2", "type": "FLOAT"},
   *     |    {"mode": "REQUIRED", "name": "f3", "type": "STRING"},
   *     |    {"mode": "REQUIRED", "name": "f4", "type": "TIMESTAMP"}
   *     |  ]
   *     |}
   *   """.stripMargin) class MyRecord
   * }}}
   *
   * Also generate a companion object with convenience methods.
   * @group annotation
   */
  @nowarn
  @compileTimeOnly(
    "enable macro paradise (2.12) or -Ymacro-annotations (2.13) to expand macro annotations"
  )
  @deprecated("Use magnolify API instead.", "0.15.0")
  class fromSchema(schema: String) extends StaticAnnotation {
    def macroTransform(annottees: Any*): Any = macro TypeProvider.schemaImpl
  }

  /**
   * Macro annotation for a BigQuery table using the storage API.
   *
   * Generate case classes for BigQuery storage API, including column projection and filtering. Note
   * that `tableSpec` must be a string literal in the form of `project:dataset.table` with optional
   * `.stripMargin` at the end. For example:
   *
   * {{{
   * @BigQueryType.fromStorage("project:dataset.table") class MyRecord
   * }}}
   *
   * @param selectedFields
   *   names of the fields in the table that should be read. If empty, all fields will be read. If
   *   the specified field is a nested field, all the sub-fields in the field will be selected.
   *   Fields will always appear in the generated class in the same order as they appear in the
   *   table, regardless of the order specified in selectedFields.
   * @param rowRestriction
   *   SQL text filtering statement, similar ti a WHERE clause in a query. Currently, we support
   *   combinations of predicates that are a comparison between a column and a constant value in SQL
   *   statement. Aggregates are not supported. For example:
   *
   * {{{
   * "a > DATE '2014-09-27' AND (b > 5 AND c LIKE 'date')"
   * }}}
   *
   * String formatting syntax can be used in `tableSpec` when additional `args` are supplied. For
   * example:
   *
   * {{{
   * @BigQueryType.fromStorage("project:dataset.%s", "table")
   * }}}
   *
   * "\$LATEST" can be used as a placeholder for table partitions. The latest partition available
   * will be used. For example:
   *
   * {{{
   * @BigQueryType.fromStorage("project:dataset.table_%s", "\$LATEST")
   * }}}
   *
   * Also generate a companion object with convenience methods.
   * @group annotation
   */
  @nowarn
  @compileTimeOnly(
    "enable macro paradise (2.12) or -Ymacro-annotations (2.13) to expand macro annotations"
  )
  @deprecated("Use magnolify API instead.", "0.15.0")
  class fromStorage(
    tableSpec: String,
    args: List[Any] = Nil,
    selectedFields: List[String] = Nil,
    rowRestriction: String = ""
  ) extends StaticAnnotation {
    def macroTransform(annottees: Any*): Any = macro TypeProvider.storageImpl
  }

  /**
   * Macro annotation for a BigQuery SELECT query.
   *
   * Generate case classes for a BigQuery SELECT query. Note that `query` must be a string literal
   * of the SELECT query with optional `.stripMargin` at the end. For example:
   *
   * {{{
   * @BigQueryType.fromQuery("SELECT field1, field2 FROM [project:dataset.table]")
   * }}}
   *
   * String formatting syntax can be used in `query` when additional `args` are supplied. For
   * example:
   *
   * {{{
   * @BigQueryType.fromQuery("SELECT field1, field2 FROM [%s]", "table")
   * }}}
   *
   * "\$LATEST" can be used as a placeholder for table partitions. The latest common partition
   * available for all tables with the placeholder will be used. For example:
   *
   * {{{
   * @BigQueryType.fromQuery(
   *   "SELECT field1, field2 FROM [project:d1.t1_%s] JOIN [project:d2.t2_%s] USING field3",
   *   "\$LATEST", "\$LATEST")
   * }}}
   *
   * Also generate a companion object with convenience methods.
   *
   * Both [[https://cloud.google.com/bigquery/docs/reference/legacy-sql Legacy SQL]] and
   * [[https://cloud.google.com/bigquery/docs/reference/standard-sql/ Standard SQL]] dialects are
   * supported. By default the query dialect will be automatically detected. To override this
   * behavior, start the query string with `#legacysql` or `#standardsql`.
   * @group annotation
   */
  @nowarn
  @compileTimeOnly(
    "enable macro paradise (2.12) or -Ymacro-annotations (2.13) to expand macro annotations"
  )
  @deprecated("Use magnolify API instead.", "0.15.0")
  class fromQuery(query: String, args: Any*) extends StaticAnnotation {
    def macroTransform(annottees: Any*): Any = macro TypeProvider.queryImpl
  }

  /**
   * Macro annotation for case classes to be saved to a BigQuery table.
   *
   * Note that this annotation does not generate case classes, only a companion object with
   * convenience methods. You need to define a complete case class for as output record. For
   * example:
   *
   * {{{
   * @BigQueryType.toTable
   * case class Result(name: String, score: Double)
   * }}}
   * @group annotation
   */
  @compileTimeOnly(
    "enable macro paradise (2.12) or -Ymacro-annotations (2.13) to expand macro annotations"
  )
  @deprecated("Use magnolify API instead.", "0.15.0")
  class toTable extends StaticAnnotation {
    def macroTransform(annottees: Any*): Any = macro TypeProvider.toTableImpl
  }

  /** Generate [[org.apache.avro.Schema Schema]] for a case class. */
  @deprecated("Use magnolify API instead.", "0.15.0")
  def avroSchemaOf[T: TypeTag]: Schema = SchemaProvider.avroSchemaOf[T]

<<<<<<< HEAD
  /**
   * Generate [[com.google.api.services.bigquery.model.TableSchema TableSchema]] for a case class.
   */
  @deprecated("Use magnolify API instead.", "0.15.0")
=======
  /** Generate [[com.google.api.services.bigquery.model.TableSchema TableSchema]] for a case class. */
>>>>>>> 1624fa12
  def schemaOf[T: TypeTag]: TableSchema = SchemaProvider.schemaOf[T]

  /**
   * Generate a converter function from Avro [[GenericRecord]] to the given case class `T`.
   * @group converters
   */
  @deprecated("Use magnolify API instead.", "0.15.0")
  def fromAvro[T]: GenericRecord => T = macro ConverterProvider.fromAvroImpl[T]

  /**
   * Generate a converter function from the given case class `T` to [[GenericRecord]].
   * @group converters
   */
  @deprecated("Use magnolify API instead.", "0.15.0")
  def toAvro[T]: T => GenericRecord = macro ConverterProvider.toAvroImpl[T]

  /**
   * Generate a converter function from [[TableRow]] to the given case class `T`.
   * @group converters
   */
  @deprecated("Use magnolify API instead.", "0.15.0")
  def fromTableRow[T]: TableRow => T =
    macro ConverterProvider.fromTableRowImpl[T]

  /**
   * Generate a converter function from the given case class `T` to [[TableRow]].
   * @group converters
   */
  @deprecated("Use magnolify API instead.", "0.15.0")
  def toTableRow[T]: T => TableRow = macro ConverterProvider.toTableRowImpl[T]

  /** Create a new BigQueryType instance. */
  @deprecated("Use magnolify API instead.", "0.15.0")
  @inline final def apply[T: TypeTag]: BigQueryType[T] = new BigQueryType[T]
}

/**
 * Type class for case class `T` annotated for BigQuery IO.
 *
 * This decouples generated fields and methods from macro expansion to keep core macro free.
 */
@deprecated("Use magnolify API instead.", "0.15.0")
class BigQueryType[T: TypeTag] {
  private[this] val bases = typeOf[T].companion.baseClasses

  private[this] val instance = runtimeMirror(getClass.getClassLoader)
    .reflectModule(typeOf[T].erasure.typeSymbol.companion.asModule)
    .instance

  private def getField(key: String) =
    instance.getClass.getMethod(key).invoke(instance)

  /** Whether the case class is annotated for a table. */
  def isTable: Boolean =
    bases.contains(typeOf[BigQueryType.HasTable].typeSymbol)

  /** Whether the case class is annotated for storage API. */
  def isStorage: Boolean =
    bases.contains(typeOf[BigQueryType.HasStorageOptions].typeSymbol)

  /** Whether the case class is annotated for a query. */
  def isQuery: Boolean =
    bases.contains(typeOf[BigQueryType.HasQuery].typeSymbol)

  /** Table reference from the annotation. */
  def table: Option[String] =
    Try(getField("table").asInstanceOf[String]).toOption

  /** Storage API `selectedFields` from the annotation. */
  def selectedFields: Option[List[String]] =
    Try(getField("selectedFields").asInstanceOf[List[String]]).toOption

  /** Storage API `restriction` from the annotation. */
  def rowRestriction: Option[String] =
    Try(getField("rowRestriction").asInstanceOf[Option[String]]).toOption.flatten

  /** Query from the annotation. */
  @deprecated("use queryRaw instead", "0.14.0")
  def query: Option[String] =
    Try(getField("queryRaw").asInstanceOf[String]).toOption

  /** Query from the annotation. */
  def queryRaw: Option[String] =
    Try(getField("queryRaw").asInstanceOf[String]).toOption

  /** Table description from the annotation. */
  def tableDescription: Option[String] =
    Try(getField("tableDescription").asInstanceOf[String]).toOption

  /** Avro [[GenericRecord]] to `T` converter. */
  def fromAvro: GenericRecord => T =
    getField("fromAvro").asInstanceOf[GenericRecord => T]

  /** `T` to [[GenericRecord]] converter. */
  def toAvro: T => GenericRecord =
    getField("toAvro").asInstanceOf[T => GenericRecord]

  /** TableRow to `T` converter. */
  def fromTableRow: TableRow => T =
    getField("fromTableRow").asInstanceOf[TableRow => T]

  /** `T` to TableRow converter. */
  def toTableRow: T => TableRow =
    getField("toTableRow").asInstanceOf[T => TableRow]

  /** TableSchema of `T`. */
  def schema: TableSchema =
    Try(getField("schema").asInstanceOf[TableSchema]).toOption.getOrElse {
      BigQueryType.schemaOf[T]
    }

  /** Avro schema of `T`. */
  def avroSchema: Schema =
    Try(getField("avroSchema").asInstanceOf[Schema]).toOption.getOrElse {
      BigQueryType.avroSchemaOf[T]
    }
}<|MERGE_RESOLUTION|>--- conflicted
+++ resolved
@@ -356,14 +356,8 @@
   @deprecated("Use magnolify API instead.", "0.15.0")
   def avroSchemaOf[T: TypeTag]: Schema = SchemaProvider.avroSchemaOf[T]
 
-<<<<<<< HEAD
-  /**
-   * Generate [[com.google.api.services.bigquery.model.TableSchema TableSchema]] for a case class.
-   */
-  @deprecated("Use magnolify API instead.", "0.15.0")
-=======
   /** Generate [[com.google.api.services.bigquery.model.TableSchema TableSchema]] for a case class. */
->>>>>>> 1624fa12
+  @deprecated("Use magnolify API instead.", "0.15.0")
   def schemaOf[T: TypeTag]: TableSchema = SchemaProvider.schemaOf[T]
 
   /**
