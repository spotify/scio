/*
 * Copyright 2020 Spotify AB.
 *
 * Licensed under the Apache License, Version 2.0 (the "License");
 * you may not use this file except in compliance with the License.
 * You may obtain a copy of the License at
 *
 *     http://www.apache.org/licenses/LICENSE-2.0
 *
 * Unless required by applicable law or agreed to in writing,
 * software distributed under the License is distributed on an
 * "AS IS" BASIS, WITHOUT WARRANTIES OR CONDITIONS OF ANY
 * KIND, either express or implied.  See the License for the
 * specific language governing permissions and limitations
 * under the License.
 */

package com.spotify.scio.datastore

import com.spotify.scio.ScioContext
import com.spotify.scio.values.SCollection
import com.spotify.scio.io.{EmptyTap, EmptyTapOf, ScioIO, Tap, TapT}
import com.google.datastore.v1.{Entity, Query}
import com.spotify.scio.coders.{Coder, CoderMaterializer}
import org.apache.beam.sdk.io.gcp.datastore.{DatastoreIO => BDatastoreIO, DatastoreV1 => BDatastore}

final case class DatastoreIO(projectId: String) extends ScioIO[Entity] {
  override type ReadP = DatastoreIO.ReadParam
  override type WriteP = DatastoreIO.WriteParam

  override val tapT: TapT.Aux[Entity, Nothing] = EmptyTapOf[Entity]

  override protected def read(sc: ScioContext, params: ReadP): SCollection[Entity] = {
    val coder = CoderMaterializer.beam(sc, Coder.protoMessageCoder[Entity])
    val read = BDatastoreIO
      .v1()
      .read()
      .withProjectId(projectId)
      .withNamespace(params.namespace)
      .withQuery(params.query)
    sc.applyTransform(
      Option(params.configOverride).map(_(read)).getOrElse(read)
    ).setCoder(coder)
  }

  override protected def write(data: SCollection[Entity], params: WriteP): Tap[Nothing] = {
    val write = BDatastoreIO.v1.write.withProjectId(projectId)
    data.applyInternal(
      Option(params.configOverride).map(_(write)).getOrElse(write)
    )
    EmptyTap
  }

  override def tap(read: DatastoreIO.ReadParam): Tap[Nothing] = EmptyTap
}

object DatastoreIO {
<<<<<<< HEAD
  final case class ReadParam private (query: Query, namespace: String = null)
=======
  final case class ReadParam(
    query: Query,
    namespace: String = null,
    configOverride: BDatastore.Read => BDatastore.Read = identity
  )

  final case class WriteParam(
    configOverride: BDatastore.Write => BDatastore.Write = identity
  )
>>>>>>> f3e737e5
}<|MERGE_RESOLUTION|>--- conflicted
+++ resolved
@@ -55,17 +55,13 @@
 }
 
 object DatastoreIO {
-<<<<<<< HEAD
-  final case class ReadParam private (query: Query, namespace: String = null)
-=======
-  final case class ReadParam(
+  final case class ReadParam private (
     query: Query,
     namespace: String = null,
     configOverride: BDatastore.Read => BDatastore.Read = identity
   )
 
-  final case class WriteParam(
+  final case class WriteParam private (
     configOverride: BDatastore.Write => BDatastore.Write = identity
   )
->>>>>>> f3e737e5
 }