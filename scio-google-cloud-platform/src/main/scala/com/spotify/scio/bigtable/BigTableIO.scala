--- conflicted
+++ resolved
@@ -229,25 +229,6 @@
     data: SCollection[(ByteString, Iterable[T])],
     params: WriteP
   ): Tap[Nothing] = {
-<<<<<<< HEAD
-=======
-    val sink =
-      params match {
-        case BigtableWrite.Default(flowControlEnabled) =>
-          val opts = bigtableOptions // defeat closure
-          beam.BigtableIO
-            .write()
-            .withProjectId(bigtableOptions.getProjectId)
-            .withInstanceId(bigtableOptions.getInstanceId)
-            .withTableId(tableId)
-            .withFlowControl(flowControlEnabled)
-            .withBigtableOptionsConfigurator(
-              Functions.serializableFn(_ => opts.toBuilder)
-            ): @nowarn("cat=deprecation")
-        case BigtableWrite.Bulk(numOfShards, flushInterval) =>
-          new BigtableBulkWriter(tableId, bigtableOptions, numOfShards, flushInterval)
-      }
->>>>>>> 5c0d61dc
     data.transform_("Bigtable write") { coll =>
       coll
         .map { case (key, value) =>
@@ -295,13 +276,14 @@
 
   private[scio] def sink(tableId: String, bigtableOptions: BigtableOptions, params: WriteParam) = {
     params match {
-      case BigtableWrite.Default =>
+      case BigtableWrite.Default(flowControlEnabled) =>
         val opts = bigtableOptions // defeat closure
         beam.BigtableIO
           .write()
           .withProjectId(bigtableOptions.getProjectId)
           .withInstanceId(bigtableOptions.getInstanceId)
           .withTableId(tableId)
+          .withFlowControl(flowControlEnabled)
           .withBigtableOptionsConfigurator(
             Functions.serializableFn(_ => opts.toBuilder)
           ): @nowarn("cat=deprecation")
