--- conflicted
+++ resolved
@@ -22,9 +22,6 @@
 import com.google.cloud.bigtable.config.BigtableOptions
 import com.google.protobuf.ByteString
 import com.spotify.scio.ScioContext
-<<<<<<< HEAD
-import com.spotify.scio.bigtable.{BigtableRead, BigtableTypedIO, BigtableUtil, TableAdmin}
-=======
 import com.spotify.scio.bigtable.{
   BTOptions,
   BigtableRead,
@@ -32,7 +29,6 @@
   BigtableUtil,
   TableAdmin
 }
->>>>>>> cd40c99f
 import com.spotify.scio.coders.Coder
 import com.spotify.scio.values.SCollection
 import magnolify.bigtable.BigtableType
@@ -50,12 +46,6 @@
 final class ScioContextOps(private val self: ScioContext) extends AnyVal {
   import ScioContextOps._
 
-<<<<<<< HEAD
-  private def btOpts(projectId: String, instanceId: String): BigtableOptions =
-    BigtableOptions.builder().setProjectId(projectId).setInstanceId(instanceId).build
-
-=======
->>>>>>> cd40c99f
   def typedBigtable[K: Coder, T: BigtableType: Coder](
     projectId: String,
     instanceId: String,
@@ -63,11 +53,7 @@
     columnFamily: String,
     keyFn: ByteString => K
   ): SCollection[(K, T)] =
-<<<<<<< HEAD
-    typedBigtable(btOpts(projectId, instanceId), tableId, columnFamily, keyFn)
-=======
     typedBigtable(BTOptions(projectId, instanceId), tableId, columnFamily, keyFn)
->>>>>>> cd40c99f
 
   def typedBigtable[K: Coder, T: BigtableType: Coder](
     projectId: String,
@@ -77,11 +63,7 @@
     keyFn: ByteString => K,
     keyRanges: Seq[ByteKeyRange]
   ): SCollection[(K, T)] =
-<<<<<<< HEAD
-    typedBigtable(btOpts(projectId, instanceId), tableId, columnFamily, keyFn, keyRanges)
-=======
     typedBigtable(BTOptions(projectId, instanceId), tableId, columnFamily, keyFn, keyRanges)
->>>>>>> cd40c99f
 
   def typedBigtable[K: Coder, T: BigtableType: Coder](
     projectId: String,
@@ -92,9 +74,6 @@
     keyRanges: Seq[ByteKeyRange],
     rowFilter: RowFilter
   ): SCollection[(K, T)] =
-<<<<<<< HEAD
-    typedBigtable(btOpts(projectId, instanceId), tableId, columnFamily, keyFn, keyRanges, rowFilter)
-=======
     typedBigtable(
       BTOptions(projectId, instanceId),
       tableId,
@@ -103,7 +82,6 @@
       keyRanges,
       rowFilter
     )
->>>>>>> cd40c99f
 
   def typedBigtable[K: Coder, T: BigtableType: Coder](
     projectId: String,
@@ -116,11 +94,7 @@
     maxBufferElementCount: Option[Int]
   ): SCollection[(K, T)] =
     typedBigtable(
-<<<<<<< HEAD
-      btOpts(projectId, instanceId),
-=======
       BTOptions(projectId, instanceId),
->>>>>>> cd40c99f
       tableId,
       columnFamily,
       keyFn,
@@ -151,11 +125,7 @@
     keyRange: ByteKeyRange,
     rowFilter: RowFilter
   ): SCollection[Row] =
-<<<<<<< HEAD
-    bigtable(btOpts(projectId, instanceId), tableId, Seq(keyRange), rowFilter)
-=======
     bigtable(BTOptions(projectId, instanceId), tableId, Seq(keyRange), rowFilter)
->>>>>>> cd40c99f
 
   /** Get an SCollection for a Bigtable table. */
   def bigtable(
@@ -167,11 +137,7 @@
     maxBufferElementCount: Option[Int]
   ): SCollection[Row] =
     bigtable(
-<<<<<<< HEAD
-      btOpts(projectId, instanceId),
-=======
       BTOptions(projectId, instanceId),
->>>>>>> cd40c99f
       tableId,
       Seq(keyRange),
       rowFilter,
@@ -184,11 +150,7 @@
     instanceId: String,
     tableId: String
   ): SCollection[Row] =
-<<<<<<< HEAD
-    bigtable(btOpts(projectId, instanceId), tableId)
-=======
     bigtable(BTOptions(projectId, instanceId), tableId)
->>>>>>> cd40c99f
 
   /** Get an SCollection for a Bigtable table. */
   def bigtable(
@@ -199,11 +161,7 @@
     rowFilter: RowFilter,
     maxBufferElementCount: Option[Int]
   ): SCollection[Row] =
-<<<<<<< HEAD
-    bigtable(btOpts(projectId, instanceId), tableId, keyRanges, rowFilter, maxBufferElementCount)
-=======
     bigtable(BTOptions(projectId, instanceId), tableId, keyRanges, rowFilter, maxBufferElementCount)
->>>>>>> cd40c99f
 
   /** Get an SCollection for a Bigtable table. */
   def bigtable(
