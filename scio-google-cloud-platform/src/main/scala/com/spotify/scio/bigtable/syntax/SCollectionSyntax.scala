--- conflicted
+++ resolved
@@ -23,11 +23,7 @@
 import com.spotify.scio.io.ClosedTap
 import com.spotify.scio.values.SCollection
 import org.joda.time.Duration
-<<<<<<< HEAD
-import com.spotify.scio.bigtable.{BigtableTypedIO, BigtableWrite}
-=======
 import com.spotify.scio.bigtable.{BTOptions, BigtableTypedIO, BigtableWrite}
->>>>>>> cd40c99f
 import com.spotify.scio.coders.Coder
 import magnolify.bigtable.BigtableType
 
@@ -62,11 +58,6 @@
 final class BigtableTypedOps[K: Coder, T: BigtableType: Coder](
   private val self: SCollection[(K, T)]
 ) {
-<<<<<<< HEAD
-  private def btOpts(projectId: String, instanceId: String): BigtableOptions =
-    BigtableOptions.builder().setProjectId(projectId).setInstanceId(instanceId).build
-=======
->>>>>>> cd40c99f
 
   def saveAsBigtable(
     projectId: String,
@@ -76,11 +67,7 @@
     keyFn: K => ByteString
   ): ClosedTap[Nothing] = {
     val params = BigtableTypedIO.WriteParam[K](columnFamily, keyFn)
-<<<<<<< HEAD
-    self.write(BigtableTypedIO[K, T](btOpts(projectId, instanceId), tableId))(params)
-=======
     self.write(BigtableTypedIO[K, T](BTOptions(projectId, instanceId), tableId))(params)
->>>>>>> cd40c99f
   }
 
   def saveAsBigtable(
@@ -92,11 +79,7 @@
     timestamp: Long
   ): ClosedTap[Nothing] = {
     val params = BigtableTypedIO.WriteParam[K](columnFamily, keyFn, timestamp)
-<<<<<<< HEAD
-    self.write(BigtableTypedIO[K, T](btOpts(projectId, instanceId), tableId))(params)
-=======
     self.write(BigtableTypedIO[K, T](BTOptions(projectId, instanceId), tableId))(params)
->>>>>>> cd40c99f
   }
 
   def saveAsBigtable(
