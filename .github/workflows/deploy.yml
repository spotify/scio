--- conflicted
+++ resolved
@@ -42,20 +42,10 @@
     steps:
       - name: Checkout tag
         uses: actions/checkout@v2.3.4
-<<<<<<< HEAD
       - name: Cache SBT
         uses: coursier/cache-action@v5
       - name: Setup Java and Scala
         uses: olafurpg/setup-scala@v10
-=======
-
-      - name: Cache SBT
-        uses: coursier/cache-action@v5
-
-      - name: Setup Java and Scala
-        uses: olafurpg/setup-scala@v10
-
->>>>>>> 83b76288
       - name: Setup project
         run: scripts/gha_setup.sh
       - name: Build documentation
