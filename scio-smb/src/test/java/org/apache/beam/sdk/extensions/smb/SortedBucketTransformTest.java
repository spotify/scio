--- conflicted
+++ resolved
@@ -86,7 +86,7 @@
   private static final Set<String> expected = ImmutableSet.of("d1-d2", "e1-e2");
   private static final Set<String> expectedWithSides =
       ImmutableSet.of("d1-d2-1,2,3,4,5,6-x,y,z", "e1-e2-1,2,3,4,5,6-x,y,z");
-  private static final Predicate<String> predicate = (xs, s) -> !s.startsWith("c");
+  private static final Predicate<String> predicate = (xs, s) -> !s.startsWith("c") && !s.startsWith("h");
 
   private static final TransformFn<String, String> mergeFunction =
       (keyGroup, outputConsumer) ->
@@ -145,25 +145,6 @@
                 1));
 
     sinkPipeline.run().waitUntilFinish();
-<<<<<<< HEAD
-=======
-
-    final Predicate<String> predicate = (xs, s) -> !s.startsWith("c") && !s.startsWith("h");
-
-    sources =
-        ImmutableList.of(
-            new BucketedInput<String, String>(
-                new TupleTag<>("lhs"),
-                inputLhsFolder.getRoot().getAbsolutePath(),
-                ".txt",
-                new TestFileOperations()),
-            new BucketedInput<String, String>(
-                new TupleTag<>("rhs"),
-                Collections.singletonList(inputRhsFolder.getRoot().getAbsolutePath()),
-                ".txt",
-                new TestFileOperations(),
-                predicate));
->>>>>>> 7c534d7a
   }
 
   @Test
