--- conflicted
+++ resolved
@@ -257,33 +257,23 @@
 
   @Test
   @Category(NeedsRunner.class)
-<<<<<<< HEAD
   public void testSingleSourceGbkWithPredicate() throws Exception {
     testSingleSourceGbkPrimary((vs, v) -> v.startsWith("x"));
     testSingleSourceGbkPrimary((vs, v) -> v.endsWith("1"));
   }
-=======
+
+  @Test
+  @Category(NeedsRunner.class)
   public void testSingleSourceGbkWithPredicateEmpty() throws Exception {
-    testSingleSourceGbk((vs, v) -> v.startsWith("z")); // matches no values
-  }
-
-  private void testSingleSourceGbk(Predicate<String> predicate) throws Exception {
-    Map<BucketShardId, List<String>> input =
-        ImmutableMap.of(
-            BucketShardId.of(0, 0), Lists.newArrayList("a1", "a2", "b1", "b2"),
-            BucketShardId.of(1, 0), Lists.newArrayList("x1", "x2", "y1", "y2"));
-
-    int numBuckets = maxId(input.keySet(), BucketShardId::getBucketId) + 1;
-    int numShards = maxId(input.keySet(), BucketShardId::getShardId) + 1;
-
-    TestBucketMetadata metadata = TestBucketMetadata.of(numBuckets, numShards, LHS_FILENAME_PREFIX);
-
-    write(lhsPolicy.forDestination(), metadata, input);
->>>>>>> d29020c9
-
-  @Test
-  @Category(NeedsRunner.class)
-  public void testSingleSourceGbkWithSecondaryWithPredicate() throws Exception {}
+    testSingleSourceGbkPrimary((vs, v) -> v.startsWith("z")); // matches no values
+  }
+
+  @Test
+  @Category(NeedsRunner.class)
+  public void testSingleSourceGbkWithSecondaryWithPredicate() throws Exception {
+    // FIXME
+    throw new IllegalArgumentException();
+  }
 
   Map<BucketShardId, List<String>> singleSourceGbkInput =
       ImmutableMap.of(
@@ -1101,7 +1091,7 @@
         filtered.put(e.getKey(), value);
       }
       // if predicate removes all values, remove key group
-      List<String> toRemove =
+      List<KeyType> toRemove =
           filtered.keySet().stream()
               .filter(k -> filtered.get(k).isEmpty())
               .collect(Collectors.toList());
