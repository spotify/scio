/*
 * Copyright 2020 Spotify AB.
 *
 * Licensed under the Apache License, Version 2.0 (the "License");
 * you may not use this file except in compliance with the License.
 * You may obtain a copy of the License at
 *
 *     http://www.apache.org/licenses/LICENSE-2.0
 *
 * Unless required by applicable law or agreed to in writing,
 * software distributed under the License is distributed on an
 * "AS IS" BASIS, WITHOUT WARRANTIES OR CONDITIONS OF ANY
 * KIND, either express or implied.  See the License for the
 * specific language governing permissions and limitations
 * under the License.
 */

package org.apache.beam.sdk.extensions.smb;

import java.io.ByteArrayInputStream;
import java.io.IOException;
import java.io.Serializable;
import java.util.ArrayList;
import java.util.HashMap;
import java.util.List;
import java.util.Map;
import java.util.function.Consumer;
import java.util.stream.Collectors;
import java.util.stream.IntStream;
import org.apache.beam.sdk.coders.Coder;
import org.apache.beam.sdk.coders.KvCoder;
import org.apache.beam.sdk.coders.VarIntCoder;
import org.apache.beam.sdk.extensions.smb.BucketShardId.BucketShardIdCoder;
import org.apache.beam.sdk.extensions.smb.FileOperations.Writer;
import org.apache.beam.sdk.extensions.smb.SMBFilenamePolicy.FileAssignment;
import org.apache.beam.sdk.extensions.smb.SortedBucketSink.WriteResult;
import org.apache.beam.sdk.extensions.smb.SortedBucketSource.BucketedInput;
import org.apache.beam.sdk.extensions.smb.SortedBucketSource.SourceSpec;
import org.apache.beam.sdk.io.fs.ResourceId;
import org.apache.beam.sdk.io.fs.ResourceIdCoder;
import org.apache.beam.sdk.metrics.Counter;
import org.apache.beam.sdk.metrics.Distribution;
import org.apache.beam.sdk.metrics.Metrics;
import org.apache.beam.sdk.transforms.Create;
import org.apache.beam.sdk.transforms.DoFn;
import org.apache.beam.sdk.transforms.PTransform;
import org.apache.beam.sdk.transforms.ParDo;
import org.apache.beam.sdk.transforms.Reshuffle;
import org.apache.beam.sdk.transforms.display.DisplayData;
import org.apache.beam.sdk.transforms.display.DisplayData.Builder;
import org.apache.beam.sdk.transforms.join.CoGbkResult;
import org.apache.beam.sdk.values.KV;
import org.apache.beam.sdk.values.PBegin;
import org.apache.beam.sdk.values.PCollectionTuple;
import org.apache.beam.sdk.values.TupleTag;
import org.apache.beam.vendor.guava.v26_0_jre.com.google.common.base.Preconditions;

/**
 * A {@link PTransform} that encapsulates both a {@link SortedBucketSource} and {@link
 * SortedBucketSink} operation, with a user-supplied transform function mapping merged {@link
 * CoGbkResult}s to their final writable outputs. The same hash function must be supplied in the
 * output {@link BucketMetadata} to preserve the same key distribution.
 *
 * @param <FinalKeyT>
 * @param <FinalValueT>
 */
public class SortedBucketTransform<FinalKeyT, FinalValueT> extends PTransform<PBegin, WriteResult> {
  private final SMBFilenamePolicy filenamePolicy;
  private final ResourceId tempDirectory;
  private final FileOperations<FinalValueT> fileOperations;
  private final Class<FinalKeyT> finalKeyClass;
  private final List<BucketedInput<?, ?>> sources;
  private final BucketMetadata<FinalKeyT, FinalValueT> bucketMetadata;
  private final TransformFn<FinalKeyT, FinalValueT> transformFn;

  public SortedBucketTransform(
      Class<FinalKeyT> finalKeyClass,
      BucketMetadata<FinalKeyT, FinalValueT> bucketMetadata,
      ResourceId outputDirectory,
      ResourceId tempDirectory,
      String filenameSuffix,
      FileOperations<FinalValueT> fileOperations,
      List<BucketedInput<?, ?>> sources,
      TransformFn<FinalKeyT, FinalValueT> transformFn) {
    this.filenamePolicy = new SMBFilenamePolicy(outputDirectory, filenameSuffix);
    this.tempDirectory = tempDirectory;
    this.fileOperations = fileOperations;
    this.finalKeyClass = finalKeyClass;
    this.sources = sources;
    this.transformFn = transformFn;
    this.bucketMetadata = bucketMetadata;
  }

  @Override
  public final WriteResult expand(PBegin begin) {
    Preconditions.checkArgument(
        bucketMetadata.getNumShards() == 1,
        "Sharding is not supported in SortedBucketTransform. numShards must == 1.");

    final SourceSpec<FinalKeyT> sourceSpec =
        SortedBucketSource.getSourceSpec(finalKeyClass, sources);

    Preconditions.checkArgument(
        bucketMetadata.getNumBuckets() >= sourceSpec.leastNumBuckets,
        "numBuckets in BucketMetadata must be >= leastNumBuckets among sources: "
            + sourceSpec.leastNumBuckets);

    final FileAssignment tempFileAssignment = filenamePolicy.forTempFiles(tempDirectory);

    final Create.Values<Integer> createBuckets =
        Create.of(
                IntStream.range(0, sourceSpec.leastNumBuckets).boxed().collect(Collectors.toList()))
            .withCoder(VarIntCoder.of());

    final Create.Values<ResourceId> writeTempMetadata =
        SortedBucketSink.WriteTempFiles.writeMetadataTransform(tempFileAssignment, bucketMetadata);

    @SuppressWarnings("deprecation")
    final Reshuffle.ViaRandomKey<Integer> reshuffle = Reshuffle.viaRandomKey();

    return PCollectionTuple.of(
            new TupleTag<>("TempMetadata"),
            begin
                .getPipeline()
                .apply("WriteTempMetadata", writeTempMetadata)
                .setCoder(ResourceIdCoder.of()))
        .and(
            new TupleTag<>("TempBuckets"),
            begin
                .getPipeline()
                .apply("CreateBuckets", createBuckets)
                .apply("ReshuffleKeys", reshuffle)
                .apply(
                    "MergeTransformWrite",
<<<<<<< HEAD
                    ParDo.of(new MergeAndWriteBuckets<>(
                      this.getName(),
                      sources,
                      sourceSpec,
                      tempFileAssignment,
                      fileOperations,
                      bucketMetadata,
                      transformFn)
                  )
                ).setCoder(KvCoder.of(BucketShardIdCoder.of(), ResourceIdCoder.of()))
        ).apply(
=======
                    ParDo.of(
                        new MergeAndWriteBuckets<>(
                            sources,
                            sourceSpec,
                            tempFileAssignment,
                            fileOperations,
                            bucketMetadata,
                            transformFn)))
                .setCoder(KvCoder.of(BucketShardIdCoder.of(), ResourceIdCoder.of())))
        .apply(
>>>>>>> bd3db80a
            "FinalizeTempFiles",
            new SortedBucketSink.FinalizeTempFiles<>(
                filenamePolicy.forDestination(), bucketMetadata, fileOperations));
  }

  @FunctionalInterface
  public interface TransformFn<KeyT, ValueT> extends Serializable {
    void writeTransform(KV<KeyT, CoGbkResult> keyGroup, OutputCollector<ValueT> outputConsumer);
  }

  public static class OutputCollector<ValueT> implements Consumer<ValueT>, Serializable {
    private final Writer<ValueT> writer;
    private final Counter elementsWritten;

    OutputCollector(Writer<ValueT> writer, Counter elementsWritten) {
      this.writer = writer;
      this.elementsWritten = elementsWritten;
    }

    void onComplete() {
      try {
        writer.close();
      } catch (IOException e) {
        throw new RuntimeException("Closing writer failed: ", e);
      }
    }

    @Override
    public void accept(ValueT t) {
      try {
        writer.write(t);
        elementsWritten.inc();
      } catch (IOException e) {
        throw new RuntimeException("Write of element " + t + " failed: ", e);
      }
    }
  }

  private static class MergeAndWriteBuckets<FinalKeyT, FinalValueT>
      extends DoFn<Integer, KV<BucketShardId, ResourceId>> {
    private final List<BucketedInput<?, ?>> sources;
    private final FileAssignment fileAssignment;
    private final FileOperations<FinalValueT> fileOperations;
    private final TransformFn<FinalKeyT, FinalValueT> transformFn;
    private final BucketMetadata<FinalKeyT, FinalValueT> bucketMetadata;
    private final Coder<FinalKeyT> keyCoder;
    private final int leastNumBuckets;

    private final Counter elementsWritten;
    private final Counter elementsRead;
    private final Distribution keyGroupSize;

    MergeAndWriteBuckets(
        String transformName,
        List<BucketedInput<?, ?>> sources,
        SourceSpec<FinalKeyT> sourceSpec,
        FileAssignment fileAssignment,
        FileOperations<FinalValueT> fileOperations,
        BucketMetadata<FinalKeyT, FinalValueT> bucketMetadata,
        TransformFn<FinalKeyT, FinalValueT> transformFn) {
      this.sources = sources;
      this.fileAssignment = fileAssignment;
      this.fileOperations = fileOperations;
      this.transformFn = transformFn;
      this.bucketMetadata = bucketMetadata;
      this.keyCoder = sourceSpec.keyCoder;
      this.leastNumBuckets = sourceSpec.leastNumBuckets;

      elementsWritten = Metrics.counter(SortedBucketTransform.class, transformName + "-ElementsWritten");
      elementsRead = Metrics.counter(SortedBucketTransform.class, transformName + "-ElementsRead");
      keyGroupSize = Metrics.distribution(SortedBucketTransform.class, transformName + "-KeyGroupSize");
    }

    @Override
    public void populateDisplayData(Builder builder) {
      super.populateDisplayData(builder);
      builder.add(DisplayData.item("keyCoder", keyCoder.getClass()));
      builder.add(DisplayData.item("numBuckets", bucketMetadata.getNumBuckets()));
      builder.add(DisplayData.item("numShards", bucketMetadata.getNumShards()));
    }

    @ProcessElement
    public void processElement(ProcessContext c) {
      final int bucketId = c.element();
      final boolean reHashBucket = bucketMetadata.getNumBuckets() > leastNumBuckets;

      final Map<Integer, OutputCollector<FinalValueT>> bucketsToWriters = new HashMap<>();
      final List<KV<BucketShardId, ResourceId>> bucketsToDsts = new ArrayList<>();

      for (int bucketFanout = bucketId;
          bucketFanout < bucketMetadata.getNumBuckets();
          bucketFanout += leastNumBuckets) {
        final BucketShardId bucketShardId = BucketShardId.of(bucketFanout, 0);
        final ResourceId dst = fileAssignment.forBucket(bucketShardId, bucketMetadata);

        try {
          bucketsToWriters.put(
<<<<<<< HEAD
              bucketFanout,
              new OutputCollector<>(fileOperations.createWriter(dst), elementsWritten)
          );
=======
              bucketFanout, new OutputCollector<>(fileOperations.createWriter(dst)));
>>>>>>> bd3db80a
          bucketsToDsts.add(KV.of(bucketShardId, dst));
        } catch (IOException e) {
          throw new RuntimeException(e);
        }
      }

      SortedBucketSource.MergeBuckets.merge(
          bucketId,
          sources,
          leastNumBuckets,
          mergedKeyGroup -> {
            int assignedBucket =
                reHashBucket ? bucketMetadata.getBucketId(mergedKeyGroup.getKey()) : bucketId;

            try {
              transformFn.writeTransform(
                  KV.of(
                      keyCoder.decode(new ByteArrayInputStream(mergedKeyGroup.getKey())),
                      mergedKeyGroup.getValue()),
                  bucketsToWriters.get(assignedBucket));
            } catch (Exception e) {
              throw new RuntimeException("Failed to decode and merge key group", e);
            }
          },
          elementsRead,
          keyGroupSize
      );

      bucketsToDsts.forEach(
          bucketShardAndDst -> {
            bucketsToWriters.get(bucketShardAndDst.getKey().getBucketId()).onComplete();
            c.output(bucketShardAndDst);
          });
    }
  }
}<|MERGE_RESOLUTION|>--- conflicted
+++ resolved
@@ -132,7 +132,6 @@
                 .apply("ReshuffleKeys", reshuffle)
                 .apply(
                     "MergeTransformWrite",
-<<<<<<< HEAD
                     ParDo.of(new MergeAndWriteBuckets<>(
                       this.getName(),
                       sources,
@@ -144,18 +143,6 @@
                   )
                 ).setCoder(KvCoder.of(BucketShardIdCoder.of(), ResourceIdCoder.of()))
         ).apply(
-=======
-                    ParDo.of(
-                        new MergeAndWriteBuckets<>(
-                            sources,
-                            sourceSpec,
-                            tempFileAssignment,
-                            fileOperations,
-                            bucketMetadata,
-                            transformFn)))
-                .setCoder(KvCoder.of(BucketShardIdCoder.of(), ResourceIdCoder.of())))
-        .apply(
->>>>>>> bd3db80a
             "FinalizeTempFiles",
             new SortedBucketSink.FinalizeTempFiles<>(
                 filenamePolicy.forDestination(), bucketMetadata, fileOperations));
@@ -253,13 +240,9 @@
 
         try {
           bucketsToWriters.put(
-<<<<<<< HEAD
               bucketFanout,
               new OutputCollector<>(fileOperations.createWriter(dst), elementsWritten)
           );
-=======
-              bucketFanout, new OutputCollector<>(fileOperations.createWriter(dst)));
->>>>>>> bd3db80a
           bucketsToDsts.add(KV.of(bucketShardId, dst));
         } catch (IOException e) {
           throw new RuntimeException(e);
