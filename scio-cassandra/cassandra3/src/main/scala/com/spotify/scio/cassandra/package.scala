--- conflicted
+++ resolved
@@ -17,6 +17,7 @@
 
 package com.spotify.scio
 
+import com.spotify.scio.io.ClosedTap
 import com.spotify.scio.values.SCollection
 
 /**
@@ -27,10 +28,6 @@
  * }}}
  */
 package object cassandra {
-<<<<<<< HEAD
-  implicit def cassandraSCollection[T](c: SCollection[T]): CassandraSCollection[T] =
-    new CassandraSCollection[T](c)
-=======
   case class CassandraOptions(
     keyspace: String,
     table: String,
@@ -72,5 +69,4 @@
     )(f: T => Seq[Any]): ClosedTap[Nothing] =
       self.write(CassandraIO[T](opts))(CassandraIO.WriteParam(f, parallelism))
   }
->>>>>>> 1f32fd60
 }