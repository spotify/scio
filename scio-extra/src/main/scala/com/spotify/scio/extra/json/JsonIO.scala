/*
 * Copyright 2019 Spotify AB.
 *
 * Licensed under the Apache License, Version 2.0 (the "License");
 * you may not use this file except in compliance with the License.
 * You may obtain a copy of the License at
 *
 *     http://www.apache.org/licenses/LICENSE-2.0
 *
 * Unless required by applicable law or agreed to in writing,
 * software distributed under the License is distributed on an
 * "AS IS" BASIS, WITHOUT WARRANTIES OR CONDITIONS OF ANY
 * KIND, either express or implied.  See the License for the
 * specific language governing permissions and limitations
 * under the License.
 */

package com.spotify.scio.extra.json

import com.spotify.scio.ScioContext
import com.spotify.scio.io.{ScioIO, Tap, TapOf, TextIO}
import com.spotify.scio.util.ScioUtil
import com.spotify.scio.values.SCollection
import com.spotify.scio.coders.Coder
import io.circe.Printer
import io.circe.parser._
import io.circe.syntax._
import org.apache.beam.sdk.{io => beam}
import com.spotify.scio.io.TapT
import com.spotify.scio.util.FilenamePolicySupplier
import org.apache.beam.sdk.io.Compression
<<<<<<< HEAD
import org.apache.beam.sdk.io.fs.EmptyMatchTreatment
=======
>>>>>>> 81f83160

final case class JsonIO[T: Encoder: Decoder: Coder](path: String) extends ScioIO[T] {
  override type ReadP = JsonIO.ReadParam
  override type WriteP = JsonIO.WriteParam
  final override val tapT: TapT.Aux[T, T] = TapOf[T]

  override protected def read(sc: ScioContext, params: ReadP): SCollection[T] =
<<<<<<< HEAD
    sc.read(TextIO(path))(TextIO.ReadParam(params.compression, params.emptyMatchTreatment))
=======
    sc.read(TextIO(path))(TextIO.ReadParam(params.compression, suffix = params.suffix))
>>>>>>> 81f83160
      .map(decodeJson)

  override protected def write(data: SCollection[T], params: WriteP): Tap[T] = {
    data
      .map(x => params.printer.print(x.asJson))
      .write(TextIO(path))(
        TextIO.WriteParam(
          params.suffix,
          params.numShards,
          params.compression,
          None,
          None,
          params.filenamePolicySupplier,
          params.prefix,
          params.shardNameTemplate,
          params.tempDirectory
        )
      )
    tap(JsonIO.ReadParam(params))
  }

  override def tap(params: ReadP): Tap[T] = new Tap[T] {
    override def value: Iterator[T] = {
      val filePattern = ScioUtil.filePattern(path, params.suffix)
      TextIO.textFile(filePattern).map(decodeJson)
    }

    override def open(sc: ScioContext): SCollection[T] =
      JsonIO(path).read(sc, params)
  }

  private def decodeJson(json: String): T =
    decode[T](json).fold(throw _, identity)
}

object JsonIO {
<<<<<<< HEAD
  object ReadParam {
    private[scio] val DefaultCompression = Compression.AUTO
    private[scio] val DefaultEmptyMatchTreatment = EmptyMatchTreatment.DISALLOW
  }

  final case class ReadParam(
    compression: beam.Compression = ReadParam.DefaultCompression,
    emptyMatchTreatment: EmptyMatchTreatment = ReadParam.DefaultEmptyMatchTreatment
=======

  object ReadParam {
    val DefaultCompression: Compression = beam.Compression.AUTO
    val DefaultSuffix: String = null

    private[scio] def apply(params: WriteParam): ReadParam = new ReadParam(
      params.compression,
      params.suffix + params.compression.getSuggestedSuffix
    )
  }

  final case class ReadParam private (
    compression: beam.Compression = ReadParam.DefaultCompression,
    suffix: String = ReadParam.DefaultSuffix
>>>>>>> 81f83160
  )

  object WriteParam {
    val DefaultNumShards: Int = 0
    val DefaultSuffix: String = ".json"
    val DefaultCompression: Compression = Compression.UNCOMPRESSED
    val DefaultPrinter: Printer = Printer.noSpaces
    val DefaultFilenamePolicySupplier: FilenamePolicySupplier = null
    val DefaultShardNameTemplate: String = null
    val DefaultPrefix: String = null
    val DefaultTempDirectory: String = null
  }

  final case class WriteParam private (
    suffix: String = WriteParam.DefaultSuffix,
    numShards: Int = WriteParam.DefaultNumShards,
    compression: Compression = WriteParam.DefaultCompression,
    printer: Printer = WriteParam.DefaultPrinter,
    filenamePolicySupplier: FilenamePolicySupplier = WriteParam.DefaultFilenamePolicySupplier,
    prefix: String = WriteParam.DefaultPrefix,
    shardNameTemplate: String = WriteParam.DefaultShardNameTemplate,
    tempDirectory: String = WriteParam.DefaultTempDirectory
  )
}<|MERGE_RESOLUTION|>--- conflicted
+++ resolved
@@ -29,10 +29,7 @@
 import com.spotify.scio.io.TapT
 import com.spotify.scio.util.FilenamePolicySupplier
 import org.apache.beam.sdk.io.Compression
-<<<<<<< HEAD
 import org.apache.beam.sdk.io.fs.EmptyMatchTreatment
-=======
->>>>>>> 81f83160
 
 final case class JsonIO[T: Encoder: Decoder: Coder](path: String) extends ScioIO[T] {
   override type ReadP = JsonIO.ReadParam
@@ -40,11 +37,11 @@
   final override val tapT: TapT.Aux[T, T] = TapOf[T]
 
   override protected def read(sc: ScioContext, params: ReadP): SCollection[T] =
-<<<<<<< HEAD
-    sc.read(TextIO(path))(TextIO.ReadParam(params.compression, params.emptyMatchTreatment))
-=======
-    sc.read(TextIO(path))(TextIO.ReadParam(params.compression, suffix = params.suffix))
->>>>>>> 81f83160
+    sc.read(TextIO(path))(TextIO.ReadParam(
+      compression = params.compression,
+      suffix = params.suffix,
+      emptyMatchTreatment = params.emptyMatchTreatment
+    ))
       .map(decodeJson)
 
   override protected def write(data: SCollection[T], params: WriteP): Tap[T] = {
@@ -81,20 +78,12 @@
 }
 
 object JsonIO {
-<<<<<<< HEAD
-  object ReadParam {
-    private[scio] val DefaultCompression = Compression.AUTO
-    private[scio] val DefaultEmptyMatchTreatment = EmptyMatchTreatment.DISALLOW
-  }
-
-  final case class ReadParam(
-    compression: beam.Compression = ReadParam.DefaultCompression,
-    emptyMatchTreatment: EmptyMatchTreatment = ReadParam.DefaultEmptyMatchTreatment
-=======
 
   object ReadParam {
     val DefaultCompression: Compression = beam.Compression.AUTO
     val DefaultSuffix: String = null
+    val DefaultEmptyMatchTreatment: EmptyMatchTreatment = EmptyMatchTreatment.DISALLOW
+
 
     private[scio] def apply(params: WriteParam): ReadParam = new ReadParam(
       params.compression,
@@ -104,8 +93,8 @@
 
   final case class ReadParam private (
     compression: beam.Compression = ReadParam.DefaultCompression,
-    suffix: String = ReadParam.DefaultSuffix
->>>>>>> 81f83160
+    suffix: String = ReadParam.DefaultSuffix,
+    emptyMatchTreatment: EmptyMatchTreatment = ReadParam.DefaultEmptyMatchTreatment
   )
 
   object WriteParam {
