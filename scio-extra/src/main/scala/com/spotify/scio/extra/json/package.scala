/*
 * Copyright 2019 Spotify AB.
 *
 * Licensed under the Apache License, Version 2.0 (the "License");
 * you may not use this file except in compliance with the License.
 * You may obtain a copy of the License at
 *
 *     http://www.apache.org/licenses/LICENSE-2.0
 *
 * Unless required by applicable law or agreed to in writing,
 * software distributed under the License is distributed on an
 * "AS IS" BASIS, WITHOUT WARRANTIES OR CONDITIONS OF ANY
 * KIND, either express or implied.  See the License for the
 * specific language governing permissions and limitations
 * under the License.
 */

package com.spotify.scio.extra

import com.spotify.scio.ScioContext
import com.spotify.scio.annotations.experimental
import com.spotify.scio.io.ClosedTap
import com.spotify.scio.values.SCollection
import com.spotify.scio.coders.Coder
import com.spotify.scio.extra.json.JsonIO.ReadParam
import com.spotify.scio.util.FilenamePolicySupplier
import io.circe.Printer
import io.circe.generic.AutoDerivation
import org.apache.beam.sdk.io.Compression
import org.apache.beam.sdk.io.fs.EmptyMatchTreatment

/**
 * Main package for JSON APIs. Import all.
 *
 * This package uses [[https://circe.github.io/circe/ Circe]] for JSON handling under the hood.
 *
 * {{{
 * import com.spotify.scio.extra.json._
 *
 * // define a type-safe JSON schema
 * case class Record(i: Int, d: Double, s: String)
 *
 * // read JSON as case classes
 * sc.jsonFile[Record]("input.json")
 *
 * // write case classes as JSON
 * sc.parallelize((1 to 10).map(x => Record(x, x.toDouble, x.toString))
 *   .saveAsJsonFile("output")
 * }}}
 */
package object json extends AutoDerivation {
  type Encoder[T] = io.circe.Encoder[T]
  type Decoder[T] = io.circe.Decoder[T]

  /** A wrapper for `io.circe.Error` that also retains the original input string. */
  final case class DecodeError(error: io.circe.Error, input: String)

  /** Enhanced version of [[ScioContext]] with JSON methods. */
  implicit final class JsonScioContext(private val self: ScioContext) extends AnyVal {
    @experimental
    def jsonFile[T: Decoder: Coder](
      path: String,
<<<<<<< HEAD
      compression: Compression = ReadParam.DefaultCompression,
      emptyMatchTreatment: EmptyMatchTreatment = ReadParam.DefaultEmptyMatchTreatment
=======
      compression: Compression = JsonIO.ReadParam.DefaultCompression,
      suffix: String = JsonIO.ReadParam.DefaultSuffix
>>>>>>> 81f83160
    ): SCollection[T] = {
      implicit val encoder: Encoder[T] = new Encoder[T] {
        final override def apply(a: T): io.circe.Json = ???
      }
<<<<<<< HEAD
      self.read(JsonIO[T](path))(JsonIO.ReadParam(compression, emptyMatchTreatment))
=======
      self.read(JsonIO[T](path))(JsonIO.ReadParam(compression, suffix))
>>>>>>> 81f83160
    }
  }

  /** Enhanced version of [[com.spotify.scio.values.SCollection SCollection]] with JSON methods. */
  implicit final class JsonSCollection[T: Encoder: Decoder: Coder](private val self: SCollection[T])
      extends Serializable {
    @experimental
    def saveAsJsonFile(
      path: String,
      suffix: String = JsonIO.WriteParam.DefaultSuffix,
      numShards: Int = JsonIO.WriteParam.DefaultNumShards,
      compression: Compression = JsonIO.WriteParam.DefaultCompression,
      printer: Printer = JsonIO.WriteParam.DefaultPrinter,
      shardNameTemplate: String = JsonIO.WriteParam.DefaultShardNameTemplate,
      tempDirectory: String = JsonIO.WriteParam.DefaultTempDirectory,
      filenamePolicySupplier: FilenamePolicySupplier =
        JsonIO.WriteParam.DefaultFilenamePolicySupplier,
      prefix: String = JsonIO.WriteParam.DefaultPrefix
    ): ClosedTap[T] =
      self.write(JsonIO[T](path))(
        JsonIO.WriteParam(
          suffix,
          numShards,
          compression,
          printer,
          filenamePolicySupplier,
          prefix,
          shardNameTemplate,
          tempDirectory
        )
      )
  }
}<|MERGE_RESOLUTION|>--- conflicted
+++ resolved
@@ -60,22 +60,14 @@
     @experimental
     def jsonFile[T: Decoder: Coder](
       path: String,
-<<<<<<< HEAD
-      compression: Compression = ReadParam.DefaultCompression,
+      compression: Compression = JsonIO.ReadParam.DefaultCompression,
+      suffix: String = JsonIO.ReadParam.DefaultSuffix,
       emptyMatchTreatment: EmptyMatchTreatment = ReadParam.DefaultEmptyMatchTreatment
-=======
-      compression: Compression = JsonIO.ReadParam.DefaultCompression,
-      suffix: String = JsonIO.ReadParam.DefaultSuffix
->>>>>>> 81f83160
     ): SCollection[T] = {
       implicit val encoder: Encoder[T] = new Encoder[T] {
         final override def apply(a: T): io.circe.Json = ???
       }
-<<<<<<< HEAD
-      self.read(JsonIO[T](path))(JsonIO.ReadParam(compression, emptyMatchTreatment))
-=======
-      self.read(JsonIO[T](path))(JsonIO.ReadParam(compression, suffix))
->>>>>>> 81f83160
+      self.read(JsonIO[T](path))(JsonIO.ReadParam(compression, suffix, emptyMatchTreatment))
     }
   }
 
